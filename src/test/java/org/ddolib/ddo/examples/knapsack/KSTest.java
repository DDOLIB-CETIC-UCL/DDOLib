--- conflicted
+++ resolved
@@ -12,11 +12,11 @@
 import org.ddolib.ddo.implem.frontier.SimpleFrontier;
 import org.ddolib.ddo.implem.heuristics.DefaultVariableHeuristic;
 import org.ddolib.ddo.implem.heuristics.FixedWidth;
-<<<<<<< HEAD
+import org.ddolib.ddo.implem.solver.SequentialSolver;
 import org.ddolib.ddo.implem.solver.RelaxationSolver;
-=======
->>>>>>> fdaf3360
 import org.ddolib.ddo.implem.solver.SequentialSolver;
+import org.junit.jupiter.api.Disabled;
+import org.junit.jupiter.api.Test;
 import org.junit.jupiter.params.ParameterizedTest;
 import org.junit.jupiter.params.provider.MethodSource;
 
@@ -26,11 +26,9 @@
 import java.util.stream.Stream;
 
 import static org.ddolib.ddo.examples.knapsack.KSMain.readInstance;
-<<<<<<< HEAD
 import static org.ddolib.ddo.implem.solver.Solvers.relaxationSolver;
 import static org.ddolib.ddo.implem.solver.Solvers.sequentialSolver;
-=======
->>>>>>> fdaf3360
+import static org.ddolib.ddo.implem.solver.Solvers.sequentialSolver;
 import static org.junit.jupiter.api.Assertions.assertEquals;
 import static org.junit.jupiter.api.Assertions.assertTrue;
 
@@ -44,6 +42,27 @@
                 throw new RuntimeException(e);
             }
         });
+    }
+
+    @ParameterizedTest
+    @MethodSource("dataProvider")
+    public void testKnapsack(KSProblem problem) {
+        final KSRelax relax = new KSRelax(problem);
+        final KSRanking ranking = new KSRanking();
+        final FixedWidth<Integer> width = new FixedWidth<>(250);
+        final VariableHeuristic<Integer> varh = new DefaultVariableHeuristic<>();
+
+        final Frontier<Integer> frontier = new SimpleFrontier<>(ranking, CutSetType.LastExactLayer);
+        final Solver solver = sequentialSolver(
+                problem,
+                relax,
+                varh,
+                ranking,
+                width,
+                frontier);
+
+        solver.maximize();
+        assertEquals(solver.bestValue().get(), problem.optimal);
     }
 
     @ParameterizedTest
@@ -71,20 +90,15 @@
         final KSRanking ranking = new KSRanking();
         final FixedWidth<Integer> width = new FixedWidth<>(250);
         final VariableHeuristic<Integer> varh = new DefaultVariableHeuristic<Integer>();
-<<<<<<< HEAD
         final SimpleDominanceChecker<Integer, Integer> dominance = new SimpleDominanceChecker<>(new KSDominance(),
                 problem.nbVars());
         final StateCoordinates<Integer> coordinates = new KSCoordinates();
         final StateDistance<Integer> distance = new KSDistance();
         final RelaxationStrat relaxationStrat = RelaxationStrat.Cost;
         final int seed = 56646464;
-=======
-        final SimpleDominanceChecker dominance = new SimpleDominanceChecker(new KSDominance(), problem.nbVars());
-
->>>>>>> fdaf3360
 
         final Frontier<Integer> frontier = new SimpleFrontier<>(ranking, CutSetType.LastExactLayer);
-        final Solver solver = new SequentialSolver(
+        final Solver solver = sequentialSolver(
                 problem,
                 relax,
                 varh,
@@ -129,8 +143,8 @@
                     6546488);
 
 
-            solver.maximize();
-            assertEquals(solver.bestValue().get(), problem.optimal);
+        solver.maximize();
+        assertEquals(solver.bestValue().get(), problem.optimal);
         }
     }
 
