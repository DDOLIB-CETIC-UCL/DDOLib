package org.ddolib.ddo.examples.knapsack;

import org.ddolib.ddo.core.CutSetType;
import org.ddolib.ddo.core.Frontier;
import org.ddolib.ddo.core.Solver;
import org.ddolib.ddo.heuristics.VariableHeuristic;
import org.ddolib.ddo.implem.dominance.SimpleDominanceChecker;
import org.ddolib.ddo.implem.frontier.SimpleFrontier;
import org.ddolib.ddo.implem.heuristics.DefaultVariableHeuristic;
import org.ddolib.ddo.implem.heuristics.FixedWidth;
import org.junit.jupiter.params.ParameterizedTest;
import org.junit.jupiter.params.provider.MethodSource;

import java.io.IOException;
import java.util.HashSet;
import java.util.stream.IntStream;
import java.util.stream.Stream;

import static org.ddolib.ddo.examples.knapsack.KSMain.readInstance;
import static org.ddolib.ddo.implem.solver.Solvers.sequentialSolver;
import static org.junit.jupiter.api.Assertions.assertEquals;
import static org.junit.jupiter.api.Assertions.assertTrue;

public class KSTest {
    static Stream<KSProblem> dataProvider() {
        Stream<Integer> testStream = IntStream.rangeClosed(0, 10).boxed();
        return testStream.flatMap(i -> {
            try {
                return Stream.of(readInstance("src/test/resources/Knapsack/instance_test_" + i));
            } catch (IOException e) {
                throw new RuntimeException(e);
            }
        });
    }

    @ParameterizedTest
    @MethodSource("dataProvider")
    public void testKnapsack(KSProblem problem) {
        final KSRelax relax = new KSRelax(problem);
        final KSRanking ranking = new KSRanking();
        final FixedWidth<Integer> width = new FixedWidth<>(250);
        final VariableHeuristic<Integer> varh = new DefaultVariableHeuristic<>();

        final Frontier<Integer> frontier = new SimpleFrontier<>(ranking, CutSetType.LastExactLayer);
        final Solver solver = sequentialSolver(
                problem,
                relax,
                varh,
                ranking,
                width,
                frontier);

        solver.maximize();
        assertEquals(solver.bestValue().get(), problem.optimal);
    }

    @ParameterizedTest
    @MethodSource("dataProvider")
    public void fastUpperBoundTest(KSProblem problem) throws IOException {
        final KSRelax relax = new KSRelax(problem);

        HashSet<Integer> vars = new HashSet<>();
        for (int i = 0; i < problem.nbVars(); i++) {
            vars.add(i);
        }

        double rub = relax.fastUpperBound(problem.capa, vars);
        // Checks if the upper bound at the root is bigger than the optimal solution
        assertTrue(rub >= problem.optimal,
                String.format("Upper bound %.1f is not bigger than the expected optimal solution %.1f",
                        rub,
                        problem.optimal));
    }

    @ParameterizedTest
    @MethodSource("dataProvider")
    public void testKnapsackWithDominance(KSProblem problem) {
        final KSRelax relax = new KSRelax(problem);
        final KSRanking ranking = new KSRanking();
        final FixedWidth<Integer> width = new FixedWidth<>(250);
        final VariableHeuristic<Integer> varh = new DefaultVariableHeuristic<Integer>();
<<<<<<< HEAD
        final SimpleDominanceChecker<Integer, Integer> dominance = new SimpleDominanceChecker<>(new KSDominance(),
                problem.nbVars());


=======
        final SimpleDominanceChecker dominance = new SimpleDominanceChecker(new KSDominance(), problem.nbVars());
>>>>>>> cb3006e6
        final Frontier<Integer> frontier = new SimpleFrontier<>(ranking, CutSetType.LastExactLayer);
        final Solver solver = sequentialSolver(
                problem,
                relax,
                varh,
                ranking,
                width,
                frontier,
                dominance
        );

        solver.maximize();
        assertEquals(solver.bestValue().get(), problem.optimal);
    }
}<|MERGE_RESOLUTION|>--- conflicted
+++ resolved
@@ -8,6 +8,7 @@
 import org.ddolib.ddo.implem.frontier.SimpleFrontier;
 import org.ddolib.ddo.implem.heuristics.DefaultVariableHeuristic;
 import org.ddolib.ddo.implem.heuristics.FixedWidth;
+import org.ddolib.ddo.implem.solver.SequentialSolver;
 import org.junit.jupiter.params.ParameterizedTest;
 import org.junit.jupiter.params.provider.MethodSource;
 
@@ -17,7 +18,6 @@
 import java.util.stream.Stream;
 
 import static org.ddolib.ddo.examples.knapsack.KSMain.readInstance;
-import static org.ddolib.ddo.implem.solver.Solvers.sequentialSolver;
 import static org.junit.jupiter.api.Assertions.assertEquals;
 import static org.junit.jupiter.api.Assertions.assertTrue;
 
@@ -31,27 +31,6 @@
                 throw new RuntimeException(e);
             }
         });
-    }
-
-    @ParameterizedTest
-    @MethodSource("dataProvider")
-    public void testKnapsack(KSProblem problem) {
-        final KSRelax relax = new KSRelax(problem);
-        final KSRanking ranking = new KSRanking();
-        final FixedWidth<Integer> width = new FixedWidth<>(250);
-        final VariableHeuristic<Integer> varh = new DefaultVariableHeuristic<>();
-
-        final Frontier<Integer> frontier = new SimpleFrontier<>(ranking, CutSetType.LastExactLayer);
-        final Solver solver = sequentialSolver(
-                problem,
-                relax,
-                varh,
-                ranking,
-                width,
-                frontier);
-
-        solver.maximize();
-        assertEquals(solver.bestValue().get(), problem.optimal);
     }
 
     @ParameterizedTest
@@ -79,16 +58,11 @@
         final KSRanking ranking = new KSRanking();
         final FixedWidth<Integer> width = new FixedWidth<>(250);
         final VariableHeuristic<Integer> varh = new DefaultVariableHeuristic<Integer>();
-<<<<<<< HEAD
-        final SimpleDominanceChecker<Integer, Integer> dominance = new SimpleDominanceChecker<>(new KSDominance(),
-                problem.nbVars());
+        final SimpleDominanceChecker dominance = new SimpleDominanceChecker(new KSDominance(), problem.nbVars());
 
 
-=======
-        final SimpleDominanceChecker dominance = new SimpleDominanceChecker(new KSDominance(), problem.nbVars());
->>>>>>> cb3006e6
         final Frontier<Integer> frontier = new SimpleFrontier<>(ranking, CutSetType.LastExactLayer);
-        final Solver solver = sequentialSolver(
+        final Solver solver = new SequentialSolver(
                 problem,
                 relax,
                 varh,
