--- conflicted
+++ resolved
@@ -8,6 +8,7 @@
 import org.ddolib.ddo.implem.frontier.SimpleFrontier;
 import org.ddolib.ddo.implem.heuristics.DefaultVariableHeuristic;
 import org.ddolib.ddo.implem.heuristics.FixedWidth;
+import org.ddolib.ddo.implem.solver.SequentialSolver;
 import org.junit.jupiter.params.ParameterizedTest;
 import org.junit.jupiter.params.provider.MethodSource;
 
@@ -36,11 +37,7 @@
     private int unitaryTestSMIC(int w, SMICProblem problem) {
         final SMICRelax relax = new SMICRelax(problem);
         final SMICRanking ranking = new SMICRanking();
-<<<<<<< HEAD
         final FixedWidth<SMICState> width = new FixedWidth<>(w);
-=======
-        final FixedWidth<SMICState> width = new FixedWidth<>(2);
->>>>>>> 6ec9948b
         final VariableHeuristic<SMICState> varh = new DefaultVariableHeuristic<SMICState>();
         final SimpleDominanceChecker<SMICState, Integer> dominance = new SimpleDominanceChecker<>(
                 new SMICDominance(), problem.nbVars());
@@ -61,7 +58,7 @@
     @ParameterizedTest
     @MethodSource("easySMICInstances")
     public void testSMIC(SMICProblem problem) {
-        for (int w = 3; w <= 30; w++) {
+        for (int w = 2; w <= 30; w++) {
             int i = Integer.parseInt(problem.name.split("_")[1].split(".t")[0]) - 1;
             assertEquals(unitaryTestSMIC(w, problem), cpSolution[i]);
         }
