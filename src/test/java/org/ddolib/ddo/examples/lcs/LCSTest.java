--- conflicted
+++ resolved
@@ -7,11 +7,6 @@
 import org.ddolib.ddo.implem.frontier.SimpleFrontier;
 import org.ddolib.ddo.implem.heuristics.DefaultVariableHeuristic;
 import org.ddolib.ddo.implem.heuristics.FixedWidth;
-<<<<<<< HEAD
-=======
-import org.ddolib.ddo.implem.solver.ParallelSolver;
-import org.ddolib.ddo.implem.solver.SequentialSolver;
->>>>>>> c0e572fb
 import org.junit.jupiter.params.ParameterizedTest;
 import org.junit.jupiter.params.provider.MethodSource;
 
@@ -72,11 +67,7 @@
 
         final Frontier<LCSState> frontier = new SimpleFrontier<>(ranking, CutSetType.LastExactLayer);
 
-<<<<<<< HEAD
         final Solver solver = sequentialSolver(
-=======
-        final Solver solver = new SequentialSolver<>(
->>>>>>> c0e572fb
                 problem,
                 relax,
                 varh,
@@ -97,11 +88,7 @@
 
         final Frontier<LCSState> frontier = new SimpleFrontier<>(ranking, CutSetType.LastExactLayer);
 
-<<<<<<< HEAD
         final Solver solver = sequentialSolver(
-=======
-        final Solver solver = new SequentialSolver<>(
->>>>>>> c0e572fb
                 problem,
                 relax,
                 varh,
