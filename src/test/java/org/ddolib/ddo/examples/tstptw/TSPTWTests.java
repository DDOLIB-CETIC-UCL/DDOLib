--- conflicted
+++ resolved
@@ -69,12 +69,7 @@
 
         final FixedWidth<TSPTWState> width = new FixedWidth<>(50);
         final VariableHeuristic<TSPTWState> varh = new DefaultVariableHeuristic<>();
-<<<<<<< HEAD
-        final Frontier<TSPTWState> frontier = new SimpleFrontier<>(ranking);
-=======
-        final SimpleDominanceChecker dominance = new SimpleDominanceChecker(new TSPTWDominance(), problem.nbVars());
-        final Frontier<TSPTWState> frontier = new SimpleFrontier<>(ranking, CutSetType.LastExactLayer);
->>>>>>> c0e572fb
+        final Frontier<TSPTWState> frontier = new SimpleFrontier<>(ranking,  CutSetType.LastExactLayer);
 
 
         final Solver solver = sequentialSolver(
@@ -99,12 +94,7 @@
 
         final FixedWidth<TSPTWState> width = new FixedWidth<>(2);
         final VariableHeuristic<TSPTWState> varh = new DefaultVariableHeuristic<>();
-<<<<<<< HEAD
-        final Frontier<TSPTWState> frontier = new SimpleFrontier<>(ranking);
-=======
-        final SimpleDominanceChecker dominance = new SimpleDominanceChecker(new TSPTWDominance(), problem.nbVars());
-        final Frontier<TSPTWState> frontier = new SimpleFrontier<>(ranking, CutSetType.LastExactLayer);
->>>>>>> c0e572fb
+        final Frontier<TSPTWState> frontier = new SimpleFrontier<>(ranking,  CutSetType.LastExactLayer);
 
 
         final Solver solver = sequentialSolver(
