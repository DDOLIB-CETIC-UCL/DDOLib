--- conflicted
+++ resolved
@@ -52,14 +52,10 @@
             config.problem = problem;
             config.relax = new ALPRelax(problem);
             config.ranking = new ALPRanking();
-<<<<<<< HEAD
-            config.fub = new ALPFastUpperBound(problem);
             config.restrictStrategy = new CostBased<>(config.ranking);
             config.relaxStrategy = new CostBased<>(config.ranking);
-=======
             config.flb = new ALPFastLowerBound(problem);
 
->>>>>>> e0bb7ddb
             config.width = new FixedWidth<>(100);
             config.varh = new DefaultVariableHeuristic<>();
             config.frontier = new SimpleFrontier<>(config.ranking, CutSetType.LastExactLayer);
