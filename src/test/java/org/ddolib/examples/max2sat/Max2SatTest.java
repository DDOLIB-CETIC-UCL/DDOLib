--- conflicted
+++ resolved
@@ -49,14 +49,9 @@
             config.problem = problem;
             config.relax = new Max2SatRelax(problem);
             config.ranking = new Max2SatRanking();
-<<<<<<< HEAD
-            config.fub = new Max2SatFastUpperBound(problem);
+            config.flb = new Max2SatFastLowerBound(problem);
             config.restrictStrategy = new CostBased<>(config.ranking);
             config.relaxStrategy = new CostBased<>(config.ranking);
-=======
-            config.flb = new Max2SatFastLowerBound(problem);
-
->>>>>>> e0bb7ddb
             config.width = new FixedWidth<>(maxWidth);
             config.varh = new DefaultVariableHeuristic<>();
             config.frontier = new SimpleFrontier<>(config.ranking, CutSetType.LastExactLayer);
