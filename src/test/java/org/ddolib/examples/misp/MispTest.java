package org.ddolib.examples.misp;

<<<<<<< HEAD
import org.ddolib.common.solver.SolverConfig;
import org.ddolib.ddo.core.frontier.CutSetType;
import org.ddolib.ddo.core.frontier.SimpleFrontier;
import org.ddolib.ddo.core.heuristics.cluster.CostBased;
import org.ddolib.ddo.core.heuristics.variable.DefaultVariableHeuristic;
import org.ddolib.ddo.core.heuristics.width.FixedWidth;
=======
import org.ddolib.common.dominance.DominanceChecker;
import org.ddolib.common.dominance.SimpleDominanceChecker;
import org.ddolib.modeling.DdoModel;
import org.ddolib.modeling.Problem;
import org.ddolib.util.debug.DebugLevel;
>>>>>>> 47cff80f
import org.ddolib.util.testbench.ProblemTestBench;
import org.ddolib.util.verbosity.VerbosityLevel;
import org.junit.jupiter.api.DisplayName;
import org.junit.jupiter.api.DynamicTest;
import org.junit.jupiter.api.TestFactory;

import java.io.File;
import java.io.IOException;
import java.nio.file.Paths;
import java.util.BitSet;
import java.util.List;
import java.util.stream.Stream;

public class MispTest {

    private static class MispBench extends ProblemTestBench<BitSet, MispProblem> {


        public MispBench() {
            super();
        }

        @Override
        protected List<MispProblem> generateProblems() {
            String dir = Paths.get("src", "test", "resources", "MISP").toString();
            File[] files = new File(dir).listFiles();
            assert files != null;
            Stream<File> stream = Stream.of(files);
            return stream.filter(file -> !file.isDirectory())
                    .map(File::getName)
                    .map(fileName -> Paths.get(dir, fileName))
                    .map(filePath -> {
                        try {
                            return new MispProblem(filePath.toString());
                        } catch (IOException e) {
                            throw new RuntimeException(e);
                        }
                    }).toList();
        }

        @Override
<<<<<<< HEAD
        protected SolverConfig<BitSet, NullType> configSolver(MispProblem problem) {
            SolverConfig<BitSet, NullType> config = new SolverConfig<>();
            config.problem = problem;
            config.relax = new MispRelax(problem);
            config.ranking = new MispRanking();
            config.flb = new MispFastLowerBound(problem);
            config.width = new FixedWidth<>(maxWidth);
            config.varh = new DefaultVariableHeuristic<>();
            config.restrictStrategy = new CostBased<>(config.ranking);
            config.relaxStrategy = new CostBased<>(config.ranking);
            config.frontier = new SimpleFrontier<>(config.ranking, CutSetType.LastExactLayer);
            return config;
=======
        protected DdoModel<BitSet> model(MispProblem problem) {
            return new DdoModel<>() {

                @Override
                public Problem<BitSet> problem() {
                    return problem;
                }

                @Override
                public MispRelax relaxation() {
                    return new MispRelax(problem);
                }

                @Override
                public MispRanking ranking() {
                    return new MispRanking();
                }

                @Override
                public DominanceChecker<BitSet> dominance() {
                    return new SimpleDominanceChecker<>(new MispDominance(), problem.nbVars());
                }

                @Override
                public MispFastLowerBound lowerBound() {
                    return new MispFastLowerBound(problem);
                }

                @Override
                public VerbosityLevel verbosityLevel() {
                    return VerbosityLevel.SILENT;
                }

                @Override
                public DebugLevel debugMode() {
                    return DebugLevel.ON;
                }
            };
>>>>>>> 47cff80f
        }
    }

    @DisplayName("MISP")
    @TestFactory
    public Stream<DynamicTest> testMISP() {
        var bench = new MispBench();
        bench.testRelaxation = true;
        bench.testFLB = true;
        bench.testDominance = true;
        bench.testCache = true;
        return bench.generateTests();
    }


}<|MERGE_RESOLUTION|>--- conflicted
+++ resolved
@@ -1,19 +1,10 @@
 package org.ddolib.examples.misp;
 
-<<<<<<< HEAD
-import org.ddolib.common.solver.SolverConfig;
-import org.ddolib.ddo.core.frontier.CutSetType;
-import org.ddolib.ddo.core.frontier.SimpleFrontier;
-import org.ddolib.ddo.core.heuristics.cluster.CostBased;
-import org.ddolib.ddo.core.heuristics.variable.DefaultVariableHeuristic;
-import org.ddolib.ddo.core.heuristics.width.FixedWidth;
-=======
 import org.ddolib.common.dominance.DominanceChecker;
 import org.ddolib.common.dominance.SimpleDominanceChecker;
 import org.ddolib.modeling.DdoModel;
 import org.ddolib.modeling.Problem;
 import org.ddolib.util.debug.DebugLevel;
->>>>>>> 47cff80f
 import org.ddolib.util.testbench.ProblemTestBench;
 import org.ddolib.util.verbosity.VerbosityLevel;
 import org.junit.jupiter.api.DisplayName;
@@ -55,20 +46,6 @@
         }
 
         @Override
-<<<<<<< HEAD
-        protected SolverConfig<BitSet, NullType> configSolver(MispProblem problem) {
-            SolverConfig<BitSet, NullType> config = new SolverConfig<>();
-            config.problem = problem;
-            config.relax = new MispRelax(problem);
-            config.ranking = new MispRanking();
-            config.flb = new MispFastLowerBound(problem);
-            config.width = new FixedWidth<>(maxWidth);
-            config.varh = new DefaultVariableHeuristic<>();
-            config.restrictStrategy = new CostBased<>(config.ranking);
-            config.relaxStrategy = new CostBased<>(config.ranking);
-            config.frontier = new SimpleFrontier<>(config.ranking, CutSetType.LastExactLayer);
-            return config;
-=======
         protected DdoModel<BitSet> model(MispProblem problem) {
             return new DdoModel<>() {
 
@@ -107,7 +84,6 @@
                     return DebugLevel.ON;
                 }
             };
->>>>>>> 47cff80f
         }
     }
 
