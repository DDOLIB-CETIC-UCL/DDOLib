--- conflicted
+++ resolved
@@ -5,7 +5,6 @@
 import org.ddolib.ddo.core.frontier.SimpleFrontier;
 import org.ddolib.ddo.core.heuristics.variable.DefaultVariableHeuristic;
 import org.ddolib.ddo.core.heuristics.width.FixedWidth;
-import org.ddolib.modeling.DefaultFastLowerBound;
 import org.ddolib.util.testbench.ProblemTestBench;
 import org.junit.jupiter.api.DisplayName;
 import org.junit.jupiter.api.DynamicTest;
@@ -68,12 +67,8 @@
     public Stream<DynamicTest> testMISP() {
         var bench = new MispBench();
         bench.testRelaxation = true;
-<<<<<<< HEAD
         bench.testFLB = true;
-=======
-        bench.testFUB = true;
         bench.testDominance = true;
->>>>>>> 8ad121ac
         bench.testCache = true;
         return bench.generateTests();
     }
