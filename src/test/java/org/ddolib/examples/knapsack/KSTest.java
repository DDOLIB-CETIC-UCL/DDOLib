package org.ddolib.examples.knapsack;

import org.ddolib.astar.core.solver.AStarSolver;
import org.ddolib.common.dominance.SimpleDominanceChecker;
import org.ddolib.common.solver.Solver;
import org.ddolib.common.solver.SolverConfig;
import org.ddolib.ddo.core.frontier.CutSetType;
import org.ddolib.ddo.core.frontier.SimpleFrontier;
import org.ddolib.ddo.core.heuristics.cluster.*;
import org.ddolib.ddo.core.heuristics.variable.DefaultVariableHeuristic;
import org.ddolib.ddo.core.heuristics.width.FixedWidth;
import org.ddolib.ddo.core.solver.SequentialSolver;
import org.ddolib.util.testbench.ProblemTestBench;
import org.junit.jupiter.api.DisplayName;
import org.junit.jupiter.api.DynamicTest;
import org.junit.jupiter.api.TestFactory;
import org.junit.jupiter.params.ParameterizedTest;
import org.junit.jupiter.params.provider.MethodSource;

import java.io.File;
import java.io.IOException;
import java.nio.file.Paths;
import java.util.HashSet;
import java.util.List;
import java.util.stream.IntStream;
import java.util.stream.Stream;

import static org.ddolib.examples.knapsack.KSMain.readInstance;
import static org.junit.jupiter.api.Assertions.assertEquals;
import static org.junit.jupiter.api.Assertions.assertTrue;

public class KSTest {
    private static class KSBench extends ProblemTestBench<Integer, Integer, KSProblem> {

        public KSBench() {
            super();
        }

        @Override
        protected List<KSProblem> generateProblems() {
            String dir = Paths.get("src", "test", "resources", "Knapsack").toString();

            File[] files = new File(dir).listFiles();
            assert files != null;
            Stream<File> stream = Stream.of(files);

            return stream.filter(file -> !file.isDirectory())
                    .map(File::getName)
                    .map(fileName -> Paths.get(dir, fileName))
                    .map(filePath -> {
                        try {
                            KSProblem problem = KSMain.readInstance(filePath.toString());
                            problem.setName(filePath.getFileName().toString());
                            return problem;
                        } catch (IOException e) {
                            throw new RuntimeException(e);
                        }
                    }).toList();
        }

        @Override
        protected SolverConfig<Integer, Integer> configSolver(KSProblem problem) {
            SolverConfig<Integer, Integer> config = new SolverConfig<>();
            config.problem = problem;
            config.relax = new KSRelax();
            config.ranking = new KSRanking();
            config.width = new FixedWidth<>(10);
            config.varh = new DefaultVariableHeuristic<>();
<<<<<<< HEAD
            config.restrictStrategy = new CostBased<>(config.ranking);
            config.relaxStrategy = new CostBased<>(config.ranking);
            config.fub = new KSFastUpperBound(problem);
=======
            config.flb = new KSFastLowerBound(problem);
>>>>>>> e0bb7ddb
            config.dominance = new SimpleDominanceChecker<>(new KSDominance(), problem.nbVars());
            config.frontier = new SimpleFrontier<>(config.ranking, CutSetType.LastExactLayer);

            return config;
        }
    }

    @DisplayName("Knapsack")
    @TestFactory
    public Stream<DynamicTest> testKS() {
        var bench = new KSBench();
        bench.testRelaxation = true;
        bench.testFLB = true;
        bench.testDominance = true;
        bench.testCache = true;
        return bench.generateTests();
    }

    static Stream<KSProblem> dataProvider() {
        Stream<Integer> testStream = IntStream.rangeClosed(0, 9).boxed();
        return testStream.flatMap(i -> {
            try {
                return Stream.of(readInstance("src/test/resources/Knapsack/instance_test_" + i));
            } catch (IOException e) {
                throw new RuntimeException(e);
            }
        });
    }

    @ParameterizedTest
    @MethodSource("dataProvider")
    public void testKnapsack(KSProblem problem) {
        SolverConfig<Integer, Integer> config = new SolverConfig<>();
        config.problem = problem;
        config.relax = new KSRelax();
        config.ranking = new KSRanking();
        config.width = new FixedWidth<>(10);
        config.varh = new DefaultVariableHeuristic<>();
        config.fub = new KSFastUpperBound(problem);
        config.frontier = new SimpleFrontier<>(config.ranking, CutSetType.LastExactLayer);
        config.relaxStrategy = new CostBased<>(config.ranking);
        config.restrictStrategy = new CostBased<>(config.ranking);

        final Solver solver = new SequentialSolver<>(config);

        solver.maximize();
        assertEquals(solver.bestValue().get(), problem.optimalValue().get());
    }

    @ParameterizedTest
    @MethodSource("dataProvider")
    public void testKnapsackGHP(KSProblem problem) {
        SolverConfig<Integer, Integer> config = new SolverConfig<>();
        config.problem = problem;
        config.relax = new KSRelax();
        config.ranking = new KSRanking();
        config.width = new FixedWidth<>(10);
        config.varh = new DefaultVariableHeuristic<>();
        config.fub = new KSFastUpperBound(problem);
        config.frontier = new SimpleFrontier<>(config.ranking, CutSetType.LastExactLayer);
        config.relaxStrategy = new GHP<>(new KSDistance());
        config.restrictStrategy = config.relaxStrategy;

        final Solver solver = new SequentialSolver<>(config);

        solver.maximize();
        assertEquals(solver.bestValue().get(), problem.optimalValue().get());
    }

    @ParameterizedTest
    @MethodSource("dataProvider")
    public void testKnapsackKmeans(KSProblem problem) {
        SolverConfig<Integer, Integer> config = new SolverConfig<>();
        config.problem = problem;
        config.relax = new KSRelax();
        config.ranking = new KSRanking();
        config.width = new FixedWidth<>(10);
        config.varh = new DefaultVariableHeuristic<>();
        config.fub = new KSFastUpperBound(problem);
        config.frontier = new SimpleFrontier<>(config.ranking, CutSetType.LastExactLayer);
        config.relaxStrategy = new Kmeans<>(new KSCoordinates());
        config.restrictStrategy = config.relaxStrategy;

        final Solver solver = new SequentialSolver<>(config);

        solver.maximize();
        assertEquals(solver.bestValue().get(), problem.optimalValue().get());
    }

    @ParameterizedTest
    @MethodSource("dataProvider")
    public void fastUpperBoundTest(KSProblem problem) throws IOException {
        final KSFastUpperBound fub = new KSFastUpperBound(problem);

        HashSet<Integer> vars = new HashSet<>();
        for (int i = 0; i < problem.nbVars(); i++) {
            vars.add(i);
        }

        double rub = fub.fastUpperBound(problem.capa, vars);
        // Checks if the upper bound at the root is bigger than the optimal solution
        assertTrue(rub >= problem.optimalValue().get(),
                String.format("Upper bound %.1f is not bigger than the expected optimal solution %.1f",
                        rub,
                        problem.optimalValue().get()));
    }

    @ParameterizedTest
    @MethodSource("dataProvider")
    public void testKnapsackWithDominance(KSProblem problem) {
        SolverConfig<Integer, Integer> config = new SolverConfig<>();
        config.problem = problem;
        config.relax = new KSRelax();
        config.ranking = new KSRanking();
        config.width = new FixedWidth<>(10);
        config.varh = new DefaultVariableHeuristic<>();
        config.fub = new KSFastUpperBound(problem);
        config.dominance = new SimpleDominanceChecker<>(new KSDominance(), problem.nbVars());
        config.frontier = new SimpleFrontier<>(config.ranking, CutSetType.LastExactLayer);
        config.relaxStrategy = new CostBased<>(config.ranking);
        config.restrictStrategy = config.relaxStrategy;
        final Solver solver = new SequentialSolver<>(config);

        solver.maximize();
        assertEquals(solver.bestValue().get(), problem.optimalValue().get());
    }


    @ParameterizedTest
    @MethodSource("dataProvider")
    public void testAstar(KSProblem problem) {
        SolverConfig<Integer, Integer> config = new SolverConfig<>();
        config.problem = problem;
        config.varh = new DefaultVariableHeuristic<>();
        config.fub = new KSFastUpperBound(problem);
        config.dominance = new SimpleDominanceChecker<>(new KSDominance(), problem.nbVars());

        final Solver solver = new AStarSolver<>(config);

        solver.maximize();
        assertEquals(solver.bestValue().get(), problem.optimalValue().get());
    }

    @ParameterizedTest
    @MethodSource("dataProvider")
    public void testRelaxStrats(KSProblem problem) {
        SolverConfig<Integer, Integer> config = new SolverConfig<>();
        config.problem = problem;
        config.ranking = new KSRanking();
        config.width = new FixedWidth<>(5);
        config.fub = new KSFastUpperBound(problem);
        config.relax = new KSRelax();
        config.restrictStrategy = new CostBased<Integer>(config.ranking);
        ReductionStrategy[] strats = new ReductionStrategy[3];
        strats[0] = new Kmeans<>(new KSCoordinates());
        strats[1] = new CostBased<>(new KSRanking());
        strats[2] = new GHP<>(new KSDistance());

        for (ReductionStrategy strategy : strats) {
            config.dominance = new SimpleDominanceChecker<>(new KSDominance(), problem.nbVars());
            config.frontier = new SimpleFrontier<>(config.ranking, CutSetType.LastExactLayer);
            config.varh = new DefaultVariableHeuristic<>();
            config.relaxStrategy = strategy;

            Solver solver = new SequentialSolver<>(config);
            solver.maximize();
            assertEquals(solver.bestValue().get(), problem.optimalValue().get());
        }
    }

    @ParameterizedTest
    @MethodSource("dataProvider")
    public void testRestrictStrats(KSProblem problem) {
        SolverConfig<Integer, Integer> config = new SolverConfig<>();
        config.problem = problem;
        config.ranking = new KSRanking();
        config.width = new FixedWidth<>(5);
        config.fub = new KSFastUpperBound(problem);
        config.relax = new KSRelax();
        config.relaxStrategy = new CostBased<Integer>(config.ranking);
        ReductionStrategy[] strats = new ReductionStrategy[3];
        strats[0] = new Kmeans<>(new KSCoordinates());
        strats[1] = new CostBased<>(new KSRanking());
        strats[2] = new GHP<>(new KSDistance());

        for (ReductionStrategy strategy : strats) {
            config.dominance = new SimpleDominanceChecker<>(new KSDominance(), problem.nbVars());
            config.frontier = new SimpleFrontier<>(config.ranking, CutSetType.LastExactLayer);
            config.varh = new DefaultVariableHeuristic<>();
            config.restrictStrategy = strategy;

            Solver solver = new SequentialSolver<>(config);
            solver.maximize();
            assertEquals(solver.bestValue().get(), problem.optimalValue().get());
        }
    }
}<|MERGE_RESOLUTION|>--- conflicted
+++ resolved
@@ -1,33 +1,22 @@
 package org.ddolib.examples.knapsack;
 
-import org.ddolib.astar.core.solver.AStarSolver;
 import org.ddolib.common.dominance.SimpleDominanceChecker;
-import org.ddolib.common.solver.Solver;
 import org.ddolib.common.solver.SolverConfig;
 import org.ddolib.ddo.core.frontier.CutSetType;
 import org.ddolib.ddo.core.frontier.SimpleFrontier;
 import org.ddolib.ddo.core.heuristics.cluster.*;
 import org.ddolib.ddo.core.heuristics.variable.DefaultVariableHeuristic;
 import org.ddolib.ddo.core.heuristics.width.FixedWidth;
-import org.ddolib.ddo.core.solver.SequentialSolver;
 import org.ddolib.util.testbench.ProblemTestBench;
 import org.junit.jupiter.api.DisplayName;
 import org.junit.jupiter.api.DynamicTest;
 import org.junit.jupiter.api.TestFactory;
-import org.junit.jupiter.params.ParameterizedTest;
-import org.junit.jupiter.params.provider.MethodSource;
 
 import java.io.File;
 import java.io.IOException;
 import java.nio.file.Paths;
-import java.util.HashSet;
 import java.util.List;
-import java.util.stream.IntStream;
 import java.util.stream.Stream;
-
-import static org.ddolib.examples.knapsack.KSMain.readInstance;
-import static org.junit.jupiter.api.Assertions.assertEquals;
-import static org.junit.jupiter.api.Assertions.assertTrue;
 
 public class KSTest {
     private static class KSBench extends ProblemTestBench<Integer, Integer, KSProblem> {
@@ -66,13 +55,9 @@
             config.ranking = new KSRanking();
             config.width = new FixedWidth<>(10);
             config.varh = new DefaultVariableHeuristic<>();
-<<<<<<< HEAD
+            config.flb = new KSFastLowerBound(problem);
             config.restrictStrategy = new CostBased<>(config.ranking);
             config.relaxStrategy = new CostBased<>(config.ranking);
-            config.fub = new KSFastUpperBound(problem);
-=======
-            config.flb = new KSFastLowerBound(problem);
->>>>>>> e0bb7ddb
             config.dominance = new SimpleDominanceChecker<>(new KSDominance(), problem.nbVars());
             config.frontier = new SimpleFrontier<>(config.ranking, CutSetType.LastExactLayer);
 
@@ -90,183 +75,4 @@
         bench.testCache = true;
         return bench.generateTests();
     }
-
-    static Stream<KSProblem> dataProvider() {
-        Stream<Integer> testStream = IntStream.rangeClosed(0, 9).boxed();
-        return testStream.flatMap(i -> {
-            try {
-                return Stream.of(readInstance("src/test/resources/Knapsack/instance_test_" + i));
-            } catch (IOException e) {
-                throw new RuntimeException(e);
-            }
-        });
-    }
-
-    @ParameterizedTest
-    @MethodSource("dataProvider")
-    public void testKnapsack(KSProblem problem) {
-        SolverConfig<Integer, Integer> config = new SolverConfig<>();
-        config.problem = problem;
-        config.relax = new KSRelax();
-        config.ranking = new KSRanking();
-        config.width = new FixedWidth<>(10);
-        config.varh = new DefaultVariableHeuristic<>();
-        config.fub = new KSFastUpperBound(problem);
-        config.frontier = new SimpleFrontier<>(config.ranking, CutSetType.LastExactLayer);
-        config.relaxStrategy = new CostBased<>(config.ranking);
-        config.restrictStrategy = new CostBased<>(config.ranking);
-
-        final Solver solver = new SequentialSolver<>(config);
-
-        solver.maximize();
-        assertEquals(solver.bestValue().get(), problem.optimalValue().get());
-    }
-
-    @ParameterizedTest
-    @MethodSource("dataProvider")
-    public void testKnapsackGHP(KSProblem problem) {
-        SolverConfig<Integer, Integer> config = new SolverConfig<>();
-        config.problem = problem;
-        config.relax = new KSRelax();
-        config.ranking = new KSRanking();
-        config.width = new FixedWidth<>(10);
-        config.varh = new DefaultVariableHeuristic<>();
-        config.fub = new KSFastUpperBound(problem);
-        config.frontier = new SimpleFrontier<>(config.ranking, CutSetType.LastExactLayer);
-        config.relaxStrategy = new GHP<>(new KSDistance());
-        config.restrictStrategy = config.relaxStrategy;
-
-        final Solver solver = new SequentialSolver<>(config);
-
-        solver.maximize();
-        assertEquals(solver.bestValue().get(), problem.optimalValue().get());
-    }
-
-    @ParameterizedTest
-    @MethodSource("dataProvider")
-    public void testKnapsackKmeans(KSProblem problem) {
-        SolverConfig<Integer, Integer> config = new SolverConfig<>();
-        config.problem = problem;
-        config.relax = new KSRelax();
-        config.ranking = new KSRanking();
-        config.width = new FixedWidth<>(10);
-        config.varh = new DefaultVariableHeuristic<>();
-        config.fub = new KSFastUpperBound(problem);
-        config.frontier = new SimpleFrontier<>(config.ranking, CutSetType.LastExactLayer);
-        config.relaxStrategy = new Kmeans<>(new KSCoordinates());
-        config.restrictStrategy = config.relaxStrategy;
-
-        final Solver solver = new SequentialSolver<>(config);
-
-        solver.maximize();
-        assertEquals(solver.bestValue().get(), problem.optimalValue().get());
-    }
-
-    @ParameterizedTest
-    @MethodSource("dataProvider")
-    public void fastUpperBoundTest(KSProblem problem) throws IOException {
-        final KSFastUpperBound fub = new KSFastUpperBound(problem);
-
-        HashSet<Integer> vars = new HashSet<>();
-        for (int i = 0; i < problem.nbVars(); i++) {
-            vars.add(i);
-        }
-
-        double rub = fub.fastUpperBound(problem.capa, vars);
-        // Checks if the upper bound at the root is bigger than the optimal solution
-        assertTrue(rub >= problem.optimalValue().get(),
-                String.format("Upper bound %.1f is not bigger than the expected optimal solution %.1f",
-                        rub,
-                        problem.optimalValue().get()));
-    }
-
-    @ParameterizedTest
-    @MethodSource("dataProvider")
-    public void testKnapsackWithDominance(KSProblem problem) {
-        SolverConfig<Integer, Integer> config = new SolverConfig<>();
-        config.problem = problem;
-        config.relax = new KSRelax();
-        config.ranking = new KSRanking();
-        config.width = new FixedWidth<>(10);
-        config.varh = new DefaultVariableHeuristic<>();
-        config.fub = new KSFastUpperBound(problem);
-        config.dominance = new SimpleDominanceChecker<>(new KSDominance(), problem.nbVars());
-        config.frontier = new SimpleFrontier<>(config.ranking, CutSetType.LastExactLayer);
-        config.relaxStrategy = new CostBased<>(config.ranking);
-        config.restrictStrategy = config.relaxStrategy;
-        final Solver solver = new SequentialSolver<>(config);
-
-        solver.maximize();
-        assertEquals(solver.bestValue().get(), problem.optimalValue().get());
-    }
-
-
-    @ParameterizedTest
-    @MethodSource("dataProvider")
-    public void testAstar(KSProblem problem) {
-        SolverConfig<Integer, Integer> config = new SolverConfig<>();
-        config.problem = problem;
-        config.varh = new DefaultVariableHeuristic<>();
-        config.fub = new KSFastUpperBound(problem);
-        config.dominance = new SimpleDominanceChecker<>(new KSDominance(), problem.nbVars());
-
-        final Solver solver = new AStarSolver<>(config);
-
-        solver.maximize();
-        assertEquals(solver.bestValue().get(), problem.optimalValue().get());
-    }
-
-    @ParameterizedTest
-    @MethodSource("dataProvider")
-    public void testRelaxStrats(KSProblem problem) {
-        SolverConfig<Integer, Integer> config = new SolverConfig<>();
-        config.problem = problem;
-        config.ranking = new KSRanking();
-        config.width = new FixedWidth<>(5);
-        config.fub = new KSFastUpperBound(problem);
-        config.relax = new KSRelax();
-        config.restrictStrategy = new CostBased<Integer>(config.ranking);
-        ReductionStrategy[] strats = new ReductionStrategy[3];
-        strats[0] = new Kmeans<>(new KSCoordinates());
-        strats[1] = new CostBased<>(new KSRanking());
-        strats[2] = new GHP<>(new KSDistance());
-
-        for (ReductionStrategy strategy : strats) {
-            config.dominance = new SimpleDominanceChecker<>(new KSDominance(), problem.nbVars());
-            config.frontier = new SimpleFrontier<>(config.ranking, CutSetType.LastExactLayer);
-            config.varh = new DefaultVariableHeuristic<>();
-            config.relaxStrategy = strategy;
-
-            Solver solver = new SequentialSolver<>(config);
-            solver.maximize();
-            assertEquals(solver.bestValue().get(), problem.optimalValue().get());
-        }
-    }
-
-    @ParameterizedTest
-    @MethodSource("dataProvider")
-    public void testRestrictStrats(KSProblem problem) {
-        SolverConfig<Integer, Integer> config = new SolverConfig<>();
-        config.problem = problem;
-        config.ranking = new KSRanking();
-        config.width = new FixedWidth<>(5);
-        config.fub = new KSFastUpperBound(problem);
-        config.relax = new KSRelax();
-        config.relaxStrategy = new CostBased<Integer>(config.ranking);
-        ReductionStrategy[] strats = new ReductionStrategy[3];
-        strats[0] = new Kmeans<>(new KSCoordinates());
-        strats[1] = new CostBased<>(new KSRanking());
-        strats[2] = new GHP<>(new KSDistance());
-
-        for (ReductionStrategy strategy : strats) {
-            config.dominance = new SimpleDominanceChecker<>(new KSDominance(), problem.nbVars());
-            config.frontier = new SimpleFrontier<>(config.ranking, CutSetType.LastExactLayer);
-            config.varh = new DefaultVariableHeuristic<>();
-            config.restrictStrategy = strategy;
-
-            Solver solver = new SequentialSolver<>(config);
-            solver.maximize();
-            assertEquals(solver.bestValue().get(), problem.optimalValue().get());
-        }
-    }
 }