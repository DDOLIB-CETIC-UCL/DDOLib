--- conflicted
+++ resolved
@@ -47,22 +47,6 @@
         }
 
         @Override
-<<<<<<< HEAD
-        protected SolverConfig<Integer, Integer> configSolver(KSProblem problem) {
-            SolverConfig<Integer, Integer> config = new SolverConfig<>();
-            config.problem = problem;
-            config.relax = new KSRelax();
-            config.ranking = new KSRanking();
-            config.width = new FixedWidth<>(10);
-            config.varh = new DefaultVariableHeuristic<>();
-            config.flb = new KSFastLowerBound(problem);
-            config.restrictStrategy = new CostBased<>(config.ranking);
-            config.relaxStrategy = new CostBased<>(config.ranking);
-            config.dominance = new SimpleDominanceChecker<>(new KSDominance(), problem.nbVars());
-            config.frontier = new SimpleFrontier<>(config.ranking, CutSetType.LastExactLayer);
-
-            return config;
-=======
         protected DdoModel<Integer> model(KSProblem problem) {
             return new DdoModel<>() {
 
@@ -101,7 +85,6 @@
                     return DebugLevel.ON;
                 }
             };
->>>>>>> 47cff80f
         }
     }
 
