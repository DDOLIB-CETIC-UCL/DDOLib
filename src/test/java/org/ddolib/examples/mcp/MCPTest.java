--- conflicted
+++ resolved
@@ -54,14 +54,9 @@
             config.problem = problem;
             config.relax = new MCPRelax(problem);
             config.ranking = new MCPRanking();
-<<<<<<< HEAD
-            config.fub = new MCPFastUpperBound(problem);
+            config.flb = new MCPFastLowerBound(problem);
             config.restrictStrategy = new CostBased<>(config.ranking);
             config.relaxStrategy = new CostBased<>(config.ranking);
-=======
-            config.flb = new MCPFastLowerBound(problem);
-
->>>>>>> e0bb7ddb
             config.width = new FixedWidth<>(10);
             config.varh = new DefaultVariableHeuristic<>();
             config.frontier = new SimpleFrontier<>(config.ranking, CutSetType.LastExactLayer);
