--- conflicted
+++ resolved
@@ -20,11 +20,7 @@
 
     @Override
     protected List<PSProblem> generateProblems() {
-<<<<<<< HEAD
-        try (Stream<Path> stream = Files.walk(Path.of(dir))) {
-=======
         try (Stream<Path> stream = Files.walk(dir)) {
->>>>>>> 27a9ba2b
             return stream.filter(Files::isRegularFile) // get only files
                     .map(filePath -> new PSProblem(filePath.toString()))
                     .toList();
