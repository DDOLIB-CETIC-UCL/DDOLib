package org.ddolib.examples.pigmentscheduling;

<<<<<<< HEAD
import org.ddolib.common.solver.SolverConfig;
import org.ddolib.ddo.core.frontier.CutSetType;
import org.ddolib.ddo.core.frontier.SimpleFrontier;
import org.ddolib.ddo.core.heuristics.cluster.CostBased;
import org.ddolib.ddo.core.heuristics.variable.DefaultVariableHeuristic;
import org.ddolib.ddo.core.heuristics.width.FixedWidth;
=======
import org.ddolib.modeling.DdoModel;
>>>>>>> 47cff80f
import org.ddolib.util.testbench.ProblemTestBench;
import org.junit.jupiter.api.DisplayName;
import org.junit.jupiter.api.DynamicTest;
import org.junit.jupiter.api.TestFactory;

import java.io.File;
import java.nio.file.Paths;
import java.util.List;
import java.util.stream.Stream;

class PSTest {

    private static class PSPBench extends ProblemTestBench<PSState, PSProblem> {

        public PSPBench() {
            super();
        }

        @Override
        protected List<PSProblem> generateProblems() {
            String dir = Paths.get("src", "test", "resources", "PSP", "2items").toString();

            File[] files = new File(dir).listFiles();
            assert files != null;
            Stream<File> stream = Stream.of(files);

            return stream.filter(file -> !file.isDirectory())
                    .map(File::getName)
                    .map(fileName -> Paths.get(dir, fileName))
                    .map(filePath -> new PSProblem(filePath.toString())).toList();
        }

        @Override
<<<<<<< HEAD
        protected SolverConfig<PSState, NullType> configSolver(PSProblem problem) {
            SolverConfig<PSState, NullType> config = new SolverConfig<>();
            config.problem = problem;
            config.relax = new PSRelax(problem.instance);
            config.ranking = new PSRanking();
            config.flb = new PSFastLowerBound(problem.instance);
            config.width = new FixedWidth<>(maxWidth);
            config.varh = new DefaultVariableHeuristic<>();
            config.frontier = new SimpleFrontier<>(config.ranking, CutSetType.LastExactLayer);
            config.restrictStrategy = new CostBased<>(config.ranking);
            config.relaxStrategy = new CostBased<>(config.ranking);
            return config;
=======
        protected DdoModel<PSState> model(PSProblem problem) {
            return new DdoModel<>() {

                @Override
                public PSProblem problem() {
                    return problem;
                }

                @Override
                public PSRelax relaxation() {
                    return new PSRelax(problem);
                }

                @Override
                public PSRanking ranking() {
                    return new PSRanking();
                }
            };
>>>>>>> 47cff80f
        }
    }

    @DisplayName("PSP")
    @TestFactory
    public Stream<DynamicTest> testPSP() {
        var bench = new PSPBench();
        bench.testRelaxation = true;
        bench.testFLB = true;
        return bench.generateTests();
    }
}<|MERGE_RESOLUTION|>--- conflicted
+++ resolved
@@ -1,15 +1,6 @@
 package org.ddolib.examples.pigmentscheduling;
 
-<<<<<<< HEAD
-import org.ddolib.common.solver.SolverConfig;
-import org.ddolib.ddo.core.frontier.CutSetType;
-import org.ddolib.ddo.core.frontier.SimpleFrontier;
-import org.ddolib.ddo.core.heuristics.cluster.CostBased;
-import org.ddolib.ddo.core.heuristics.variable.DefaultVariableHeuristic;
-import org.ddolib.ddo.core.heuristics.width.FixedWidth;
-=======
 import org.ddolib.modeling.DdoModel;
->>>>>>> 47cff80f
 import org.ddolib.util.testbench.ProblemTestBench;
 import org.junit.jupiter.api.DisplayName;
 import org.junit.jupiter.api.DynamicTest;
@@ -43,20 +34,6 @@
         }
 
         @Override
-<<<<<<< HEAD
-        protected SolverConfig<PSState, NullType> configSolver(PSProblem problem) {
-            SolverConfig<PSState, NullType> config = new SolverConfig<>();
-            config.problem = problem;
-            config.relax = new PSRelax(problem.instance);
-            config.ranking = new PSRanking();
-            config.flb = new PSFastLowerBound(problem.instance);
-            config.width = new FixedWidth<>(maxWidth);
-            config.varh = new DefaultVariableHeuristic<>();
-            config.frontier = new SimpleFrontier<>(config.ranking, CutSetType.LastExactLayer);
-            config.restrictStrategy = new CostBased<>(config.ranking);
-            config.relaxStrategy = new CostBased<>(config.ranking);
-            return config;
-=======
         protected DdoModel<PSState> model(PSProblem problem) {
             return new DdoModel<>() {
 
@@ -75,7 +52,6 @@
                     return new PSRanking();
                 }
             };
->>>>>>> 47cff80f
         }
     }
 
