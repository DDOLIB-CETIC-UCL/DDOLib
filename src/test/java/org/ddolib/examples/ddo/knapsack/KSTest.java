package org.ddolib.examples.ddo.knapsack;

import org.ddolib.common.dominance.DefaultDominanceChecker;
import org.ddolib.astar.core.solver.AStarSolver;
import org.ddolib.common.dominance.SimpleDominanceChecker;
import org.ddolib.common.solver.Solver;
import org.ddolib.common.solver.SolverConfig;
import org.ddolib.ddo.core.frontier.CutSetType;
import org.ddolib.ddo.core.frontier.SimpleFrontier;
<<<<<<< HEAD
import org.ddolib.ddo.core.heuristics.cluster.CostBased;
import org.ddolib.ddo.core.heuristics.cluster.GHP;
import org.ddolib.ddo.core.heuristics.cluster.Kmeans;
import org.ddolib.ddo.core.heuristics.cluster.ReductionStrategy;
=======
import org.ddolib.ddo.core.heuristics.cluster.*;
>>>>>>> 907ef47d
import org.ddolib.ddo.core.heuristics.variable.DefaultVariableHeuristic;
import org.ddolib.ddo.core.heuristics.width.FixedWidth;
import org.ddolib.ddo.core.solver.SequentialSolver;
import org.ddolib.ddo.core.solver.RelaxationSolver;
import org.ddolib.ddo.core.solver.RestrictionSolver;
import org.junit.jupiter.params.ParameterizedTest;
import org.junit.jupiter.params.provider.MethodSource;

import java.io.IOException;
import java.util.ArrayList;
import java.util.HashSet;
import java.util.List;
import java.util.Set;
import java.util.stream.IntStream;
import java.util.stream.Stream;

import static org.ddolib.examples.ddo.knapsack.KSMain.readInstance;
import static org.junit.jupiter.api.Assertions.assertEquals;
import static org.junit.jupiter.api.Assertions.assertTrue;

public class KSTest {
    static Stream<KSProblem> dataProvider() {
        Stream<Integer> testStream = IntStream.rangeClosed(0, 10).boxed();
        return testStream.flatMap(i -> {
            try {
                return Stream.of(readInstance("src/test/resources/Knapsack/instance_test_" + i));
            } catch (IOException e) {
                throw new RuntimeException(e);
            }
        });
    }

    @ParameterizedTest
    @MethodSource("dataProvider")
    public void testKnapsack(KSProblem problem) {
        SolverConfig<Integer, Integer> config = new SolverConfig<>();
        config.problem = problem;
        config.relax = new KSRelax();
        config.ranking = new KSRanking();
        config.width = new FixedWidth<>(10);
        config.varh = new DefaultVariableHeuristic<>();
        config.fub = new KSFastUpperBound(problem);
        config.frontier = new SimpleFrontier<>(config.ranking, CutSetType.LastExactLayer);
        config.relaxStrategy = new CostBased<>(config.ranking);
        config.restrictStrategy = new CostBased<>(config.ranking);

        final Solver solver = new SequentialSolver<>(config);

        solver.maximize();
        assertEquals(solver.bestValue().get(), problem.optimal);
    }

    @ParameterizedTest
    @MethodSource("dataProvider")
    public void testKnapsackGHP(KSProblem problem) {
        SolverConfig<Integer, Integer> config = new SolverConfig<>();
        config.problem = problem;
        config.relax = new KSRelax();
        config.ranking = new KSRanking();
        config.width = new FixedWidth<>(10);
        config.varh = new DefaultVariableHeuristic<>();
        config.fub = new KSFastUpperBound(problem);
        config.frontier = new SimpleFrontier<>(config.ranking, CutSetType.LastExactLayer);
        config.relaxStrategy = new GHP<>(new KSDistance());
        config.restrictStrategy = config.relaxStrategy;

        final Solver solver = new SequentialSolver<>(config);

        solver.maximize();
        assertEquals(solver.bestValue().get(), problem.optimal);
    }

    @ParameterizedTest
    @MethodSource("dataProvider")
    public void testKnapsackKmeans(KSProblem problem) {
        SolverConfig<Integer, Integer> config = new SolverConfig<>();
        config.problem = problem;
        config.relax = new KSRelax();
        config.ranking = new KSRanking();
        config.width = new FixedWidth<>(10);
        config.varh = new DefaultVariableHeuristic<>();
        config.fub = new KSFastUpperBound(problem);
        config.frontier = new SimpleFrontier<>(config.ranking, CutSetType.LastExactLayer);
        config.relaxStrategy = new Kmeans<>(new KSCoordinates());
        config.restrictStrategy = config.relaxStrategy;

        final Solver solver = new SequentialSolver<>(config);

        solver.maximize();
        assertEquals(solver.bestValue().get(), problem.optimal);
    }

    @ParameterizedTest
    @MethodSource("dataProvider")
    public void fastUpperBoundTest(KSProblem problem) throws IOException {
        final KSFastUpperBound fub = new KSFastUpperBound(problem);

        HashSet<Integer> vars = new HashSet<>();
        for (int i = 0; i < problem.nbVars(); i++) {
            vars.add(i);
        }

        double rub = fub.fastUpperBound(problem.capa, vars);
        // Checks if the upper bound at the root is bigger than the optimal solution
        assertTrue(rub >= problem.optimal,
                String.format("Upper bound %.1f is not bigger than the expected optimal solution %.1f",
                        rub,
                        problem.optimal));
    }

    @ParameterizedTest
    @MethodSource("dataProvider")
    public void testKnapsackWithDominance(KSProblem problem) {
        SolverConfig<Integer, Integer> config = new SolverConfig<>();
        config.problem = problem;
        config.relax = new KSRelax();
        config.ranking = new KSRanking();
        config.width = new FixedWidth<>(10);
        config.varh = new DefaultVariableHeuristic<>();
        config.fub = new KSFastUpperBound(problem);
        config.dominance = new SimpleDominanceChecker<>(new KSDominance(), problem.nbVars());
        config.frontier = new SimpleFrontier<>(config.ranking, CutSetType.LastExactLayer);
        final Solver solver = new SequentialSolver<>(config);

        solver.maximize();
        assertEquals(solver.bestValue().get(), problem.optimal);
    }


    @ParameterizedTest
    @MethodSource("dataProvider")
    public void testAstar(KSProblem problem) {
        SolverConfig<Integer, Integer> config = new SolverConfig<>();
        config.problem = problem;
        config.varh = new DefaultVariableHeuristic<>();
        config.fub = new KSFastUpperBound(problem);
        config.dominance = new SimpleDominanceChecker<>(new KSDominance(), problem.nbVars());

        final Solver solver = new AStarSolver<>(config);

        solver.maximize();
        assertEquals(solver.bestValue().get(), problem.optimal);
    }

    @ParameterizedTest
    @MethodSource("dataProvider")
<<<<<<< HEAD
    public void testRelaxationsCompleteSearch(KSProblem problem) {
        SolverConfig<Integer, Integer> config = new SolverConfig<>();
        config.problem = problem;
        config.relax = new KSRelax();
        config.ranking = new KSRanking();
        config.width = new FixedWidth<>(25);
        config.distance = new KSDistance();
        config.coordinates = new KSCoordinates();
        config.dominance = new DefaultDominanceChecker<>();
        config.restrictStrategy = new CostBased<>(config.ranking);
        List<ReductionStrategy<Integer>> strategies = new ArrayList<>();
        strategies.add(new Kmeans<>(new KSCoordinates()));
        strategies.add(new GHP<>(new KSDistance()));
        strategies.add(new CostBased<>(config.ranking));

        for (ReductionStrategy<Integer> relaxStrategy: strategies) {
            config.relaxStrategy  = relaxStrategy;
            config.varh = new DefaultVariableHeuristic<Integer>();
            config.frontier = new SimpleFrontier<>(config.ranking, CutSetType.LastExactLayer);
            final Solver solver = new SequentialSolver(config);


        solver.maximize();
        assertEquals(solver.bestValue().get(), problem.optimal);
        }
    }

    @ParameterizedTest
    @MethodSource("dataProvider")
    public void testRestrictionsCompleteSearch(KSProblem problem) {
        SolverConfig<Integer, Integer> config = new SolverConfig<>();
        config.problem = problem;
        config.relax = new KSRelax();
        config.ranking = new KSRanking();
        config.width = new FixedWidth<>(25);
        config.distance = new KSDistance();
        config.coordinates = new KSCoordinates();
        config.dominance = new DefaultDominanceChecker<>();
        config.relaxStrategy = new CostBased<>(config.ranking);
        List<ReductionStrategy<Integer>> strategies = new ArrayList<>();
        strategies.add(new Kmeans<>(new KSCoordinates()));
        strategies.add(new GHP<>(new KSDistance()));
        strategies.add(new CostBased<>(config.ranking));

        for (ReductionStrategy<Integer> restrictStrategy: strategies) {
            config.restrictStrategy  = restrictStrategy;
            config.varh = new DefaultVariableHeuristic<Integer>();
            config.frontier = new SimpleFrontier<>(config.ranking, CutSetType.LastExactLayer);
            final Solver solver = new SequentialSolver(config);


=======
    public void testRelaxStrats(KSProblem problem) {
        SolverConfig<Integer, Integer> config = new SolverConfig<>();
        config.problem = problem;
        config.ranking = new KSRanking();
        config.width = new FixedWidth<>(10);
        config.fub = new KSFastUpperBound(problem);
        config.relax = new KSRelax();
        ReductionStrategy[] strats = new ReductionStrategy[4];
        strats[0] = new Kmeans(new KSCoordinates());
        strats[1] = new CostBased(new KSRanking());
        strats[2] = new CostUBBased(new KSRanking());
        strats[3] = new GHP(new KSDistance());

        for (ReductionStrategy strategy : strats) {
            config.dominance = new SimpleDominanceChecker<>(new KSDominance(), problem.nbVars());
            config.frontier = new SimpleFrontier<>(config.ranking, CutSetType.LastExactLayer);
            config.varh = new DefaultVariableHeuristic<>();
            config.relaxStrategy = strategy;

            Solver solver = new SequentialSolver<>(config);
>>>>>>> 907ef47d
            solver.maximize();
            assertEquals(solver.bestValue().get(), problem.optimal);
        }
    }

    @ParameterizedTest
    @MethodSource("dataProvider")
<<<<<<< HEAD
    public void testRelaxation(KSProblem problem) {
        SolverConfig<Integer, Integer> config = new SolverConfig<>();
        config.problem = problem;
        config.relax = new KSRelax();
        config.ranking = new KSRanking();
        config.width = new FixedWidth<>(25);
        config.distance = new KSDistance();
        config.coordinates = new KSCoordinates();
        config.dominance = new DefaultDominanceChecker<>();
        List<ReductionStrategy<Integer>> strategies = new ArrayList<>();
        strategies.add(new Kmeans<>(new KSCoordinates()));
        strategies.add(new GHP<>(new KSDistance()));
        strategies.add(new CostBased<>(config.ranking));

        for (ReductionStrategy<Integer> relaxStrategy: strategies) {
            config.relaxStrategy  = relaxStrategy;
            config.varh = new DefaultVariableHeuristic<Integer>();
            final Solver solver = new RelaxationSolver(config);


            solver.maximize();
            assertTrue(solver.bestValue().get() >= problem.optimal);
        }
    }

    @ParameterizedTest
    @MethodSource("dataProvider")
    public void testRestriction(KSProblem problem) {
        SolverConfig<Integer, Integer> config = new SolverConfig<>();
        config.problem = problem;
        config.relax = new KSRelax();
        config.ranking = new KSRanking();
        config.width = new FixedWidth<>(25);
        config.distance = new KSDistance();
        config.coordinates = new KSCoordinates();
        config.relaxStrategy = new CostBased<>(config.ranking);

        List<ReductionStrategy<Integer>> strategies = new ArrayList<>();
        strategies.add(new Kmeans<>(new KSCoordinates()));
        strategies.add(new GHP<>(new KSDistance()));
        strategies.add(new CostBased<>(config.ranking));

        for (ReductionStrategy<Integer> restrictStrategy: strategies) {
            config.restrictStrategy  = restrictStrategy;
            config.varh = new DefaultVariableHeuristic<Integer>();
            config.dominance = new DefaultDominanceChecker<>();
            final Solver solver = new RestrictionSolver<>(config);


            solver.maximize();
            assertTrue(solver.bestValue().get() <= problem.optimal);
=======
    public void testRestrictStrats(KSProblem problem) {
        SolverConfig<Integer, Integer> config = new SolverConfig<>();
        config.problem = problem;
        config.ranking = new KSRanking();
        config.width = new FixedWidth<>(10);
        config.fub = new KSFastUpperBound(problem);
        config.relax = new KSRelax();
        ReductionStrategy[] strats = new ReductionStrategy[4];
        strats[0] = new Kmeans(new KSCoordinates());
        strats[1] = new CostBased(new KSRanking());
        strats[2] = new CostUBBased(new KSRanking());
        strats[3] = new GHP(new KSDistance());

        for (ReductionStrategy strategy : strats) {
            config.dominance = new SimpleDominanceChecker<>(new KSDominance(), problem.nbVars());
            config.frontier = new SimpleFrontier<>(config.ranking, CutSetType.LastExactLayer);
            config.varh = new DefaultVariableHeuristic<>();
            config.restrictStrategy = strategy;

            Solver solver = new SequentialSolver<>(config);
            solver.maximize();
            assertEquals(solver.bestValue().get(), problem.optimal);
>>>>>>> 907ef47d
        }
    }
}<|MERGE_RESOLUTION|>--- conflicted
+++ resolved
@@ -1,33 +1,20 @@
 package org.ddolib.examples.ddo.knapsack;
 
-import org.ddolib.common.dominance.DefaultDominanceChecker;
 import org.ddolib.astar.core.solver.AStarSolver;
 import org.ddolib.common.dominance.SimpleDominanceChecker;
 import org.ddolib.common.solver.Solver;
 import org.ddolib.common.solver.SolverConfig;
 import org.ddolib.ddo.core.frontier.CutSetType;
 import org.ddolib.ddo.core.frontier.SimpleFrontier;
-<<<<<<< HEAD
-import org.ddolib.ddo.core.heuristics.cluster.CostBased;
-import org.ddolib.ddo.core.heuristics.cluster.GHP;
-import org.ddolib.ddo.core.heuristics.cluster.Kmeans;
-import org.ddolib.ddo.core.heuristics.cluster.ReductionStrategy;
-=======
 import org.ddolib.ddo.core.heuristics.cluster.*;
->>>>>>> 907ef47d
 import org.ddolib.ddo.core.heuristics.variable.DefaultVariableHeuristic;
 import org.ddolib.ddo.core.heuristics.width.FixedWidth;
 import org.ddolib.ddo.core.solver.SequentialSolver;
-import org.ddolib.ddo.core.solver.RelaxationSolver;
-import org.ddolib.ddo.core.solver.RestrictionSolver;
 import org.junit.jupiter.params.ParameterizedTest;
 import org.junit.jupiter.params.provider.MethodSource;
 
 import java.io.IOException;
-import java.util.ArrayList;
 import java.util.HashSet;
-import java.util.List;
-import java.util.Set;
 import java.util.stream.IntStream;
 import java.util.stream.Stream;
 
@@ -161,59 +148,6 @@
 
     @ParameterizedTest
     @MethodSource("dataProvider")
-<<<<<<< HEAD
-    public void testRelaxationsCompleteSearch(KSProblem problem) {
-        SolverConfig<Integer, Integer> config = new SolverConfig<>();
-        config.problem = problem;
-        config.relax = new KSRelax();
-        config.ranking = new KSRanking();
-        config.width = new FixedWidth<>(25);
-        config.distance = new KSDistance();
-        config.coordinates = new KSCoordinates();
-        config.dominance = new DefaultDominanceChecker<>();
-        config.restrictStrategy = new CostBased<>(config.ranking);
-        List<ReductionStrategy<Integer>> strategies = new ArrayList<>();
-        strategies.add(new Kmeans<>(new KSCoordinates()));
-        strategies.add(new GHP<>(new KSDistance()));
-        strategies.add(new CostBased<>(config.ranking));
-
-        for (ReductionStrategy<Integer> relaxStrategy: strategies) {
-            config.relaxStrategy  = relaxStrategy;
-            config.varh = new DefaultVariableHeuristic<Integer>();
-            config.frontier = new SimpleFrontier<>(config.ranking, CutSetType.LastExactLayer);
-            final Solver solver = new SequentialSolver(config);
-
-
-        solver.maximize();
-        assertEquals(solver.bestValue().get(), problem.optimal);
-        }
-    }
-
-    @ParameterizedTest
-    @MethodSource("dataProvider")
-    public void testRestrictionsCompleteSearch(KSProblem problem) {
-        SolverConfig<Integer, Integer> config = new SolverConfig<>();
-        config.problem = problem;
-        config.relax = new KSRelax();
-        config.ranking = new KSRanking();
-        config.width = new FixedWidth<>(25);
-        config.distance = new KSDistance();
-        config.coordinates = new KSCoordinates();
-        config.dominance = new DefaultDominanceChecker<>();
-        config.relaxStrategy = new CostBased<>(config.ranking);
-        List<ReductionStrategy<Integer>> strategies = new ArrayList<>();
-        strategies.add(new Kmeans<>(new KSCoordinates()));
-        strategies.add(new GHP<>(new KSDistance()));
-        strategies.add(new CostBased<>(config.ranking));
-
-        for (ReductionStrategy<Integer> restrictStrategy: strategies) {
-            config.restrictStrategy  = restrictStrategy;
-            config.varh = new DefaultVariableHeuristic<Integer>();
-            config.frontier = new SimpleFrontier<>(config.ranking, CutSetType.LastExactLayer);
-            final Solver solver = new SequentialSolver(config);
-
-
-=======
     public void testRelaxStrats(KSProblem problem) {
         SolverConfig<Integer, Integer> config = new SolverConfig<>();
         config.problem = problem;
@@ -234,7 +168,6 @@
             config.relaxStrategy = strategy;
 
             Solver solver = new SequentialSolver<>(config);
->>>>>>> 907ef47d
             solver.maximize();
             assertEquals(solver.bestValue().get(), problem.optimal);
         }
@@ -242,59 +175,6 @@
 
     @ParameterizedTest
     @MethodSource("dataProvider")
-<<<<<<< HEAD
-    public void testRelaxation(KSProblem problem) {
-        SolverConfig<Integer, Integer> config = new SolverConfig<>();
-        config.problem = problem;
-        config.relax = new KSRelax();
-        config.ranking = new KSRanking();
-        config.width = new FixedWidth<>(25);
-        config.distance = new KSDistance();
-        config.coordinates = new KSCoordinates();
-        config.dominance = new DefaultDominanceChecker<>();
-        List<ReductionStrategy<Integer>> strategies = new ArrayList<>();
-        strategies.add(new Kmeans<>(new KSCoordinates()));
-        strategies.add(new GHP<>(new KSDistance()));
-        strategies.add(new CostBased<>(config.ranking));
-
-        for (ReductionStrategy<Integer> relaxStrategy: strategies) {
-            config.relaxStrategy  = relaxStrategy;
-            config.varh = new DefaultVariableHeuristic<Integer>();
-            final Solver solver = new RelaxationSolver(config);
-
-
-            solver.maximize();
-            assertTrue(solver.bestValue().get() >= problem.optimal);
-        }
-    }
-
-    @ParameterizedTest
-    @MethodSource("dataProvider")
-    public void testRestriction(KSProblem problem) {
-        SolverConfig<Integer, Integer> config = new SolverConfig<>();
-        config.problem = problem;
-        config.relax = new KSRelax();
-        config.ranking = new KSRanking();
-        config.width = new FixedWidth<>(25);
-        config.distance = new KSDistance();
-        config.coordinates = new KSCoordinates();
-        config.relaxStrategy = new CostBased<>(config.ranking);
-
-        List<ReductionStrategy<Integer>> strategies = new ArrayList<>();
-        strategies.add(new Kmeans<>(new KSCoordinates()));
-        strategies.add(new GHP<>(new KSDistance()));
-        strategies.add(new CostBased<>(config.ranking));
-
-        for (ReductionStrategy<Integer> restrictStrategy: strategies) {
-            config.restrictStrategy  = restrictStrategy;
-            config.varh = new DefaultVariableHeuristic<Integer>();
-            config.dominance = new DefaultDominanceChecker<>();
-            final Solver solver = new RestrictionSolver<>(config);
-
-
-            solver.maximize();
-            assertTrue(solver.bestValue().get() <= problem.optimal);
-=======
     public void testRestrictStrats(KSProblem problem) {
         SolverConfig<Integer, Integer> config = new SolverConfig<>();
         config.problem = problem;
@@ -317,7 +197,6 @@
             Solver solver = new SequentialSolver<>(config);
             solver.maximize();
             assertEquals(solver.bestValue().get(), problem.optimal);
->>>>>>> 907ef47d
         }
     }
 }