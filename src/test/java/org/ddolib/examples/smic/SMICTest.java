package org.ddolib.examples.smic;

import org.ddolib.common.dominance.DominanceChecker;
import org.ddolib.common.dominance.SimpleDominanceChecker;
<<<<<<< HEAD
import org.ddolib.common.solver.Solver;
import org.ddolib.common.solver.SolverConfig;
import org.ddolib.ddo.core.frontier.CutSetType;
import org.ddolib.ddo.core.frontier.SimpleFrontier;
import org.ddolib.ddo.core.heuristics.cluster.CostBased;
import org.ddolib.ddo.core.heuristics.variable.DefaultVariableHeuristic;
import org.ddolib.ddo.core.heuristics.width.FixedWidth;
import org.ddolib.ddo.core.solver.SequentialSolver;
=======
import org.ddolib.modeling.DdoModel;
import org.ddolib.modeling.Problem;
import org.ddolib.util.debug.DebugLevel;
>>>>>>> 47cff80f
import org.ddolib.util.testbench.ProblemTestBench;
import org.ddolib.util.verbosity.VerbosityLevel;
import org.junit.jupiter.api.DisplayName;
import org.junit.jupiter.api.DynamicTest;
import org.junit.jupiter.api.TestFactory;

import java.io.File;
import java.io.IOException;
import java.nio.file.Paths;
import java.util.List;
import java.util.stream.Stream;

public class SMICTest {

    private static class SMICBench extends ProblemTestBench<SMICState, SMICProblem> {

        public SMICBench() {
            super();
        }

        @Override
        protected List<SMICProblem> generateProblems() {
            String dir = Paths.get("src", "test", "resources", "SMIC").toString();

            File[] files = new File(dir).listFiles();
            assert files != null;
            Stream<File> stream = Stream.of(files);
//            SMICProblem problem = new SMICProblem(filePath.toString());
            return stream.filter(file -> !file.isDirectory())
                    .map(File::getName)
                    .map(fileName -> Paths.get(dir, fileName))
                    .map(filePath -> {
                        try {
                            return new SMICProblem(filePath.toString());
                        } catch (IOException e) {
                            throw new RuntimeException(e);
                        }
                    }).toList();
        }

        @Override
<<<<<<< HEAD
        protected SolverConfig<SMICState, Integer> configSolver(SMICProblem problem) {
            SolverConfig<SMICState, Integer> config = new SolverConfig<>();
            config.problem = problem;
            config.relax = new SMICRelax(problem);
            config.ranking = new SMICRanking();
            config.width = new FixedWidth<>(maxWidth);
            config.varh = new DefaultVariableHeuristic<>();
            config.flb = new SMICFastLowerBound(problem);
            config.dominance = new SimpleDominanceChecker<>(new SMICDominance(), problem.nbVars());
            config.frontier = new SimpleFrontier<>(config.ranking, CutSetType.LastExactLayer);
            config.restrictStrategy = new CostBased<>(config.ranking);
            config.relaxStrategy = new CostBased<>(config.ranking);
            return config;
        }
=======
        protected DdoModel<SMICState> model(SMICProblem problem) {
            return new DdoModel<>() {
>>>>>>> 47cff80f

                @Override
                public Problem<SMICState> problem() {
                    return problem;
                }

                @Override
                public SMICRelax relaxation() {
                    return new SMICRelax(problem);
                }

                @Override
                public SMICRanking ranking() {
                    return new SMICRanking();
                }

                @Override
                public SMICFastLowerBound lowerBound() {
                    return new SMICFastLowerBound(problem);
                }

                @Override
                public DominanceChecker<SMICState> dominance() {
                    return new SimpleDominanceChecker<>(new SMICDominance(), problem.nbVars());
                }


                @Override
                public VerbosityLevel verbosityLevel() {
                    return VerbosityLevel.SILENT;
                }

                @Override
                public DebugLevel debugMode() {
                    return DebugLevel.ON;
                }
            };
        }
    }

    @DisplayName("SMIC")
    @TestFactory
    public Stream<DynamicTest> testSMIC() {
        var bench = new SMICBench();
        bench.testRelaxation = true;
        bench.testFLB = true;
        bench.testDominance = true;
        return bench.generateTests();
    }
}<|MERGE_RESOLUTION|>--- conflicted
+++ resolved
@@ -2,20 +2,9 @@
 
 import org.ddolib.common.dominance.DominanceChecker;
 import org.ddolib.common.dominance.SimpleDominanceChecker;
-<<<<<<< HEAD
-import org.ddolib.common.solver.Solver;
-import org.ddolib.common.solver.SolverConfig;
-import org.ddolib.ddo.core.frontier.CutSetType;
-import org.ddolib.ddo.core.frontier.SimpleFrontier;
-import org.ddolib.ddo.core.heuristics.cluster.CostBased;
-import org.ddolib.ddo.core.heuristics.variable.DefaultVariableHeuristic;
-import org.ddolib.ddo.core.heuristics.width.FixedWidth;
-import org.ddolib.ddo.core.solver.SequentialSolver;
-=======
 import org.ddolib.modeling.DdoModel;
 import org.ddolib.modeling.Problem;
 import org.ddolib.util.debug.DebugLevel;
->>>>>>> 47cff80f
 import org.ddolib.util.testbench.ProblemTestBench;
 import org.ddolib.util.verbosity.VerbosityLevel;
 import org.junit.jupiter.api.DisplayName;
@@ -57,25 +46,8 @@
         }
 
         @Override
-<<<<<<< HEAD
-        protected SolverConfig<SMICState, Integer> configSolver(SMICProblem problem) {
-            SolverConfig<SMICState, Integer> config = new SolverConfig<>();
-            config.problem = problem;
-            config.relax = new SMICRelax(problem);
-            config.ranking = new SMICRanking();
-            config.width = new FixedWidth<>(maxWidth);
-            config.varh = new DefaultVariableHeuristic<>();
-            config.flb = new SMICFastLowerBound(problem);
-            config.dominance = new SimpleDominanceChecker<>(new SMICDominance(), problem.nbVars());
-            config.frontier = new SimpleFrontier<>(config.ranking, CutSetType.LastExactLayer);
-            config.restrictStrategy = new CostBased<>(config.ranking);
-            config.relaxStrategy = new CostBased<>(config.ranking);
-            return config;
-        }
-=======
         protected DdoModel<SMICState> model(SMICProblem problem) {
             return new DdoModel<>() {
->>>>>>> 47cff80f
 
                 @Override
                 public Problem<SMICState> problem() {
