package org.ddolib.examples.gruler;

<<<<<<< HEAD
import org.ddolib.common.solver.SolverConfig;
import org.ddolib.ddo.core.frontier.CutSetType;
import org.ddolib.ddo.core.frontier.SimpleFrontier;
import org.ddolib.ddo.core.heuristics.cluster.CostBased;
import org.ddolib.ddo.core.heuristics.variable.DefaultVariableHeuristic;
import org.ddolib.ddo.core.heuristics.width.FixedWidth;
=======
import org.ddolib.modeling.DdoModel;
import org.ddolib.modeling.Problem;
import org.ddolib.modeling.Relaxation;
import org.ddolib.modeling.StateRanking;
>>>>>>> 47cff80f
import org.ddolib.util.testbench.ProblemTestBench;
import org.ddolib.util.verbosity.VerbosityLevel;
import org.junit.jupiter.api.DisplayName;
import org.junit.jupiter.api.DynamicTest;
import org.junit.jupiter.api.TestFactory;

import java.util.List;
import java.util.stream.IntStream;
import java.util.stream.Stream;

public class GRTest {

    private static class GRBench extends ProblemTestBench<GRState, GRProblem> {

        public GRBench() {
            super();
        }

        @Override
        protected List<GRProblem> generateProblems() {
            // Known solutions
            int[] solutions = {0, 1, 3, 6, 11, 17, 25, 34, 44, 55, 72, 85, 106};
            return IntStream.range(1, 7).mapToObj(i -> new GRProblem(i, solutions[i - 1])).toList();
        }


        @Override
<<<<<<< HEAD
        protected SolverConfig<GRState, NullType> configSolver(GRProblem problem) {
            SolverConfig<GRState, NullType> config = new SolverConfig<>();
            config.problem = problem;
            config.relax = new GRRelax();
            config.ranking = new GRRanking();
            config.width = new FixedWidth<>(10);
            config.restrictStrategy = new CostBased<>(config.ranking);
            config.relaxStrategy = new CostBased<>(config.ranking);
            config.varh = new DefaultVariableHeuristic<>();
            config.frontier = new SimpleFrontier<>(config.ranking, CutSetType.LastExactLayer);
            return config;
=======
        protected DdoModel<GRState> model(GRProblem problem) {
            return new DdoModel<>() {
                @Override
                public Problem<GRState> problem() {
                    return problem;
                }

                @Override
                public Relaxation<GRState> relaxation() {
                    return new GRRelax();
                }

                @Override
                public StateRanking<GRState> ranking() {
                    return new GRRanking();
                }

                @Override
                public VerbosityLevel verbosityLevel() {
                    return VerbosityLevel.SILENT;
                }
            };
>>>>>>> 47cff80f
        }
    }

    @DisplayName("Golomb ruler")
    @TestFactory
    public Stream<DynamicTest> testGR() {
        var bench = new GRBench();
        bench.testRelaxation = true;
        return bench.generateTests();
    }
}<|MERGE_RESOLUTION|>--- conflicted
+++ resolved
@@ -1,18 +1,9 @@
 package org.ddolib.examples.gruler;
 
-<<<<<<< HEAD
-import org.ddolib.common.solver.SolverConfig;
-import org.ddolib.ddo.core.frontier.CutSetType;
-import org.ddolib.ddo.core.frontier.SimpleFrontier;
-import org.ddolib.ddo.core.heuristics.cluster.CostBased;
-import org.ddolib.ddo.core.heuristics.variable.DefaultVariableHeuristic;
-import org.ddolib.ddo.core.heuristics.width.FixedWidth;
-=======
 import org.ddolib.modeling.DdoModel;
 import org.ddolib.modeling.Problem;
 import org.ddolib.modeling.Relaxation;
 import org.ddolib.modeling.StateRanking;
->>>>>>> 47cff80f
 import org.ddolib.util.testbench.ProblemTestBench;
 import org.ddolib.util.verbosity.VerbosityLevel;
 import org.junit.jupiter.api.DisplayName;
@@ -40,19 +31,6 @@
 
 
         @Override
-<<<<<<< HEAD
-        protected SolverConfig<GRState, NullType> configSolver(GRProblem problem) {
-            SolverConfig<GRState, NullType> config = new SolverConfig<>();
-            config.problem = problem;
-            config.relax = new GRRelax();
-            config.ranking = new GRRanking();
-            config.width = new FixedWidth<>(10);
-            config.restrictStrategy = new CostBased<>(config.ranking);
-            config.relaxStrategy = new CostBased<>(config.ranking);
-            config.varh = new DefaultVariableHeuristic<>();
-            config.frontier = new SimpleFrontier<>(config.ranking, CutSetType.LastExactLayer);
-            return config;
-=======
         protected DdoModel<GRState> model(GRProblem problem) {
             return new DdoModel<>() {
                 @Override
@@ -75,7 +53,6 @@
                     return VerbosityLevel.SILENT;
                 }
             };
->>>>>>> 47cff80f
         }
     }
 
