--- conflicted
+++ resolved
@@ -2,18 +2,9 @@
 
 import org.ddolib.common.dominance.DominanceChecker;
 import org.ddolib.common.dominance.SimpleDominanceChecker;
-<<<<<<< HEAD
-import org.ddolib.common.solver.SolverConfig;
-import org.ddolib.ddo.core.frontier.CutSetType;
-import org.ddolib.ddo.core.frontier.SimpleFrontier;
-import org.ddolib.ddo.core.heuristics.cluster.CostBased;
-import org.ddolib.ddo.core.heuristics.variable.DefaultVariableHeuristic;
-import org.ddolib.ddo.core.heuristics.width.FixedWidth;
-=======
 import org.ddolib.modeling.DdoModel;
 import org.ddolib.modeling.Problem;
 import org.ddolib.util.debug.DebugLevel;
->>>>>>> 47cff80f
 import org.ddolib.util.testbench.ProblemTestBench;
 import org.ddolib.util.verbosity.VerbosityLevel;
 import org.junit.jupiter.api.DisplayName;
@@ -45,23 +36,6 @@
             return Stream.concat(problemWithFixedRelease(), problemWithUnfixedRelease()).toList();
         }
 
-<<<<<<< HEAD
-        @Override
-        protected SolverConfig<MSCTState, Integer> configSolver(MSCTProblem problem) {
-            SolverConfig<MSCTState, Integer> config = new SolverConfig<>();
-            config.problem = problem;
-            config.relax = new MSCTRelax(problem);
-            config.ranking = new MSCTRanking();
-            config.width = new FixedWidth<>(100);
-            config.varh = new DefaultVariableHeuristic<>();
-            config.frontier = new SimpleFrontier<>(config.ranking, CutSetType.LastExactLayer);
-            config.dominance = new SimpleDominanceChecker<>(new MSCTDominance(), problem.nbVars());
-            config.restrictStrategy = new CostBased<>(config.ranking);
-            config.relaxStrategy = new CostBased<>(config.ranking);
-            return config;
-        }
-=======
->>>>>>> 47cff80f
 
         private Stream<MSCTProblem> problemWithFixedRelease() {
             int release = 15;
