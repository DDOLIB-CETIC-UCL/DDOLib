package org.ddolib.examples.gruler;

import org.ddolib.common.solver.SolverConfig;
import org.ddolib.ddo.core.Decision;
import org.ddolib.ddo.core.frontier.CutSetType;
import org.ddolib.ddo.core.frontier.SimpleFrontier;
import org.ddolib.ddo.core.heuristics.variable.DefaultVariableHeuristic;
import org.ddolib.ddo.core.heuristics.width.FixedWidth;
import org.ddolib.ddo.core.solver.SequentialSolver;

import java.io.IOException;
import java.util.Arrays;

/**
 * This class demonstrates how to implement a solver for the Golomb ruler problem.
 * For more information on this problem, see
 * <a href="https://en.wikipedia.org/wiki/Golomb_ruler">Golomb Ruler - Wikipedia</a>.
 * <p>
 * This model was introduced by Willem-Jan van Hoeve.
 * In this model:
 * - Each variable/layer represents the position of the next mark to be placed.
 * - The domain of each variable is the set of all possible positions for the next mark.
 * - A mark can only be added if the distance between the new mark and all previous marks
 * is not already present in the set of distances between marks.
 * <p>
 * The cost of a transition is defined as the distance between the new mark and the
 * previous last mark. Consequently, the cost of a solution is the position of the last mark.
 */
public class GRMain {

    public static void main(final String[] args) throws IOException {
        SolverConfig<GRState, Integer> config = new SolverConfig<>();
        GRProblem problem = new GRProblem(9);
        config.problem = problem;
        config.relax = new GRRelax();
        config.ranking = new GRRanking();
        config.width = new FixedWidth<>(10);
        config.varh = new DefaultVariableHeuristic<>();
        config.frontier = new SimpleFrontier<>(config.ranking, CutSetType.LastExactLayer);
        final SequentialSolver<GRState, Integer> solver = new SequentialSolver<>(config);

        long start = System.currentTimeMillis();
<<<<<<< HEAD
        System.out.println(solver.maximize());
=======
        solver.minimize();
>>>>>>> e0bb7ddb
        double duration = (System.currentTimeMillis() - start) / 1000.0;

        int[] solution = solver.bestSolution()
                .map(decisions -> {
                    int[] values = new int[problem.nbVars() + 1];
                    values[0] = 0;
                    for (Decision d : decisions) {
                        values[d.var() + 1] = d.val();
                    }
                    return values;
                })
                .get();

        System.out.printf("Duration : %.3f%n", duration);
        System.out.printf("Objective: %s%n", solver.bestValue().get());
        System.out.printf("Solution : %s%n", Arrays.toString(solution));
    }
}<|MERGE_RESOLUTION|>--- conflicted
+++ resolved
@@ -40,11 +40,7 @@
         final SequentialSolver<GRState, Integer> solver = new SequentialSolver<>(config);
 
         long start = System.currentTimeMillis();
-<<<<<<< HEAD
-        System.out.println(solver.maximize());
-=======
         solver.minimize();
->>>>>>> e0bb7ddb
         double duration = (System.currentTimeMillis() - start) / 1000.0;
 
         int[] solution = solver.bestSolution()
