--- conflicted
+++ resolved
@@ -16,7 +16,7 @@
  * <ul>
  *   <li>Build a specific instance of the {@link GRProblem} (Golomb Ruler problem);</li>
  *   <li>Wrap it into an {@link AcsModel} to define the optimization model used by the ACS algorithm;</li>
- *   <li>Invoke the {@link Solver} to perform the search via the {@code minimizeAcs()} method;</li>
+ *   <li>Invoke the {@link Solvers} to perform the search via the {@code minimizeAcs()} method;</li>
  *   <li>Monitor the search progress by printing incumbent (best found) solutions;</li>
  *   <li>Display final search statistics at the end of execution.</li>
  * </ul>
@@ -26,7 +26,7 @@
      * Main entry point of the program.
      * <p>
      * Creates and solves a {@link GRProblem} instance using the ACS
-     * algorithm implemented by the {@link Solver} class.
+     * algorithm implemented by the {@link Solvers} class.
      * </p>
      *
      * @param args command-line arguments (not used)
@@ -48,15 +48,8 @@
                 return 20;
             }
         };
-<<<<<<< HEAD
-
+        // Create the solver instance
         Solvers<GRState> solver = new Solvers<>();
-
-        SearchStatistics stats = solver.minimizeAcs(model);
-
-=======
-        // Create the solver instance
-        Solver<GRState> solver = new Solver<>();
         // Run the ACS optimization process
         final SearchStatistics stats = solver.minimizeAcs(model, s -> false, (sol, s) -> {
             System.out.println("--------------------");
@@ -64,7 +57,6 @@
             System.out.println("New solution: " + sol + " at iteration " + s.nbIterations());
         });
         // Print final search statistics
->>>>>>> 0f5ac7d9
         System.out.println(stats);
     }
 }