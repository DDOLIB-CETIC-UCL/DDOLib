--- conflicted
+++ resolved
@@ -38,14 +38,6 @@
      * Maximum capacity of the knapsack.
      */
     public final int capa;
-<<<<<<< HEAD
-    final int[] profit;
-    final int[] weight;
-    Optional<Double> optimal = Optional.empty();
-
-    private Optional<String> name = Optional.empty();
-=======
->>>>>>> e5898500
 
     /**
      * Profits of the items.
