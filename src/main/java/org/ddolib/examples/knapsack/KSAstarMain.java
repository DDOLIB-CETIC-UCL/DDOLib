--- conflicted
+++ resolved
@@ -2,16 +2,11 @@
 
 import org.ddolib.common.dominance.DominanceChecker;
 import org.ddolib.common.dominance.SimpleDominanceChecker;
-<<<<<<< HEAD
-import org.ddolib.ddo.core.profiling.SearchStatistics;
-import org.ddolib.modeling.*;
-=======
 import org.ddolib.common.solver.SearchStatistics;
 import org.ddolib.modeling.FastLowerBound;
 import org.ddolib.modeling.Model;
 import org.ddolib.modeling.Problem;
 import org.ddolib.modeling.Solver;
->>>>>>> e1336073
 
 import java.io.IOException;
 
@@ -38,11 +33,6 @@
             public FastLowerBound<Integer> lowerBound() {
                 return new KSFastLowerBound(problem);
             }
-
-            @Override
-            public VerbosityLevel verbosityLevel() {
-                return VerbosityLevel.LARGE;
-            }
         };
 
         Solver<Integer> solver = new Solver<>();
