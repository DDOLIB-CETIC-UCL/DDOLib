--- conflicted
+++ resolved
@@ -36,16 +36,9 @@
         CSFastUpperBound fub = new CSFastUpperBound(problem);
         CSRanking ranking = new CSRanking();
         FixedWidth<CSState> width = new FixedWidth<>(500);
-<<<<<<< HEAD
-        VariableHeuristic<CSState> varh = new DefaultVariableHeuristic<>();
+        VariableHeuristic<CSState> varh = new CSVariableHeuristic(problem);
         CSAggregate aggregate = new CSAggregate(problem);
         AggregateSolver<CSState, Integer, CSState, Integer> solver = new AggregateSolver<>(
-=======
-        VariableHeuristic<CSState> varh = new CSVariableHeuristic(problem);
-        Frontier<CSState> frontier = new SimpleFrontier<>(ranking, CutSetType.LastExactLayer);
-        SimpleDominanceChecker<CSState, Integer> dominance = new SimpleDominanceChecker<>(new CSDominance(problem), problem.nbVars());
-        Solver solver = Solvers.sequentialSolver(
->>>>>>> 5a04f7a3
                 problem,
                 aggregate,
                 relax,
@@ -54,7 +47,9 @@
                 width,
                 CutSetType.LastExactLayer,
                 fub,
-                new DefaultDominanceChecker<>()
+                new DefaultDominanceChecker<>(),
+                Integer.MAX_VALUE,
+                0
         );
 
         SearchStatistics stats = solver.maximize(2, false);
