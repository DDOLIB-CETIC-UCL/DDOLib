--- conflicted
+++ resolved
@@ -85,26 +85,6 @@
     }
 
     public static Solver solveDPD(PDPProblem problem) {
-<<<<<<< HEAD
-
-        final PDPRelax relax = new PDPRelax(problem);
-        final PDPRanking ranking = new PDPRanking();
-        final PDPFastUpperBound fub = new PDPFastUpperBound(problem);
-        final FixedWidth<PDPState> width = new FixedWidth<>(3000);
-        final DefaultVariableHeuristic<PDPState> varh = new DefaultVariableHeuristic<>();
-
-        final Frontier<PDPState> frontier = new SimpleFrontier<>(ranking, CutSetType.LastExactLayer);
-        final Solver solver = sequentialSolver(
-                problem,
-                relax,
-                varh,
-                ranking,
-                width,
-                frontier,
-                fub);
-
-        SearchStatistics statistics = solver.maximize();
-=======
         SolverConfig<PDPState, NullType> config = new SolverConfig<>();
         config.problem = problem;
         config.relax = new PDPRelax(problem);
@@ -121,7 +101,6 @@
 
         SearchStatistics statistics = solver.maximize();
         System.out.println(statistics);
->>>>>>> 43eefbaf
 
         return solver;
     }
