--- conflicted
+++ resolved
@@ -72,11 +72,7 @@
         config.verbosityLevel = 2;
         final Solver solver = new SequentialSolverWithCache<>(config);
 
-<<<<<<< HEAD
-        SearchStatistics stats = solver.maximize(2, 0, false);
-=======
         SearchStatistics stats = solver.maximize();
->>>>>>> 43eefbaf
         System.out.println(stats);
         return solver;
     }
