--- conflicted
+++ resolved
@@ -19,11 +19,6 @@
 import java.util.BitSet;
 import java.util.Optional;
 
-<<<<<<< HEAD
-import static org.ddolib.factory.Solvers.sequentialSolver;
-
-=======
->>>>>>> 43eefbaf
 public final class MispMain {
 
 
@@ -94,25 +89,6 @@
                 args[0];
         final int maxWidth = args.length >= 2 ? Integer.parseInt(args[1]) : 250;
 
-<<<<<<< HEAD
-        final MispProblem problem = readFile(file);
-        final MispRelax relax = new MispRelax(problem);
-        final MispRanking ranking = new MispRanking();
-        final MispFastUpperBound fub = new MispFastUpperBound(problem);
-        final FixedWidth<BitSet> width = new FixedWidth<>(2);
-        final VariableHeuristic<BitSet> varh = new DefaultVariableHeuristic<>();
-
-        final Frontier<BitSet> frontier = new SimpleFrontier<>(ranking, CutSetType.LastExactLayer);
-
-        final Solver solver = sequentialSolver(
-                problem,
-                relax,
-                varh,
-                ranking,
-                width,
-                frontier,
-                fub);
-=======
         SolverConfig<BitSet, NullType> config = new SolverConfig<>();
 
         MispProblem problem = readFile(file);
@@ -126,7 +102,6 @@
         config.frontier = new SimpleFrontier<>(config.ranking, CutSetType.LastExactLayer);
 
         final Solver solver = new SequentialSolver<>(config);
->>>>>>> 43eefbaf
 
         long start = System.currentTimeMillis();
         solver.maximize();
