package org.ddolib.examples.ddo.gruler;

import org.ddolib.common.solver.SolverConfig;
import org.ddolib.ddo.core.Decision;
import org.ddolib.ddo.core.frontier.CutSetType;
import org.ddolib.ddo.core.frontier.SimpleFrontier;
import org.ddolib.ddo.core.heuristics.variable.DefaultVariableHeuristic;
import org.ddolib.ddo.core.heuristics.width.FixedWidth;
import org.ddolib.ddo.core.solver.SequentialSolver;

import java.io.IOException;
import java.util.Arrays;

/**
 * This class demonstrates how to implement a solver for the Golomb ruler problem.
 * For more information on this problem, see
 * <a href="https://en.wikipedia.org/wiki/Golomb_ruler">Golomb Ruler - Wikipedia</a>.
 * <p>
 * This model was introduced by Willem-Jan van Hoeve.
 * In this model:
 * - Each variable/layer represents the position of the next mark to be placed.
 * - The domain of each variable is the set of all possible positions for the next mark.
 * - A mark can only be added if the distance between the new mark and all previous marks
 * is not already present in the set of distances between marks.
 * <p>
 * The cost of a transition is defined as the distance between the new mark and the
 * previous last mark. Consequently, the cost of a solution is the position of the last mark.
 */
public class GRMain {

    public static void main(final String[] args) throws IOException {
        SolverConfig<GRState, Integer> config = new SolverConfig<>();
        GRProblem problem = new GRProblem(9);
<<<<<<< HEAD
        final GRRelax relax = new GRRelax();
        final GRRanking ranking = new GRRanking();
        final FixedWidth<GRState> width = new FixedWidth<>(100);
        final VariableHeuristic<GRState> varh = new DefaultVariableHeuristic();
        final Frontier<GRState> frontier = new SimpleFrontier<>(ranking, CutSetType.LastExactLayer);
        final SequentialSolver<GRState, Integer> solver = Solvers.sequentialSolver(
                problem,
                relax,
                varh,
                ranking,
                width,
                frontier);
=======
        config.relax = new GRRelax();
        config.ranking = new GRRanking();
        config.width = new FixedWidth<>(10);
        config.varh = new DefaultVariableHeuristic<>();
        config.frontier = new SimpleFrontier<>(config.ranking, CutSetType.LastExactLayer);
        final SequentialSolver<GRState, Integer> solver = new SequentialSolver<>(config);
>>>>>>> 43eefbaf

        long start = System.currentTimeMillis();
        System.out.println(solver.maximize());
        double duration = (System.currentTimeMillis() - start) / 1000.0;

        int[] solution = solver.bestSolution()
                .map(decisions -> {
                    int[] values = new int[problem.nbVars() + 1];
                    values[0] = 0;
                    for (Decision d : decisions) {
                        values[d.var() + 1] = d.val();
                    }
                    return values;
                })
                .get();

        System.out.printf("Duration : %.3f%n", duration);
        System.out.printf("Objective: %s%n", solver.bestValue().get());
        System.out.printf("Solution : %s%n", Arrays.toString(solution));
    }
}<|MERGE_RESOLUTION|>--- conflicted
+++ resolved
@@ -31,27 +31,12 @@
     public static void main(final String[] args) throws IOException {
         SolverConfig<GRState, Integer> config = new SolverConfig<>();
         GRProblem problem = new GRProblem(9);
-<<<<<<< HEAD
-        final GRRelax relax = new GRRelax();
-        final GRRanking ranking = new GRRanking();
-        final FixedWidth<GRState> width = new FixedWidth<>(100);
-        final VariableHeuristic<GRState> varh = new DefaultVariableHeuristic();
-        final Frontier<GRState> frontier = new SimpleFrontier<>(ranking, CutSetType.LastExactLayer);
-        final SequentialSolver<GRState, Integer> solver = Solvers.sequentialSolver(
-                problem,
-                relax,
-                varh,
-                ranking,
-                width,
-                frontier);
-=======
         config.relax = new GRRelax();
         config.ranking = new GRRanking();
         config.width = new FixedWidth<>(10);
         config.varh = new DefaultVariableHeuristic<>();
         config.frontier = new SimpleFrontier<>(config.ranking, CutSetType.LastExactLayer);
         final SequentialSolver<GRState, Integer> solver = new SequentialSolver<>(config);
->>>>>>> 43eefbaf
 
         long start = System.currentTimeMillis();
         System.out.println(solver.maximize());
