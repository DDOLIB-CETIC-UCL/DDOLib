--- conflicted
+++ resolved
@@ -1,12 +1,6 @@
 package org.ddolib.examples.ddo.knapsack;
 
-<<<<<<< HEAD
-import org.ddolib.ddo.core.*;
-import org.ddolib.ddo.heuristics.StateCoordinates;
-import org.ddolib.ddo.heuristics.StateDistance;
-=======
 import org.ddolib.astar.core.solver.AStarSolver;
->>>>>>> 43eefbaf
 import org.ddolib.common.dominance.SimpleDominanceChecker;
 import org.ddolib.common.solver.Solver;
 import org.ddolib.common.solver.SolverConfig;
@@ -41,48 +35,6 @@
         SolverConfig<Integer, Integer> config = new SolverConfig<>();
         final String instance = "data/Knapsack/instance_n100_c500_10_5_10_5_0";
         final KSProblem problem = readInstance(instance);
-<<<<<<< HEAD
-        final KSRelax relax = new KSRelax();
-        final KSRanking ranking = new KSRanking();
-        final FixedWidth<Integer> width = new FixedWidth<>(10);
-        final VariableHeuristic<Integer> varh = new DefaultVariableHeuristic<Integer>();
-        final KSFastUpperBound fub = new KSFastUpperBound(problem);
-        final SimpleDominanceChecker<Integer, Integer> dominance = new SimpleDominanceChecker<>(new KSDominance(),
-                problem.nbVars());
-        final Frontier<Integer> frontier = new SimpleFrontier<>(ranking, CutSetType.LastExactLayer);
-        final ClusterStrat relaxStrat = ClusterStrat.Cost;
-        final ClusterStrat restrictionStrat = ClusterStrat.Cost;
-        final StateDistance<Integer> distance = new KSDistance();
-        final StateCoordinates<Integer> coordinates = new KSCoordinates();
-        final int seed = 546645;
-
-        final Solver solverDDO = sequentialSolver(
-                problem,
-                relax,
-                varh,
-                ranking,
-                width,
-                frontier,
-                fub,
-                dominance,
-                relaxStrat,
-                restrictionStrat,
-                distance,
-                coordinates,
-                seed
-        );
-
-        final Solver solverAstar = astarSolver(
-                problem,
-                varh,
-                fub,
-                dominance
-        );
-
-
-
-        Map.of("ddo",solverDDO, "astar", solverAstar).forEach((name, solver) -> {;
-=======
         config.problem = problem;
         config.relax = new KSRelax();
         config.ranking = new KSRanking();
@@ -98,7 +50,6 @@
 
         Map.of("ddo", solverDDO, "astar", solverAstar).forEach((name, solver) -> {
             ;
->>>>>>> 43eefbaf
             System.out.println("Solving with " + name + "...");
 
             long start = System.currentTimeMillis();
