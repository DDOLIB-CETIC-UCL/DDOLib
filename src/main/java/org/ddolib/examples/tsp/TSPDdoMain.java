--- conflicted
+++ resolved
@@ -15,15 +15,8 @@
 
     public static void main(final String[] args) throws IOException {
         String file = Paths.get("data", "TSP", "instance_18_0.xml").toString();
-<<<<<<< HEAD
-
-        DdoModel<TSPState> model = new DdoModel<>() {
-            private TSPProblem problem;
-
-=======
         final TSPProblem problem = new TSPProblem(file);
         DdoModel<TSPState> model = new DdoModel<TSPState>() {
->>>>>>> 0f5ac7d9
             @Override
             public Problem<TSPState> problem() {
                 return problem;
