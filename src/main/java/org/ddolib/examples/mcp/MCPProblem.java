--- conflicted
+++ resolved
@@ -89,10 +89,6 @@
         this.optimal = Optional.of(optimal);
     }
 
-<<<<<<< HEAD
-    public void setName(String name) {
-        this.name = Optional.of(name);
-=======
     /**
      * Constructs an MCP problem by reading an instance from a file.
      * <p>
@@ -135,7 +131,6 @@
         this.graph = g;
         this.optimal = optimal;
         this.name = Optional.of(fname);
->>>>>>> 47cff80f
     }
 
     @Override
