--- conflicted
+++ resolved
@@ -329,13 +329,9 @@
             }
 
             for (NodeSubProblem<T> n : currentLayer) {
-<<<<<<< HEAD
                 if (input.getExportAsDot()) {
                     dotStr.append(generateDotStr(n, false));
                 }
-=======
-                double lb = input.getBestLB();
->>>>>>> 80884243
                 if (n.ub <= input.getBestLB()) {
                     continue;
                 } else {
