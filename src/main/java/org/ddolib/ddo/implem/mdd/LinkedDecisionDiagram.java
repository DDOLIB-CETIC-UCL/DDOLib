--- conflicted
+++ resolved
@@ -206,12 +206,7 @@
                 T state = e.getKey();
                 Node node = e.getValue();
 
-<<<<<<< HEAD
-                int fub = input.getRelaxation().fastUpperBound(state, variables);
-                int rub = saturatedAdd(node.value, fub);
-=======
                 int rub = saturatedAdd(node.value, input.getRelaxation().fastUpperBound(state, variables));
->>>>>>> 7da45da0
                 this.currentLayer.add(new NodeSubProblem<>(state, rub, node));
             }
             this.nextLayer.clear();
@@ -275,7 +270,6 @@
             depth += 1;
         }
 
-
         // finalize: find best
         for (Node n : nextLayer.values()) {
             if (best == null || n.value > best.value) {
@@ -339,11 +333,7 @@
     }
 
     /**
-<<<<<<< HEAD
-     * Resets the state of this MDD. This way it can easily be reused
-=======
      * Reset the state of this MDD. This way it can easily be reused
->>>>>>> 7da45da0
      */
     private void clear() {
         pathToRoot = Collections.emptySet();
@@ -424,10 +414,7 @@
             }
         }
 
-<<<<<<< HEAD
-=======
-
->>>>>>> 7da45da0
+
         // delete the nodes that have been merged
         merge.clear();
         // append the newly merged node if needed
