--- conflicted
+++ resolved
@@ -347,17 +347,7 @@
                         branchOn(n, decision, problem);
                     }
                 }
-<<<<<<< HEAD
-                if (n.node.getNodeType() == NodeType.RELAXED && input.cutSetType() == CutSetType.Frontier
-                        && input.compilationType() == CompilationType.Relaxed && !exact && depth >= 2) {
-                    for (Edge e : n.node.edges) {
-                        Node origin = e.origin;
-                        if (origin.getNodeType() == NodeType.EXACT) {
-                            currentCutSet.add(prevLayer.get(origin));
-=======
-                // Compute cutset: exact parent nodes of relaxed nodes of the current nodes are put in the cutset
-                if (input.getCutSetType() == CutSetType.Frontier
-                        && input.getCompilationType() == CompilationType.Relaxed && !exact && depth >= 2) {
+                if (input.cutSetType() == CutSetType.Frontier && input.compilationType() == CompilationType.Relaxed && !exact && depth >= 2) {
                     if (variables.isEmpty() && n.node.getNodeType() == NodeType.EXACT) {
                         n.node.setNodeType(NodeType.RELAXED);
                     }
@@ -367,7 +357,6 @@
                             if (origin.getNodeType() == NodeType.EXACT) {
                                 currentCutSet.add(prevLayer.get(origin));
                             }
->>>>>>> 6ec9948b
                         }
                     }
                 }
@@ -783,4 +772,4 @@
             }
         }
     }
-}+}
