package org.ddolib.ddo.implem.mdd;

import org.ddolib.ddo.core.*;
import org.ddolib.ddo.heuristics.StateRanking;
import org.ddolib.ddo.heuristics.VariableHeuristic;
import org.ddolib.ddo.implem.dominance.DominanceChecker;

import java.text.DecimalFormat;
import java.util.*;
import java.util.Map.Entry;

/**
 * This class implements the decision diagram as a linked structure.
 *
 * @param <T> the type of state
 * @param <K> the type of key
 */
public final class LinkedDecisionDiagram<T, K> implements DecisionDiagram<T, K> {
    /**
     * The list of decisions that have led to the root of this DD
     */
    private Set<Decision> pathToRoot = Collections.emptySet();
    /**
     * All the nodes from the previous layer
     */
    private HashMap<Node, NodeSubProblem<T>> prevLayer = new HashMap<>();
    /**
     * All the (subproblems) nodes from the previous layer -- That is, all nodes that will be expanded
     */
    private List<NodeSubProblem<T>> currentLayer = new ArrayList<>();
    /**
     * All the nodes from the next layer
     */
    private HashMap<T, Node> nextLayer = new HashMap<T, Node>();
    /**
     * All the nodes from the last exact layer cutset or the frontier cutset
     */
    private List<NodeSubProblem<T>> cutset = new ArrayList<>();
    /**
     * A flag to keep track of the fact that LEL might be empty albeit not set
     */

    /**
     * A flag to keep track of the fact the MDD was relaxed (some merged occurred) or restricted  (some states were dropped)
     */
    private boolean exact = true;

    /**
     * The best node in the terminal layer (if it exists at all)
     */
    private Node best = null;

    /**
     * Used to build the .dot file displaying the compiled mdd.
     */
    private StringBuilder dotStr = new StringBuilder();
    /**
     * Given the hashcode of an edge, save its .dot representation
     */
    private HashMap<Integer, String> edgesDotStr = new HashMap<>();

    // --- UTILITY CLASSES -----------------------------------------------

    /**
     * This is an atomic node from the decision diagram. Per-se, it does not
     * hold much interpretable information.
     */
    private static final class Node {
        /**
         * The length of the longest path to this node
         */
        private double value;
        /**
         * The length of the longest suffix of this node (bottom part of a local bound)
         */
        private Double suffix;
        /**
         * The edge terminating the longest path to this node
         */
        private Edge best;
        /**
         * The list of edges leading to this node
         */
        private List<Edge> edges;

        /**
         * The type of this node (exact, relaxed, etc...)
         */
        private NodeType type;

        /**
         * The falg to indicate if a node is marked
         */
        private boolean isMarked;

        /**
         * Creates a new node
         */
        public Node(final double value) {
            this.value = value;
            this.suffix = null;
            this.best = null;
            this.edges = new ArrayList<>();
            this.type = NodeType.EXACT;
            this.isMarked = false;
        }

        /**
         * set the type of the node when different to exact type
         *
         * @param nodeType
         */
        public void setNodeType(final NodeType nodeType) {
            this.type = nodeType;
        }

        /**
         * get the type of the node
         *
         * @return NodeType
         */
        public NodeType getNodeType() {
            return this.type;
        }

        @Override
        public String toString() {
            return String.format("Node: value:%s - suffix: %s - best edge: %s - parent edges: %s",
                    value, suffix, best, edges);
        }
    }

    /**
     * Flag to identify the type of node: exact node, relaxed node, marked node, etc ...
     */
    public enum NodeType {
        EXACT, RELAXED;
    }

    /**
     * This is an edge that connects two nodes from the decision diagram
     */
    private static final class Edge {
        /**
         * The source node of this arc
         */
        private Node origin;
        /**
         * The decision that was made when traversing this arc
         */
        private Decision decision;
        /**
         * The weight of the arc
         */
        private double weight;

        /**
         * Creates a new edge between pairs of nodes
         *
         * @param src the source node
         * @param d   the decision that was made when traversing this edge
         * @param w   the weight of the edge
         */
        public Edge(final Node src, final Decision d, final double w) {
            this.origin = src;
            this.decision = d;
            this.weight = w;
        }

        @Override
        public String toString() {
            return String.format("Origin:%s\n\t Decision:%s\n\t Weight:%s ", origin, decision, weight);
        }
    }

    /**
     * This class encapsulates the association of a node with its state and
     * associated rough upper bound.
     * <p>
     * This class essentially serves two purposes:
     * <p>
     * - associate a node with a state during the compilation (and allow to
     * eagerly forget about the given state, which allows to save substantial
     * amounts of RAM while compiling the DD).
     * <p>
     * - turn an MDD node from the exact cutset into a subproblem which is used
     * by the API.
     */
    private static final class NodeSubProblem<T> {
        /**
         * The state associated to this node
         */
        private final T state;
        /**
         * The actual node from the graph of decision diagrams
         */
        private final Node node;
        /**
         * The upper bound associated with this node (if state were the root)
         */
        private double ub;

        /**
         * Creates a new instance
         */
        public NodeSubProblem(final T state, final double ub, final Node node) {
            this.state = state;
            this.ub = ub;
            this.node = node;
        }

        /**
         * @return Turns this association into an actual subproblem
         */
        public SubProblem<T> toSubProblem(final Set<Decision> pathToRoot) {
            HashSet<Decision> path = new HashSet<>();
            path.addAll(pathToRoot);

            Edge e = node.best;
            while (e != null) {
                path.add(e.decision);
                e = e.origin == null ? null : e.origin.best;
            }

            double locb = Double.MIN_VALUE;
            if (node.suffix != null) {
                locb = saturatedAdd(node.value, node.suffix);
            }
            ub = Math.min(ub, locb);

            return new SubProblem<>(state, node.value, ub, path);
        }

        @Override
        public String toString() {
<<<<<<< HEAD
            return String.format("%s - ub: %s", state, ub);
=======
            DecimalFormat df = new DecimalFormat("#.##########");
            return String.format("%s - ub: %s - value: %s", state, df.format(ub), df.format(node.value));
>>>>>>> ef233ea3
        }
    }

    @Override
    public void compile(CompilationInput<T, K> input) {
        // make sure we don't have any stale data left
        this.clear();

        // initialize the compilation
        final int maxWidth = input.getMaxWidth();
        final SubProblem<T> residual = input.getResidual();
        final Node root = new Node(residual.getValue());
        this.pathToRoot = residual.getPath();
        this.nextLayer.put(residual.getState(), root);

        dotStr.append("digraph ").append(input.getCompilationType().toString().toLowerCase()).append("{\n");

        // proceed to compilation
        final Problem<T> problem = input.getProblem();
        final Relaxation<T> relax = input.getRelaxation();
        final VariableHeuristic<T> var = input.getVariableHeuristic();
        final NodeSubroblemComparator<T> ranking = new NodeSubroblemComparator<>(input.getStateRanking());
        final DominanceChecker<T, K> dominance = input.getDominance();

        final Set<Integer> variables = varSet(input);

        int depth = 0;
        Set<NodeSubProblem<T>> currentCutSet = new HashSet<>();
        while (!variables.isEmpty()) {
            Integer nextVar = var.nextVariable(variables, nextLayer.keySet().iterator());
            // change the layer focus: what was previously the next layer is now
            // becoming the current layer
            this.prevLayer.clear();
            for (NodeSubProblem<T> n : this.currentLayer) {
                this.prevLayer.put(n.node, n);
            }

            this.currentLayer.clear();
            for (Entry<T, Node> e : this.nextLayer.entrySet()) {
                T state = e.getKey();
                Node node = e.getValue();
                if (node.getNodeType() == NodeType.EXACT && dominance.updateDominance(state, depth, node.value)) {
                    continue;
                } else {
                    double rub = saturatedAdd(node.value, input.getRelaxation().fastUpperBound(state, variables));
                    this.currentLayer.add(new NodeSubProblem<>(state, rub, node));
                }
            }


            this.nextLayer.clear();

            if (currentLayer.isEmpty()) {
                // there is no feasible solution to this subproblem, we can stop the compilation here
                return;
            }

            if (nextVar == null) {
                // Some variables simply can't be assigned
                clear();
                return;
            } else {
                variables.remove(nextVar);
            }


            // If the current layer is too large, we need to shrink it down. 
            // Whether this shrinking down means that we want to perform a restriction
            // or a relaxation depends on the type of compilation which has been 
            // requested from this decision diagram  
            //
            // IMPORTANT NOTE:
            // The check is on depth 2 because the parent of the current layer is saved
            // if a LEL is to be remembered. In order to be sure
            // to make progress, we must be certain to develop AT LEAST one layer per 
            // mdd compiled otherwise the LEL is going to be the root of this MDD (and
            // we would be stuck in an infinite loop)
            if (depth >= 2 && currentLayer.size() > maxWidth) {
                switch (input.getCompilationType()) {
                    case Restricted:
                        exact = false;
                        restrict(maxWidth, ranking);
                        break;
                    case Relaxed:
                        if (exact) {
                            exact = false;
                            if (input.getCutSetType() == CutSetType.LastExactLayer) {
                                cutset.addAll(prevLayer.values());
                            }
                        }
                        relax(maxWidth, ranking, relax);
                        break;
                    case Exact:
                        /* nothing to do */
                        break;
                }
            }

            for (NodeSubProblem<T> n : currentLayer) {
                if (input.getExportAsDot()) {
                    dotStr.append(generateDotStr(n, false));
                }
                if (n.ub <= input.getBestLB()) {
                    continue;
                } else {
                    final Iterator<Integer> domain = problem.domain(n.state, nextVar);
                    while (domain.hasNext()) {
                        final int val = domain.next();
                        final Decision decision = new Decision(nextVar, val);

                        branchOn(n, decision, problem);
                    }
                }
                // Compute cutset: exact parent nodes of relaxed nodes of the current nodes are put in the cutset
                if (n.node.getNodeType() == NodeType.RELAXED && input.getCutSetType() == CutSetType.Frontier
                        && input.getCompilationType() == CompilationType.Relaxed && !exact && depth >= 2) {
                    for (Edge e : n.node.edges) {
                        Node origin = e.origin;
                        if (origin.getNodeType() == NodeType.EXACT) {
                            currentCutSet.add(prevLayer.get(origin));
                        }
                    }
                }
            }
            depth += 1;
        }
        if (input.getCompilationType() == CompilationType.Relaxed && input.getCutSetType() == CutSetType.Frontier) {
            cutset.addAll(currentCutSet);
        }
        if (input.getCutSetType() == CutSetType.Frontier)
            System.out.println("Frontier1 " + cutset);
        else System.out.println("LEL1 : " + cutset);


        // finalize: find best
        for (Node n : nextLayer.values()) {
            if (best == null || n.value > best.value) {
                best = n;
            }
        }

        if (input.getExportAsDot()) {
            for (Entry<T, Node> entry : nextLayer.entrySet()) {
                T state = entry.getKey();
                Node node = entry.getValue();
                NodeSubProblem<T> subProblem = new NodeSubProblem<>(state, best.value, node);
                dotStr.append(generateDotStr(subProblem, true));
            }
        }


        // Compute the local bounds of the nodes in the mdd *iff* this is a relaxed mdd
        if (input.getCompilationType() == CompilationType.Relaxed) {
            computeLocalBounds();
        }
    }

    @Override
    public boolean isExact() {
        return exact;
        //return !lelWasSet;
    }

    @Override
    public Optional<Double> bestValue() {
        if (best == null) {
            return Optional.empty();
        } else {
            return Optional.of(best.value);
        }
    }

    @Override
    public Optional<Set<Decision>> bestSolution() {
        if (best == null) {
            return Optional.empty();
        } else {
            Set<Decision> sol = new HashSet<>();
            sol.addAll(pathToRoot);

            Edge eb = best.best;
            while (eb != null) {
                sol.add(eb.decision);
                updateBestEdgeColor(eb.hashCode());
                eb = eb.origin == null ? null : eb.origin.best;
            }
            return Optional.of(sol);
        }
    }

    @Override
    public Iterator<SubProblem<T>> exactCutset() {
        return new NodeSubProblemsAsSubProblemsIterator<>(cutset.iterator(), pathToRoot);
    }

<<<<<<< HEAD
    public boolean inExactCutset(NodeSubProblem<T> problem) {
        while (cutset.iterator().hasNext()) {
            NodeSubProblem<T> node = cutset.iterator().next();
            if (node == problem) {
                return true;
            }
        }
        return false;
=======
    @Override
    public String exportAsDot() {
        for (String e : edgesDotStr.values()) {
            dotStr.append(e);
            dotStr.append("];\n");
        }
        dotStr.append("}");
        return dotStr.toString();
>>>>>>> ef233ea3
    }

    // --- UTILITY METHODS -----------------------------------------------
    private Set<Integer> varSet(final CompilationInput<T, K> input) {
        final HashSet<Integer> set = new HashSet<>();
        for (int i = 0; i < input.getProblem().nbVars(); i++) {
            set.add(i);
        }

        for (Decision d : input.getResidual().getPath()) {
            set.remove(d.var());
        }
        return set;
    }

    /**
     * Reset the state of this MDD. This way it can easily be reused
     */
    private void clear() {
        pathToRoot = Collections.emptySet();
        prevLayer.clear();
        currentLayer.clear();
        nextLayer.clear();
        cutset.clear();
        exact = true;
        best = null;
        dotStr = new StringBuilder();
        edgesDotStr = new HashMap<>();
    }

    /**
     * Performs a restriction of the current layer.
     *
     * @param maxWidth the maximum tolerated layer width
     * @param ranking  a ranking that orders the nodes from the most promising (greatest)
     *                 to the least promising (lowest)
     */
    private void restrict(final int maxWidth, final NodeSubroblemComparator<T> ranking) {
        this.currentLayer.sort(ranking.reversed());
        currentLayer.subList(maxWidth, this.currentLayer.size()).clear(); // truncate
    }

    /**
     * Performs a restriction of the current layer.
     *
     * @param maxWidth the maximum tolerated layer width
     * @param ranking  a ranking that orders the nodes from the most promising (greatest)
     *                 to the least promising (lowest)
     * @param relax    the relaxation operators which we will use to merge nodes
     */
    private void relax(final int maxWidth, final NodeSubroblemComparator<T> ranking, final Relaxation<T> relax) {
        this.currentLayer.sort(ranking.reversed());
        final List<NodeSubProblem<T>> keep = currentLayer.subList(0, maxWidth - 1);
        final List<NodeSubProblem<T>> merge = currentLayer.subList(maxWidth - 1, currentLayer.size());
        final T merged = relax.mergeStates(new NodeSubProblemsAsStateIterator<>(merge.iterator()));

        // is there another state in the kept partition having the same state as the merged state ?
        NodeSubProblem<T> node = null;
        boolean fresh = true;
        for (NodeSubProblem<T> n : keep) {
            if (n.state.equals(merged)) {
                node = n;
                fresh = false;
                break;
            }
        }
        // when the merged node is new, set its type to relaxed
        if (node == null) {
            Node newNode = new Node(Integer.MIN_VALUE);
            newNode.setNodeType(NodeType.RELAXED);
            node = new NodeSubProblem<>(merged, Integer.MIN_VALUE, newNode);
        }

        // redirect and relax all arcs entering the merged node
        for (NodeSubProblem<T> drop : merge) {
            node.ub = Math.max(node.ub, drop.ub);

            for (Edge e : drop.node.edges) {
                double rcost = relax.relaxEdge(prevLayer.get(e.origin).state, drop.state, merged, e.decision, e.weight);

                double value = saturatedAdd(e.origin.value, rcost);
                e.weight = rcost;
                // if there exists an entring arc with relaxed origin, set the merged node to relaxed
                if (e.origin.getNodeType() == NodeType.RELAXED) {
                    node.node.setNodeType(NodeType.RELAXED);
                }
                node.node.edges.add(e);
                if (value > node.node.value) {
                    node.node.value = value;
                    node.node.best = e;
                }
            }
        }


        // delete the nodes that have been merged
        merge.clear();
        // append the newly merged node if needed
        if (fresh) {
            currentLayer.add(node);
        }
    }

    /**
     * This method performs the branching from the subproblem rooted in "node", making the given decision
     * and behaving as per the problem definition.
     *
     * @param node     the origin of the transition
     * @param decision the decision being made
     * @param problem  the problem that defines the transition and transition cost functions
     */
    private void branchOn(final NodeSubProblem<T> node, final Decision decision, final Problem<T> problem) {
        T state = problem.transition(node.state, decision);
        double cost = problem.transitionCost(node.state, decision);
        double value = saturatedAdd(node.node.value, cost);

        // when the origin is relaxed, the destination must be relaxed
        Node n = nextLayer.get(state);
        if (n == null) {
            n = new Node(value);
            if (node.node.getNodeType() == NodeType.RELAXED) {
                n.setNodeType(NodeType.RELAXED);
            }
            nextLayer.put(state, n);
        } else {
            if (node.node.getNodeType() == NodeType.RELAXED) {
                n.setNodeType(NodeType.RELAXED);
            }
        }

        Edge edge = new Edge(node.node, decision, cost);
        n.edges.add(edge);
        if (value >= n.value) {
            n.best = edge;
            n.value = value;
        }
    }


    /**
     * Performs a bottom up traversal of the mdd to compute the local bounds
     */
    private void computeLocalBounds() {
        HashSet<Node> current = new HashSet<>();
        HashSet<Node> parent = new HashSet<>();
        parent.addAll(nextLayer.values());

        for (Node n : parent) {
            n.suffix = 0.0;
            n.isMarked = true;
        }

        while (!parent.isEmpty()) {
            HashSet<Node> tmp = current;
            current = parent;
            parent = tmp;
            parent.clear();

            for (Node n : current) {
                if (n.isMarked) {
                    for (Edge e : n.edges) {
                        // Note: we might want to do something and stop as soon as the lel has been reached
                        Node origin = e.origin;
                        parent.add(origin);

                        if (origin.suffix == null) {
                            origin.suffix = saturatedAdd(n.suffix, e.weight);
                        } else {
                            origin.suffix = Math.max(origin.suffix, saturatedAdd(n.suffix, e.weight));
                        }
                        origin.isMarked = true;
                    }
                }
            }
        }
    }



    /**
     * Given a node, returns the .dot formatted string containing the node and the edges leading to this node.
     *
     * @param node      The node to add to the .dot string
     * @param lastLayer Whether the given node is in the last layer. Used to give it a dedicated format.
     * @return A .dot formatted string containing the node and the edges leading to this node.
     */
    private StringBuilder generateDotStr(NodeSubProblem<T> node, boolean lastLayer) {
        DecimalFormat df = new DecimalFormat("#.##########");

        String nodeStr = String.format(
                "\"%s\nub: %s - value: %s\"",
                node.state,
                df.format(node.ub),
                df.format(node.node.value)
        );

        StringBuilder sb = new StringBuilder();
        sb.append(node.node.hashCode());
        sb.append(" [label=").append(nodeStr);
        if (node.node.getNodeType() == NodeType.RELAXED) {
            sb.append(", shape=box, tooltip=\"Relaxed node\"");
        } else {
            sb.append(", style=rounded, shape=rectangle, tooltip=\"Exact node\"");
        }
        if (lastLayer) {
            sb.append(", style=\"filled, rounded\", shape=rectangle, color=black, fontcolor=white");
            sb.append(", tooltip=\"Terminal node\"");
        }
        sb.append("];\n");

        for (Edge e : node.node.edges) {
            String edgeStr = e.origin.hashCode() + " -> " + node.node.hashCode() +
                    " [label=" + df.format(e.weight) +
                    ", tooltip=\"" + e.decision.toString() + "\"";
            edgesDotStr.put(e.hashCode(), edgeStr);
        }
        return sb;
    }

    /**
     * Given the hashcode of an edge, updates its color. Used when the best solution is constructed.
     *
     * @param edgeHash The hashcode of the edge to color.
     */
    private void updateBestEdgeColor(int edgeHash) {
        String edgeStr = edgesDotStr.get(edgeHash);
        if (edgeStr != null) {
            edgeStr += ", color=\"#6fb052\", fontcolor=\"#6fb052\"";
            edgesDotStr.replace(edgeHash, edgeStr);
        }
    }

    /**
     * Performs a saturated addition (no overflow)
     */
    private static double saturatedAdd(double a, double b) {
        double sum = a + b;
        if (Double.isInfinite(sum)) {
            return sum > 0 ? Double.MAX_VALUE : -Double.MAX_VALUE;
        }
        return sum;
    }



    /**
     * An iterator that transforms the inner subroblems into actual subroblems
     */
    private static final class NodeSubProblemsAsSubProblemsIterator<T> implements Iterator<SubProblem<T>> {
        /**
         * The collection being iterated upon
         */
        private final Iterator<NodeSubProblem<T>> it;
        /**
         * The list of decisions constitutive of the path to root
         */
        private final Set<Decision> ptr;

        /**
         * Creates a new instance
         *
         * @param it  the decorated iterator
         * @param ptr the path to root
         */
        public NodeSubProblemsAsSubProblemsIterator(final Iterator<NodeSubProblem<T>> it, final Set<Decision> ptr) {
            this.it = it;
            this.ptr = ptr;
        }

        @Override
        public boolean hasNext() {
            return it.hasNext();
        }

        @Override
        public SubProblem<T> next() {
            return it.next().toSubProblem(ptr);
        }
    }

    /**
     * An iterator that transforms the inner subroblems into their representing states
     */
    private static final class NodeSubProblemsAsStateIterator<T> implements Iterator<T> {
        /**
         * The collection being iterated upon
         */
        private final Iterator<NodeSubProblem<T>> it;

        /**
         * Creates a new instance
         *
         * @param it the decorated iterator
         */
        public NodeSubProblemsAsStateIterator(final Iterator<NodeSubProblem<T>> it) {
            this.it = it;
        }

        @Override
        public boolean hasNext() {
            return it.hasNext();
        }

        @Override
        public T next() {
            return it.next().state;
        }
    }

    /**
     * This utility class implements a decorator pattern to sort NodeSubProblems by their value then state
     */
    private static final class NodeSubroblemComparator<T> implements Comparator<NodeSubProblem<T>> {
        /**
         * This is the decorated ranking
         */
        private final StateRanking<T> delegate;

        /**
         * Creates a new instance
         *
         * @param delegate the decorated ranking
         */
        public NodeSubroblemComparator(final StateRanking<T> delegate) {
            this.delegate = delegate;
        }

        @Override
        public int compare(NodeSubProblem<T> o1, NodeSubProblem<T> o2) {
            double cmp = o1.node.value - o2.node.value;
            if (cmp == 0) {
                return delegate.compare(o1.state, o2.state);
            } else {
                return Double.compare(o1.node.value, o2.node.value);
            }
        }
    }
}<|MERGE_RESOLUTION|>--- conflicted
+++ resolved
@@ -125,7 +125,7 @@
 
         @Override
         public String toString() {
-            return String.format("Node: value:%s - suffix: %s - best edge: %s - parent edges: %s",
+            return String.format("Node: value:%d - suffix: %s - best edge: %s - parent edges: %s",
                     value, suffix, best, edges);
         }
     }
@@ -233,12 +233,8 @@
 
         @Override
         public String toString() {
-<<<<<<< HEAD
-            return String.format("%s - ub: %s", state, ub);
-=======
             DecimalFormat df = new DecimalFormat("#.##########");
             return String.format("%s - ub: %s - value: %s", state, df.format(ub), df.format(node.value));
->>>>>>> ef233ea3
         }
     }
 
@@ -264,9 +260,10 @@
         final DominanceChecker<T, K> dominance = input.getDominance();
 
         final Set<Integer> variables = varSet(input);
-
+        //
         int depth = 0;
         Set<NodeSubProblem<T>> currentCutSet = new HashSet<>();
+
         while (!variables.isEmpty()) {
             Integer nextVar = var.nextVariable(variables, nextLayer.keySet().iterator());
             // change the layer focus: what was previously the next layer is now
@@ -275,8 +272,8 @@
             for (NodeSubProblem<T> n : this.currentLayer) {
                 this.prevLayer.put(n.node, n);
             }
-
             this.currentLayer.clear();
+
             for (Entry<T, Node> e : this.nextLayer.entrySet()) {
                 T state = e.getKey();
                 Node node = e.getValue();
@@ -287,8 +284,6 @@
                     this.currentLayer.add(new NodeSubProblem<>(state, rub, node));
                 }
             }
-
-
             this.nextLayer.clear();
 
             if (currentLayer.isEmpty()) {
@@ -352,7 +347,6 @@
                         branchOn(n, decision, problem);
                     }
                 }
-                // Compute cutset: exact parent nodes of relaxed nodes of the current nodes are put in the cutset
                 if (n.node.getNodeType() == NodeType.RELAXED && input.getCutSetType() == CutSetType.Frontier
                         && input.getCompilationType() == CompilationType.Relaxed && !exact && depth >= 2) {
                     for (Edge e : n.node.edges) {
@@ -363,14 +357,12 @@
                     }
                 }
             }
+
             depth += 1;
         }
         if (input.getCompilationType() == CompilationType.Relaxed && input.getCutSetType() == CutSetType.Frontier) {
             cutset.addAll(currentCutSet);
         }
-        if (input.getCutSetType() == CutSetType.Frontier)
-            System.out.println("Frontier1 " + cutset);
-        else System.out.println("LEL1 : " + cutset);
 
 
         // finalize: find best
@@ -434,16 +426,6 @@
         return new NodeSubProblemsAsSubProblemsIterator<>(cutset.iterator(), pathToRoot);
     }
 
-<<<<<<< HEAD
-    public boolean inExactCutset(NodeSubProblem<T> problem) {
-        while (cutset.iterator().hasNext()) {
-            NodeSubProblem<T> node = cutset.iterator().next();
-            if (node == problem) {
-                return true;
-            }
-        }
-        return false;
-=======
     @Override
     public String exportAsDot() {
         for (String e : edgesDotStr.values()) {
@@ -452,7 +434,6 @@
         }
         dotStr.append("}");
         return dotStr.toString();
->>>>>>> ef233ea3
     }
 
     // --- UTILITY METHODS -----------------------------------------------
@@ -492,7 +473,7 @@
      */
     private void restrict(final int maxWidth, final NodeSubroblemComparator<T> ranking) {
         this.currentLayer.sort(ranking.reversed());
-        currentLayer.subList(maxWidth, this.currentLayer.size()).clear(); // truncate
+        this.currentLayer.subList(maxWidth, this.currentLayer.size()).clear(); // truncate
     }
 
     /**
@@ -505,8 +486,9 @@
      */
     private void relax(final int maxWidth, final NodeSubroblemComparator<T> ranking, final Relaxation<T> relax) {
         this.currentLayer.sort(ranking.reversed());
-        final List<NodeSubProblem<T>> keep = currentLayer.subList(0, maxWidth - 1);
-        final List<NodeSubProblem<T>> merge = currentLayer.subList(maxWidth - 1, currentLayer.size());
+
+        final List<NodeSubProblem<T>> keep = this.currentLayer.subList(0, maxWidth - 1);
+        final List<NodeSubProblem<T>> merge = this.currentLayer.subList(maxWidth - 1, currentLayer.size());
         final T merged = relax.mergeStates(new NodeSubProblemsAsStateIterator<>(merge.iterator()));
 
         // is there another state in the kept partition having the same state as the merged state ?
@@ -630,8 +612,6 @@
         }
     }
 
-
-
     /**
      * Given a node, returns the .dot formatted string containing the node and the edges leading to this node.
      *
@@ -696,8 +676,6 @@
         return sum;
     }
 
-
-
     /**
      * An iterator that transforms the inner subroblems into actual subroblems
      */
