package org.ddolib.ddo.implem.mdd;

import org.ddolib.ddo.core.*;
import org.ddolib.ddo.heuristics.StateCoordinates;
import org.ddolib.ddo.heuristics.StateDistance;
import org.ddolib.ddo.heuristics.StateRanking;
import org.ddolib.ddo.heuristics.VariableHeuristic;
<<<<<<< HEAD
import org.ddolib.ddo.implem.heuristics.FastMap;

import java.io.FileWriter;
import java.io.IOException;
=======
import org.ddolib.ddo.implem.dominance.DominanceChecker;

import java.text.DecimalFormat;
>>>>>>> 68f4d53b
import java.util.*;
import java.util.Map.Entry;

import static org.ddolib.ddo.implem.mdd.KMeans.kMeans;

import smile.clustering.CentroidClustering;
import smile.clustering.KMeans;
import smile.math.distance.EuclideanDistance;

/**
 * This class implements the decision diagram as a linked structure.
 *
 * @param <T> the type of state
 * @param <K> the type of key
 */
public final class LinkedDecisionDiagram<T, K> implements DecisionDiagram<T, K> {
    /**
     * The list of decisions that have led to the root of this DD
     */
    private Set<Decision> pathToRoot = Collections.emptySet();
    /**
     * All the nodes from the previous layer
     */
    private HashMap<Node, NodeSubProblem<T>> prevLayer = new HashMap<>();
    /**
     * All the (subproblems) nodes from the previous layer -- That is, all nodes that will be expanded
     */
    private List<NodeSubProblem<T>> currentLayer = new ArrayList<>();
    /**
     * All the nodes from the next layer
     */
    private HashMap<T, Node> nextLayer = new HashMap<T, Node>();
    /**
     * All the nodes from the last exact layer cutset or the frontier cutset
     */
    private List<NodeSubProblem<T>> cutset = new ArrayList<>();
    /**
     * A flag to keep track of the fact that LEL might be empty albeit not set
     */

    /**
     * A flag to keep track of the fact the MDD was relaxed (some merged occurred) or restricted  (some states were dropped)
     */
    private boolean exact = true;

    /**
     * The best node in the terminal layer (if it exists at all)
     */
    private Node best = null;

    /**
     * Used to build the .dot file displaying the compiled mdd.
     */
    private StringBuilder dotStr = new StringBuilder();
    /**
     * Given the hashcode of an edge, save its .dot representation
     */
    private HashMap<Integer, String> edgesDotStr = new HashMap<>();

    // --- UTILITY CLASSES -----------------------------------------------

    /**
     * This is an atomic node from the decision diagram. Per-se, it does not
     * hold much interpretable information.
     */
    private static final class Node {
        /**
         * The length of the longest path to this node
         */
        private double value;
        /**
         * The length of the longest suffix of this node (bottom part of a local bound)
         */
        private Double suffix;
        /**
         * The edge terminating the longest path to this node
         */
        private Edge best;
        /**
         * The list of edges leading to this node
         */
        private List<Edge> edges;

        /**
         * The type of this node (exact, relaxed, etc...)
         */
        private NodeType type;

        /**
         * The falg to indicate if a node is marked
         */
        private boolean isMarked;

        /**
         * Creates a new node
         */
        public Node(final double value) {
            this.value = value;
            this.suffix = null;
            this.best = null;
            this.edges = new ArrayList<>();
            this.type = NodeType.EXACT;
            this.isMarked = false;
        }

        /**
         * set the type of the node when different to exact type
         *
         * @param nodeType
         */
        public void setNodeType(final NodeType nodeType) {
            this.type = nodeType;
        }

        /**
         * get the type of the node
         *
         * @return NodeType
         */
        public NodeType getNodeType() {
            return this.type;
        }

        @Override
        public String toString() {
            return String.format("Node: value:%d - suffix: %s - best edge: %s - parent edges: %s",
                    value, suffix, best, edges);
        }
    }

    /**
     * Flag to identify the type of node: exact node, relaxed node, marked node, etc ...
     */
    public enum NodeType {
        EXACT, RELAXED
    }

    /**
     * This is an edge that connects two nodes from the decision diagram
     */
    private static final class Edge {
        /**
         * The source node of this arc
         */
        private Node origin;
        /**
         * The decision that was made when traversing this arc
         */
        private Decision decision;
        /**
         * The weight of the arc
         */
        private double weight;

        /**
         * Creates a new edge between pairs of nodes
         *
         * @param src the source node
         * @param d   the decision that was made when traversing this edge
         * @param w   the weight of the edge
         */
        public Edge(final Node src, final Decision d, final double w) {
            this.origin = src;
            this.decision = d;
            this.weight = w;
        }

        @Override
        public String toString() {
            return String.format("Origin:%s\n\t Decision:%s\n\t Weight:%s ", origin, decision, weight);
        }
    }

    /**
     * This class encapsulates the association of a node with its state and
     * associated rough upper bound.
     * <p>
     * This class essentially serves two purposes:
     * <p>
     * - associate a node with a state during the compilation (and allow to
     * eagerly forget about the given state, which allows to save substantial
     * amounts of RAM while compiling the DD).
     * <p>
     * - turn an MDD node from the exact cutset into a subproblem which is used
     * by the API.
     */
    private static final class NodeSubProblem<T> {
        /**
         * The state associated to this node
         */
        private final T state;
        /**
         * The actual node from the graph of decision diagrams
         */
        private final Node node;
        /**
         * The upper bound associated with this node (if state were the root)
         */
        private double ub;

        /**
         * Creates a new instance
         */
        public NodeSubProblem(final T state, final double ub, final Node node) {
            this.state = state;
            this.ub = ub;
            this.node = node;
        }

        /**
         * @return Turns this association into an actual subproblem
         */
        public SubProblem<T> toSubProblem(final Set<Decision> pathToRoot) {
            HashSet<Decision> path = new HashSet<>();
            path.addAll(pathToRoot);

            Edge e = node.best;
            while (e != null) {
                path.add(e.decision);
                e = e.origin == null ? null : e.origin.best;
            }

            double locb = Double.MIN_VALUE;
            if (node.suffix != null) {
                locb = saturatedAdd(node.value, node.suffix);
            }
            ub = Math.min(ub, locb);

            return new SubProblem<>(state, node.value, ub, path);
        }

        @Override
<<<<<<< HEAD
        public boolean equals(final Object o) {
            return ((NodeSubProblem<T>) o).state == this.state;
        }

        @Override
        public int hashCode() {
            return this.state.hashCode();
=======
        public String toString() {
            DecimalFormat df = new DecimalFormat("#.##########");
            return String.format("%s - ub: %s - value: %s", state, df.format(ub), df.format(node.value));
>>>>>>> 68f4d53b
        }
    }

    @Override
    public void compile(CompilationInput<T, K> input) {
        // make sure we don't have any stale data left
        this.clear();

        // initialize the compilation
        final int maxWidth = input.maxWidth();
        final SubProblem<T> residual = input.residual();
        final Node root = new Node(residual.getValue());
        this.pathToRoot = residual.getPath();
        this.nextLayer.put(residual.getState(), root);

        dotStr.append("digraph ").append(input.compilationType().toString().toLowerCase()).append("{\n");

        // proceed to compilation
        final Problem<T> problem = input.problem();
        final Relaxation<T> relax = input.relaxation();
        final VariableHeuristic<T> var = input.variableHeuristic();
        final NodeSubroblemComparator<T> ranking = new NodeSubroblemComparator<>(input.stateRanking());
        final DominanceChecker<T, K> dominance = input.dominance();

        final Set<Integer> variables = varSet(input);
        //
        int depth = 0;
        Set<NodeSubProblem<T>> currentCutSet = new HashSet<>();

        while (!variables.isEmpty()) {
<<<<<<< HEAD
            // System.out.println("****************");
            // System.out.println("depth: " + depth);
            Integer nextvar = var.nextVariable(variables, nextLayer.keySet().iterator());
=======
            Integer nextVar = var.nextVariable(variables, nextLayer.keySet().iterator());
>>>>>>> 68f4d53b
            // change the layer focus: what was previously the next layer is now
            // becoming the current layer
            this.prevLayer.clear();
            for (NodeSubProblem<T> n : this.currentLayer) {
                this.prevLayer.put(n.node, n);
            }
            this.currentLayer.clear();

            for (Entry<T, Node> e : this.nextLayer.entrySet()) {
                T state = e.getKey();
                Node node = e.getValue();
                if (node.getNodeType() == NodeType.EXACT && dominance.updateDominance(state, depth, node.value)) {
                    continue;
                } else {
                    double rub = saturatedAdd(node.value, input.relaxation().fastUpperBound(state, variables));
                    this.currentLayer.add(new NodeSubProblem<>(state, rub, node));
                }
            }
            this.nextLayer.clear();

            /*System.out.println("Layer before relaxation: ");
            for (NodeSubProblem<T> n : this.currentLayer) {
                System.out.print(n.state + ", ");
            }
            System.out.println();*/

            if (currentLayer.isEmpty()) {
                // there is no feasible solution to this subproblem, we can stop the compilation here
                return;
            }

            if (nextVar == null) {
                // Some variables simply can't be assigned
                clear();
                return;
            } else {
                variables.remove(nextVar);
            }

            // System.out.println("Width: " + currentLayer.size());


            // If the current layer is too large, we need to shrink it down. 
            // Whether this shrinking down means that we want to perform a restriction
            // or a relaxation depends on the type of compilation which has been 
            // requested from this decision diagram  
            //
            // IMPORTANT NOTE:
            // The check is on depth 2 because the parent of the current layer is saved
            // if a LEL is to be remembered. In order to be sure
            // to make progress, we must be certain to develop AT LEAST one layer per 
            // mdd compiled otherwise the LEL is going to be the root of this MDD (and
            // we would be stuck in an infinite loop)
            //System.out.println("Depth:" + depth);
            // System.out.println("Width: " + currentLayer.size());
            if (depth >= 2 && currentLayer.size() > maxWidth) {
                switch (input.compilationType()) {
                    case Restricted:
                        exact = false;
                        restrict(maxWidth, ranking);
                        break;
                    case Relaxed:
<<<<<<< HEAD
                        maybeSaveLel();
                        switch (input.getRelaxType()) {
                            case Cost:
                                relax(maxWidth, ranking, relax);
                                break;
                            case MinDist:
                                relaxClusterMinDistance(maxWidth, input.getDistance(), relax);
                                break;
                            case KClosest:
                                relaxKClosest(maxWidth, input.getDistance(), relax, input.getRandom());
                                break;
                            case OneD:
                                relax1D(maxWidth, input.getDistance(), relax);
                                break;
                            case GHP:
                                relaxGHP(maxWidth, input.getDistance(), relax, input.getRandom());
                                break;
                            case Kmeans:
                                relaxKMeansSmile(maxWidth, input.getCoord(), relax, input.getRandom());
                                //relaxKMeans(maxWidth, input.getCoord(), relax, input.getRandom());
                                break;
                            default:
                                System.err.println("Unsupported relax type: " + input.getRelaxType());
                                System.exit(1);
                        }
=======
                        if (exact) {
                            exact = false;
                            if (input.cutSetType() == CutSetType.LastExactLayer) {
                                cutset.addAll(prevLayer.values());
                            }
                        }
                        relax(maxWidth, ranking, relax);
>>>>>>> 68f4d53b
                        break;
                    case Exact:
                        /* nothing to do */
                        break;
                }
            }

            /*System.out.println("Layer after relaxation: ");
            for (NodeSubProblem<T> n : this.currentLayer) {
                System.out.print(n.state + ", ");
            }
            System.out.println();*/

            for (NodeSubProblem<T> n : currentLayer) {
<<<<<<< HEAD
                // System.out.println("State: " + n.state);
                if (n.ub <= input.getBestLB()) {
                    continue;
                } else {
                    final Iterator<Integer> domain = problem.domain(n.state, nextvar);
                    // System.out.print("domain: ");
                    while (domain.hasNext()) {
                        final int val           = domain.next();
                        final Decision decision = new Decision(nextvar, val);
                        // System.out.print(decision.val() + ", ");
=======
                if (input.exportAsDot()) {
                    dotStr.append(generateDotStr(n, false));
                }
                if (n.ub <= input.bestLB()) {
                    continue;
                } else {
                    final Iterator<Integer> domain = problem.domain(n.state, nextVar);
                    while (domain.hasNext()) {
                        final int val = domain.next();
                        final Decision decision = new Decision(nextVar, val);

>>>>>>> 68f4d53b
                        branchOn(n, decision, problem);
                    }
                    // System.out.println();
                }
                if (n.node.getNodeType() == NodeType.RELAXED && input.cutSetType() == CutSetType.Frontier
                        && input.compilationType() == CompilationType.Relaxed && !exact && depth >= 2) {
                    for (Edge e : n.node.edges) {
                        Node origin = e.origin;
                        if (origin.getNodeType() == NodeType.EXACT) {
                            currentCutSet.add(prevLayer.get(origin));
                        }
                    }
                }
            }
            // System.out.println("********************************");
            depth += 1;
        }
        if (input.compilationType() == CompilationType.Relaxed && input.cutSetType() == CutSetType.Frontier) {
            cutset.addAll(currentCutSet);
        }


        // finalize: find best
        for (Node n : nextLayer.values()) {
            if (best == null || n.value > best.value) {
                best = n;
            }
        }

<<<<<<< HEAD
        //System.out.println("Best: " + best.value);
=======
        if (input.exportAsDot()) {
            for (Entry<T, Node> entry : nextLayer.entrySet()) {
                T state = entry.getKey();
                Node node = entry.getValue();
                NodeSubProblem<T> subProblem = new NodeSubProblem<>(state, best.value, node);
                dotStr.append(generateDotStr(subProblem, true));
            }
        }

>>>>>>> 68f4d53b

        // Compute the local bounds of the nodes in the mdd *iff* this is a relaxed mdd
        if (input.compilationType() == CompilationType.Relaxed) {
            computeLocalBounds();
        }
    }

    @Override
    public boolean isExact() {
        return exact;
        //return !lelWasSet;
    }

    @Override
    public Optional<Double> bestValue() {
        if (best == null) {
            return Optional.empty();
        } else {
            return Optional.of(best.value);
        }
    }

    @Override
    public Optional<Set<Decision>> bestSolution() {
        if (best == null) {
            return Optional.empty();
        } else {
            Set<Decision> sol = new HashSet<>();
            sol.addAll(pathToRoot);

            Edge eb = best.best;
            while (eb != null) {
                sol.add(eb.decision);
                updateBestEdgeColor(eb.hashCode());
                eb = eb.origin == null ? null : eb.origin.best;
            }
            return Optional.of(sol);
        }
    }

    @Override
    public Iterator<SubProblem<T>> exactCutset() {
        return new NodeSubProblemsAsSubProblemsIterator<>(cutset.iterator(), pathToRoot);
    }

    @Override
    public String exportAsDot() {
        for (String e : edgesDotStr.values()) {
            dotStr.append(e);
            dotStr.append("];\n");
        }
        dotStr.append("}");
        return dotStr.toString();
    }

    // --- UTILITY METHODS -----------------------------------------------
    private Set<Integer> varSet(final CompilationInput<T, K> input) {
        final HashSet<Integer> set = new HashSet<>();
        for (int i = 0; i < input.problem().nbVars(); i++) {
            set.add(i);
        }

        for (Decision d : input.residual().getPath()) {
            set.remove(d.var());
        }
        return set;
    }

    /**
     * Reset the state of this MDD. This way it can easily be reused
     */
    private void clear() {
        pathToRoot = Collections.emptySet();
        prevLayer.clear();
        currentLayer.clear();
        nextLayer.clear();
        cutset.clear();
        exact = true;
        best = null;
        dotStr = new StringBuilder();
        edgesDotStr = new HashMap<>();
    }

    /**
     * Performs a restriction of the current layer.
     *
     * @param maxWidth the maximum tolerated layer width
     * @param ranking  a ranking that orders the nodes from the most promising (greatest)
     *                 to the least promising (lowest)
     */
    private void restrict(final int maxWidth, final NodeSubroblemComparator<T> ranking) {
        this.currentLayer.sort(ranking.reversed());
        this.currentLayer.subList(maxWidth, this.currentLayer.size()).clear(); // truncate
    }

<<<<<<< HEAD
    private class STNode {
        public final NodeSubProblem<T> A;
        public final NodeSubProblem<T> B;
        public final double distance;

        public STNode(NodeSubProblem<T> A, NodeSubProblem<T> B, double distance) {
            this.A = A;
            this.B = B;
            this.distance = distance;
        }

        @Override
        public String toString() {
            return A.state.toString() + " + " + B.state.toString() + " -> " + distance;
        }
    }

    private void redirectArcs(NodeSubProblem<T> merged, Set<NodeSubProblem<T>> toMerge, final Relaxation<T> relax) {
        // redirect and relax all arcs entering the merged node
        for (NodeSubProblem<T> drop : toMerge) {
            merged.ub = Math.max(merged.ub, drop.ub);

            for (Edge e : drop.node.edges) {
                int rcost = relax.relaxEdge(prevLayer.get(e.origin).state, drop.state, merged.state, e.decision, e.weight);

                int value = saturatedAdd(e.origin.value, rcost);
                e.weight  = rcost;

                merged.node.edges.add(e);
                if (value > merged.node.value) {
                    merged.node.value = value;
                    merged.node.best  = e;
                }
            }
        }
    }

    /**
     * Performs a relaxation of the current layer using clustering to determine nodes to merge
     * Here clusters are created by iteratively merging the two nodes that are the less distant among all pairs of nodes
     * @param maxWidth the maximum tolerated layer width
     * @param distance
     * @param relax the relaxation operators which we will use to merge nodes
     */
    private void relaxClusterMinDistance(final int maxWidth, final StateDistance<T> distance, final Relaxation<T> relax) {
        /*System.out.println("************************");
        System.out.print("Layer: ");
        for (NodeSubProblem<T> node: currentLayer) {
            System.out.print(node.state + ", ");
        }
        System.out.println();*/

        // NodeSubroblemComparator<T> rankingComparator = new NodeSubroblemComparator<>(ranking);
        Set<NodeSubProblem<T>> currentLayerSet = new HashSet<>(currentLayer);

        // The pq contains each potential pair of clusters
        // the problem is that the size of the layer can quickly explode, quickly create memory issues
        // Maybe all potential merge don't need to be considered
        // System.out.println("Layer size: " + currentLayer.size());
        PriorityQueue<STNode> pq = new PriorityQueue<>((a,b) -> Double.compare(a.distance, b.distance));
        T mergedState;
        for (int i = 0; i < currentLayer.size() - 1; i++) {
            for (int j = i + 1; j < currentLayer.size(); j++) {
                pq.add(new STNode(currentLayer.get(i),
                        currentLayer.get(j),
                        distance.distance(currentLayer.get(i).state, currentLayer.get(j).state)));
            }
        }
        currentLayer.clear();

        while ((currentLayerSet.size() > maxWidth) && !pq.isEmpty()) {
            STNode current = pq.poll();
            assert current != null;

            // if the merging became unvalid because of previous merge we skip it
            if (!currentLayerSet.contains(current.A) || !currentLayerSet.contains(current.B)) {
                continue;
            }
            // System.out.println(current);

            T merged = relax.mergeStates(List.of(current.A.state, current.B.state).iterator());

            currentLayerSet.remove(current.A);
            currentLayerSet.remove(current.B);

            NodeSubProblem<T> newNode = null;
            boolean fresh = true;
            for (NodeSubProblem<T> node: currentLayerSet) {
                if (node.state == merged) {
                    newNode = node;
                    fresh = false;
                    break;
                }
            }
            if (newNode == null) newNode = new NodeSubProblem<>(merged, Integer.MIN_VALUE, new Node(Integer.MIN_VALUE));
            redirectArcs(newNode, Set.of(current.A, current.B), relax);

            if (fresh) {
                assert !currentLayerSet.contains(newNode);
                for (NodeSubProblem<T> node : currentLayerSet) {
                    pq.add(new STNode(newNode, node, distance.distance(newNode.state, node.state)));
                }
            }
            currentLayerSet.add(newNode);
        }
        currentLayer.addAll(currentLayerSet);
        /*System.out.print("Resulting layer: ");
        for (NodeSubProblem<T> node: currentLayer) {
            System.out.print(node.state + ", ");
        }
        System.out.println();*/
    }

    /**
     * Merge the given clusters and add the newly created nodes to the current layer
     * @param clusters an array containing the clusters
     * @param relax the relaxation operators which we will use to merge nodes
     */
    private void mergeClusters(final List<NodeSubProblem<T>>[] clusters, final Relaxation<T> relax) {
        for (List<NodeSubProblem<T>> cluster : clusters) {
            if (cluster.size() == 1) {
                currentLayer.add(cluster.getFirst());
                continue;
            }

            /*for (NodeSubProblem<T> node : cluster) {
                System.out.print(node.state + ", ");
            }
            System.out.println();*/
            if (cluster.isEmpty()) {
                continue;
            }

            T merged = relax.mergeStates(new NodeSubProblemsAsStateIterator<>(cluster.iterator()));
            // System.out.println(merged);
            NodeSubProblem<T> node = null;
            for (NodeSubProblem<T> n: currentLayer) {
                if (n.state.equals(merged)) {
                    node = n;
                    break;
                }
            }

            if (node == null) {
                node = new NodeSubProblem<>(merged, Integer.MIN_VALUE, new Node(Integer.MIN_VALUE));
                currentLayer.add(node);
            }

            for (NodeSubProblem<T> drop: cluster) {
                node.ub = Math.max(node.ub, drop.ub);

                for (Edge e : drop.node.edges) {
                    int rcost = relax.relaxEdge(prevLayer.get(e.origin).state, drop.state, merged, e.decision, e.weight);

                    int value = saturatedAdd(e.origin.value, rcost);
                    e.weight  = rcost;

                    node.node.edges.add(e);
                    if (value > node.node.value) {
                        node.node.value = value;
                        node.node.best  = e;
                    }
                }
            }
        }
    }

    private NodeSubProblem<T> selectFarthest(NodeSubProblem<T> ref, List<NodeSubProblem<T>> nodes, final StateDistance<T> distance) {
        double maxDistance = -1;
        NodeSubProblem<T> farthest = null;
        for (NodeSubProblem<T> node : nodes) {
            double currentDistance = distance.distance(node.state, ref.state);
            if (currentDistance > maxDistance) {
                maxDistance = currentDistance;
                farthest = node;
            }
        }
        return farthest;
    }

    private class ClusterNode {
        public double avgDistance; // average distance of nodes in the cluster with the pivot
        public List<NodeSubProblem<T>> cluster;

        ClusterNode(double meanDistance, List<NodeSubProblem<T>> cluster) {
            this.avgDistance = meanDistance;
            this.cluster = cluster;
        }
    }

    private void relaxGHP(final int maxWidth, final StateDistance<T> distance, final Relaxation<T> relax, final Random rnd) {
        // Collections.shuffle(currentLayer, rnd);

        /*System.out.println("*************");
        System.out.print("Layer (" + currentLayer.size() + "): ");
        for (NodeSubProblem<T> node : currentLayer) {
            System.out.print(node.state + ", ");
        }
        System.out.println();*/
        int initSize = currentLayer.size();
        PriorityQueue<ClusterNode> pqClusters = new PriorityQueue<>((a, b) -> Double.compare(b.avgDistance, a.avgDistance));
        pqClusters.add(new ClusterNode(0.0 ,new ArrayList<>(currentLayer)));


        while (pqClusters.size() < maxWidth) {
            ClusterNode nodeCurrent = pqClusters.poll();
            List<NodeSubProblem<T>> current = nodeCurrent.cluster;
            assert current != null;

            // Select the two pivots as the farthest nodes in the layer
            /*NodeSubProblem<T> pivotA = current.getFirst();
            NodeSubProblem<T> pivotB = selectFarthest(pivotA, current, distance);
            for (int i = 0; i < 4; i++) {
                NodeSubProblem<T> tmp = selectFarthest(pivotB, current, distance);
                if (tmp == pivotA) break;
                pivotA = tmp;
                tmp = selectFarthest(pivotA, current, distance);
                if (tmp == pivotB) break;
                pivotB = tmp;
            }*/

            // System.out.println("pivot A: " + pivotA.state);
            // System.out.println("pivot B: " + pivotB.state);
            Collections.shuffle(current, rnd);
            NodeSubProblem<T> pivotA = current.getFirst();
            NodeSubProblem<T> pivotB = current.get(1);

            List<NodeSubProblem<T>> newClusterA = new ArrayList<>(current.size());
            List<NodeSubProblem<T>> newClusterB = new ArrayList<>(current.size());

            double avgDistA = 0;
            double avgDistB = 0;
            double maxDistA = 0;
            double maxDistB = 0;

            for (NodeSubProblem<T> node : current) {
                double distWithA = distance.distance(node.state, pivotA.state);
                double distWithB = distance.distance(node.state, pivotB.state);

                if (distWithA < distWithB) {
                    avgDistA *= newClusterA.size();
                    avgDistA += distWithA;
                    avgDistA = avgDistA / (newClusterA.size() + 1);
                    maxDistA = Math.max(distWithA, maxDistA);
                    newClusterA.add(node);
                } else {
                    avgDistB *= newClusterB.size();
                    avgDistB += distWithB;
                    avgDistB = avgDistB / (newClusterB.size() + 1);
                    maxDistB = Math.max(distWithB, maxDistB);
                    newClusterB.add(node);
                }
            }

            pqClusters.add(new ClusterNode(maxDistA, newClusterA));
            pqClusters.add(new ClusterNode(maxDistB, newClusterB));
        }

        List<NodeSubProblem<T>>[] clusters = new List[pqClusters.size()];
        int index = 0;
        for (ClusterNode cluster : pqClusters) {
            /*for (NodeSubProblem<T> node : cluster) {
                System.out.print(node.state + ", ");
            }
            System.out.println();*/
            clusters[index] = cluster.cluster;
            index++;
        }

        /*try {
            FileWriter writer = new FileWriter("tmp/distributionKP/KP1_GHP_MDP");
            for (int i = 0; i < clusters.length; i++) {
                for (NodeSubProblem<T> node: clusters[i]) {
                    writer.write(node.state + " " + i + "\n");
                }
            }
            writer.close();

        } catch (IOException e) {
            System.exit(-1);
        }
        System.exit(0);*/
        /*Set<NodeSubProblem<T>> mergedClusters = new HashSet<>();
        for (List<NodeSubProblem<T>> cluster : clusters) {
            mergedClusters.addAll(cluster);
        }

        Set<NodeSubProblem<T>> layerSet = new HashSet<>(currentLayer);
        assert mergedClusters == layerSet;
        assert initSize == mergedClusters.size();*/

        currentLayer.clear();
        mergeClusters(clusters, relax);

        /*System.out.print("Layer (" + currentLayer.size() + "): ");
        for (NodeSubProblem<T> node : currentLayer) {
            System.out.print(node.state + ", ");
        }
        System.out.println();*/

    }

    /**
     * Merges nodes in the current layer by creating cluster of nodes.
     * Here the clustering consist in randomly selecting maxWidth centroides among the nodes
     * and associate each node to its closest centroide
     * @param maxWidth the maximum tolerated layer width
     * @param distance a function that returns the distance between two states. It is problem specific.
     * @param relax the relaxation operators which we will use to merge nodes
     */
    private void relaxKClosest(final int maxWidth, StateDistance<T> distance, final Relaxation<T> relax, final Random rnd) {
        Collections.shuffle(currentLayer, rnd);
        // System.out.println("Layer size: " + currentLayer.size());

        // O(W)
        List<NodeSubProblem<T>>[] clusters = new List[maxWidth];
        for (int i = 0; i < clusters.length; i++) {
            clusters[i] = new ArrayList<>();
            clusters[i].add(currentLayer.get(i));
        }

        // O(W*(L-W)*n), but when W augments both W and L-W augments if W is "small"
        for (int i = maxWidth; i < currentLayer.size(); i++) {
            double minDistance = Double.MAX_VALUE;
            int indexClosest = -1;
            for (int j = 0; j < clusters.length; j++) {
                double dist = distance.distance(currentLayer.get(j).state, currentLayer.get(i).state); // O(n)
                if (dist < minDistance) {
                    minDistance = dist;
                    indexClosest = j;
                    if (dist <= 1) break;
                }
            }
            clusters[indexClosest].add(currentLayer.get(i));
        }

        currentLayer.clear();
        mergeClusters(clusters, relax);
        // System.out.println("Resulting size: " + currentLayer.size());
    }

    /** Computes the euclidean distance between the two array of coordinates */
    private double euclideanDistance(double[] a, double[] b) {
        assert a.length == b.length;
        double sum = 0.0;
        for (int i = 0; i < a.length; i++) {
            double diff = a[i] - b[i];
            sum += diff * diff;
        }
        return sum;
    }

    private void relaxKMeansSmile(final int maxWidth, final StateCoordinates<T> coordinates, final Relaxation<T> relax, final Random rnd) {
        int maxIter = 50;
        int dimensions = coordinates.getCoordinates(currentLayer.getFirst().state).length;
        double[][] data = new double[currentLayer.size()][dimensions];
        for (int node = 0; node < currentLayer.size(); node++) {
            data[node] = coordinates.getCoordinates(currentLayer.get(node).state).clone();
        }
        CentroidClustering<double[], double[]> clustering = KMeans.fit(data, maxWidth, maxIter, 1.0E-4);

        List<NodeSubProblem<T>>[] clusters = new List[maxWidth];
        for (int i = 0; i < clusters.length; i++) {
            clusters[i] = new ArrayList<>();
        }
        for (NodeSubProblem<T> node: currentLayer) {
            double[] coords = coordinates.getCoordinates(node.state);
            int clusterIndex = clustering.predict(coords);
            clusters[clusterIndex].add(node);
        }

        currentLayer.clear();
        mergeClusters(clusters, relax);
    }

    private void relaxKMeans(final int maxWidth, final StateCoordinates<T> coordinates, final Relaxation<T> relax, final Random rnd) {
        int maxIterations = 50;
        List<T> states = new ArrayList<>(currentLayer.size());
        for (NodeSubProblem<T> node : currentLayer) {
            states.add(node.state);
        }
        int[] clusterIds = kMeans(states, coordinates, maxWidth, maxIterations, rnd);

        List<NodeSubProblem<T>>[] clusters = new List[maxWidth];
        for (int i = 0; i < clusters.length; i++) {
            clusters[i] = new ArrayList<>();
        }
        for (int i = 0; i < currentLayer.size(); i++) {
            clusters[clusterIds[i]].add(currentLayer.get(i));
        }

        currentLayer.clear();
        mergeClusters(clusters, relax);
    }

    private void relax1D(final int maxWidth, final StateDistance<T> distance, final Relaxation<T> relax) {
        List<T> states = new ArrayList<>(currentLayer.size());
        for (NodeSubProblem<T> node: currentLayer) {
            states.add(node.state);
        }
        FastMap<T> map = new FastMap<>(states, 1, distance);
        /*for (T state: states) {
            System.out.print(state + ": " + Arrays.toString(map.getCoordinates(state)) + ";");
        }
        System.out.println();*/
        /*try {
            FileWriter writer = new FileWriter("tmp/distribution2D.txt");
            for (NodeSubProblem<T> node: currentLayer) {
                writer.write(node.state + " " + Arrays.toString(map.getCoordinates(node.state)) + "\n");
            }
            writer.close();
        }catch (IOException e) {
            System.exit(0);
        }*/
        // System.out.println("*************");
        /*    for (int j = i + 1; j < currentLayer.size(); j++) {
                T a = currentLayer.get(i).state;
                T b = currentLayer.get(j).state;
                // System.out.println(distance.distance(a, b) + " -> " + euclideanDistance(map.getCoordinates(a), map.getCoordinates(b)));
            }
        }*/
    }

=======
>>>>>>> 68f4d53b
    /**
     * Performs a restriction of the current layer.
     *
     * @param maxWidth the maximum tolerated layer width
     * @param ranking  a ranking that orders the nodes from the most promising (greatest)
     *                 to the least promising (lowest)
     * @param relax    the relaxation operators which we will use to merge nodes
     */
    private void relax(final int maxWidth, final NodeSubroblemComparator<T> ranking, final Relaxation<T> relax) {
        /*System.out.println("************************");
        System.out.print("Layer: ");
        for (NodeSubProblem<T> node: currentLayer) {
            System.out.print(node.state + ", ");
        }
        System.out.println();*/
        this.currentLayer.sort(ranking.reversed());
<<<<<<< HEAD
        final List<NodeSubProblem<T>> keep  = this.currentLayer.subList(0, maxWidth-1);
        final List<NodeSubProblem<T>> merge = this.currentLayer.subList(maxWidth-1, currentLayer.size());
        // System.out.println("Merging states: ");
        /*for (NodeSubProblem<T> n : merge) {
            System.out.print(n.state + ", ");
        }
        System.out.println();*/

=======

        final List<NodeSubProblem<T>> keep = this.currentLayer.subList(0, maxWidth - 1);
        final List<NodeSubProblem<T>> merge = this.currentLayer.subList(maxWidth - 1, currentLayer.size());
>>>>>>> 68f4d53b
        final T merged = relax.mergeStates(new NodeSubProblemsAsStateIterator<>(merge.iterator()));
        // System.out.println("merged: " + merged);

        // is there another state in the kept partition having the same state as the merged state ?
        NodeSubProblem<T> node = null;
        boolean fresh = true;
        for (NodeSubProblem<T> n : keep) {
            if (n.state.equals(merged)) {
                node = n;
                fresh = false;
                break;
            }
        }
        // when the merged node is new, set its type to relaxed
        if (node == null) {
            Node newNode = new Node(Integer.MIN_VALUE);
            newNode.setNodeType(NodeType.RELAXED);
            node = new NodeSubProblem<>(merged, Integer.MIN_VALUE, newNode);
        }

        // redirect and relax all arcs entering the merged node
        for (NodeSubProblem<T> drop : merge) {
            node.ub = Math.max(node.ub, drop.ub);

            for (Edge e : drop.node.edges) {
                double rcost = relax.relaxEdge(prevLayer.get(e.origin).state, drop.state, merged, e.decision, e.weight);

                double value = saturatedAdd(e.origin.value, rcost);
                e.weight = rcost;
                // if there exists an entring arc with relaxed origin, set the merged node to relaxed
                if (e.origin.getNodeType() == NodeType.RELAXED) {
                    node.node.setNodeType(NodeType.RELAXED);
                }
                node.node.edges.add(e);
                if (value > node.node.value) {
                    node.node.value = value;
                    node.node.best = e;
                }
            }
        }


        // delete the nodes that have been merged
        merge.clear();
        // append the newly merged node if needed
        if (fresh) {
            currentLayer.add(node);
        }
    }

    /**
     * This method performs the branching from the subproblem rooted in "node", making the given decision
     * and behaving as per the problem definition.
     *
     * @param node     the origin of the transition
     * @param decision the decision being made
     * @param problem  the problem that defines the transition and transition cost functions
     */
    private void branchOn(final NodeSubProblem<T> node, final Decision decision, final Problem<T> problem) {
        T state = problem.transition(node.state, decision);
        double cost = problem.transitionCost(node.state, decision);
        double value = saturatedAdd(node.node.value, cost);

        // when the origin is relaxed, the destination must be relaxed
        Node n = nextLayer.get(state);
        if (n == null) {
            n = new Node(value);
            if (node.node.getNodeType() == NodeType.RELAXED) {
                n.setNodeType(NodeType.RELAXED);
            }
            nextLayer.put(state, n);
        } else {
            if (node.node.getNodeType() == NodeType.RELAXED) {
                n.setNodeType(NodeType.RELAXED);
            }
        }

        Edge edge = new Edge(node.node, decision, cost);
        n.edges.add(edge);
        if (value >= n.value) {
            n.best = edge;
            n.value = value;
        }
    }


    /**
     * Performs a bottom up traversal of the mdd to compute the local bounds
     */
    private void computeLocalBounds() {
        HashSet<Node> current = new HashSet<>();
        HashSet<Node> parent = new HashSet<>();
        parent.addAll(nextLayer.values());

        for (Node n : parent) {
            n.suffix = 0.0;
            n.isMarked = true;
        }

        while (!parent.isEmpty()) {
            HashSet<Node> tmp = current;
            current = parent;
            parent = tmp;
            parent.clear();

            for (Node n : current) {
                if (n.isMarked) {
                    for (Edge e : n.edges) {
                        // Note: we might want to do something and stop as soon as the lel has been reached
                        Node origin = e.origin;
                        parent.add(origin);

                        if (origin.suffix == null) {
                            origin.suffix = saturatedAdd(n.suffix, e.weight);
                        } else {
                            origin.suffix = Math.max(origin.suffix, saturatedAdd(n.suffix, e.weight));
                        }
                        origin.isMarked = true;
                    }
                }
            }
        }
    }

    /**
     * Given a node, returns the .dot formatted string containing the node and the edges leading to this node.
     *
     * @param node      The node to add to the .dot string
     * @param lastLayer Whether the given node is in the last layer. Used to give it a dedicated format.
     * @return A .dot formatted string containing the node and the edges leading to this node.
     */
    private StringBuilder generateDotStr(NodeSubProblem<T> node, boolean lastLayer) {
        DecimalFormat df = new DecimalFormat("#.##########");

        String nodeStr = String.format(
                "\"%s\nub: %s - value: %s\"",
                node.state,
                df.format(node.ub),
                df.format(node.node.value)
        );

        StringBuilder sb = new StringBuilder();
        sb.append(node.node.hashCode());
        sb.append(" [label=").append(nodeStr);
        if (node.node.getNodeType() == NodeType.RELAXED) {
            sb.append(", shape=box, tooltip=\"Relaxed node\"");
        } else {
            sb.append(", style=rounded, shape=rectangle, tooltip=\"Exact node\"");
        }
        if (lastLayer) {
            sb.append(", style=\"filled, rounded\", shape=rectangle, color=black, fontcolor=white");
            sb.append(", tooltip=\"Terminal node\"");
        }
        sb.append("];\n");

        for (Edge e : node.node.edges) {
            String edgeStr = e.origin.hashCode() + " -> " + node.node.hashCode() +
                    " [label=" + df.format(e.weight) +
                    ", tooltip=\"" + e.decision.toString() + "\"";
            edgesDotStr.put(e.hashCode(), edgeStr);
        }
        return sb;
    }

    /**
     * Given the hashcode of an edge, updates its color. Used when the best solution is constructed.
     *
     * @param edgeHash The hashcode of the edge to color.
     */
    private void updateBestEdgeColor(int edgeHash) {
        String edgeStr = edgesDotStr.get(edgeHash);
        if (edgeStr != null) {
            edgeStr += ", color=\"#6fb052\", fontcolor=\"#6fb052\"";
            edgesDotStr.replace(edgeHash, edgeStr);
        }
    }

    /**
     * Performs a saturated addition (no overflow)
     */
    private static double saturatedAdd(double a, double b) {
        double sum = a + b;
        if (Double.isInfinite(sum)) {
            return sum > 0 ? Double.MAX_VALUE : -Double.MAX_VALUE;
        }
        return sum;
    }

    /**
     * An iterator that transforms the inner subroblems into actual subroblems
     */
    private static final class NodeSubProblemsAsSubProblemsIterator<T> implements Iterator<SubProblem<T>> {
        /**
         * The collection being iterated upon
         */
        private final Iterator<NodeSubProblem<T>> it;
        /**
         * The list of decisions constitutive of the path to root
         */
        private final Set<Decision> ptr;

        /**
         * Creates a new instance
         *
         * @param it  the decorated iterator
         * @param ptr the path to root
         */
        public NodeSubProblemsAsSubProblemsIterator(final Iterator<NodeSubProblem<T>> it, final Set<Decision> ptr) {
            this.it = it;
            this.ptr = ptr;
        }

        @Override
        public boolean hasNext() {
            return it.hasNext();
        }

        @Override
        public SubProblem<T> next() {
            return it.next().toSubProblem(ptr);
        }
    }

    /**
     * An iterator that transforms the inner subroblems into their representing states
     */
    private static final class NodeSubProblemsAsStateIterator<T> implements Iterator<T> {
        /**
         * The collection being iterated upon
         */
        private final Iterator<NodeSubProblem<T>> it;

        /**
         * Creates a new instance
         *
         * @param it the decorated iterator
         */
        public NodeSubProblemsAsStateIterator(final Iterator<NodeSubProblem<T>> it) {
            this.it = it;
        }

        @Override
        public boolean hasNext() {
            return it.hasNext();
        }

        @Override
        public T next() {
            return it.next().state;
        }
    }

<<<<<<< HEAD
    /** This utility class implements a decorator pattern to sort NodeSubProblems by their value then state */
    private static final class NodeSubroblemComparator<T> implements Comparator<NodeSubProblem<T>>{
        /** This is the decorated ranking */
=======
    /**
     * This utility class implements a decorator pattern to sort NodeSubProblems by their value then state
     */
    private static final class NodeSubroblemComparator<T> implements Comparator<NodeSubProblem<T>> {
        /**
         * This is the decorated ranking
         */
>>>>>>> 68f4d53b
        private final StateRanking<T> delegate;

        /**
         * Creates a new instance
         *
         * @param delegate the decorated ranking
         */
        public NodeSubroblemComparator(final StateRanking<T> delegate) {
            this.delegate = delegate;
        }

        @Override
        public int compare(NodeSubProblem<T> o1, NodeSubProblem<T> o2) {
            double cmp = o1.node.value - o2.node.value;
            if (cmp == 0) {
                return delegate.compare(o1.state, o2.state);
            } else {
                return Double.compare(o1.node.value, o2.node.value);
            }
        }
    }

}<|MERGE_RESOLUTION|>--- conflicted
+++ resolved
@@ -5,16 +5,10 @@
 import org.ddolib.ddo.heuristics.StateDistance;
 import org.ddolib.ddo.heuristics.StateRanking;
 import org.ddolib.ddo.heuristics.VariableHeuristic;
-<<<<<<< HEAD
 import org.ddolib.ddo.implem.heuristics.FastMap;
-
-import java.io.FileWriter;
-import java.io.IOException;
-=======
 import org.ddolib.ddo.implem.dominance.DominanceChecker;
 
 import java.text.DecimalFormat;
->>>>>>> 68f4d53b
 import java.util.*;
 import java.util.Map.Entry;
 
@@ -247,21 +241,22 @@
         }
 
         @Override
-<<<<<<< HEAD
         public boolean equals(final Object o) {
-            return ((NodeSubProblem<T>) o).state == this.state;
+            assert o instanceof NodeSubProblem;
+            return ((NodeSubProblem) o).state == this.state;
         }
 
         @Override
         public int hashCode() {
             return this.state.hashCode();
-=======
+        }
+
+        @Override
         public String toString() {
             DecimalFormat df = new DecimalFormat("#.##########");
             return String.format("%s - ub: %s - value: %s", state, df.format(ub), df.format(node.value));
->>>>>>> 68f4d53b
-        }
-    }
+        }
+        }
 
     @Override
     public void compile(CompilationInput<T, K> input) {
@@ -290,13 +285,7 @@
         Set<NodeSubProblem<T>> currentCutSet = new HashSet<>();
 
         while (!variables.isEmpty()) {
-<<<<<<< HEAD
-            // System.out.println("****************");
-            // System.out.println("depth: " + depth);
-            Integer nextvar = var.nextVariable(variables, nextLayer.keySet().iterator());
-=======
             Integer nextVar = var.nextVariable(variables, nextLayer.keySet().iterator());
->>>>>>> 68f4d53b
             // change the layer focus: what was previously the next layer is now
             // becoming the current layer
             this.prevLayer.clear();
@@ -317,12 +306,6 @@
             }
             this.nextLayer.clear();
 
-            /*System.out.println("Layer before relaxation: ");
-            for (NodeSubProblem<T> n : this.currentLayer) {
-                System.out.print(n.state + ", ");
-            }
-            System.out.println();*/
-
             if (currentLayer.isEmpty()) {
                 // there is no feasible solution to this subproblem, we can stop the compilation here
                 return;
@@ -335,8 +318,6 @@
             } else {
                 variables.remove(nextVar);
             }
-
-            // System.out.println("Width: " + currentLayer.size());
 
 
             // If the current layer is too large, we need to shrink it down. 
@@ -350,8 +331,6 @@
             // to make progress, we must be certain to develop AT LEAST one layer per 
             // mdd compiled otherwise the LEL is going to be the root of this MDD (and
             // we would be stuck in an infinite loop)
-            //System.out.println("Depth:" + depth);
-            // System.out.println("Width: " + currentLayer.size());
             if (depth >= 2 && currentLayer.size() > maxWidth) {
                 switch (input.compilationType()) {
                     case Restricted:
@@ -359,41 +338,36 @@
                         restrict(maxWidth, ranking);
                         break;
                     case Relaxed:
-<<<<<<< HEAD
-                        maybeSaveLel();
-                        switch (input.getRelaxType()) {
-                            case Cost:
-                                relax(maxWidth, ranking, relax);
-                                break;
-                            case MinDist:
-                                relaxClusterMinDistance(maxWidth, input.getDistance(), relax);
-                                break;
-                            case KClosest:
-                                relaxKClosest(maxWidth, input.getDistance(), relax, input.getRandom());
-                                break;
-                            case OneD:
-                                relax1D(maxWidth, input.getDistance(), relax);
-                                break;
-                            case GHP:
-                                relaxGHP(maxWidth, input.getDistance(), relax, input.getRandom());
-                                break;
-                            case Kmeans:
-                                relaxKMeansSmile(maxWidth, input.getCoord(), relax, input.getRandom());
-                                //relaxKMeans(maxWidth, input.getCoord(), relax, input.getRandom());
-                                break;
-                            default:
-                                System.err.println("Unsupported relax type: " + input.getRelaxType());
-                                System.exit(1);
-                        }
-=======
                         if (exact) {
                             exact = false;
                             if (input.cutSetType() == CutSetType.LastExactLayer) {
                                 cutset.addAll(prevLayer.values());
                             }
                         }
-                        relax(maxWidth, ranking, relax);
->>>>>>> 68f4d53b
+                        switch (input.relaxStrat()) {
+                            case Cost:
+                                relax(maxWidth, ranking, relax);
+                                break;
+                            case MinDist:
+                                relaxClusterMinDistance(maxWidth, input.distance(), relax);
+                                break;
+                            case KClosest:
+                                relaxKClosest(maxWidth, input.distance(), relax, input.rnd());
+                                break;
+                            case OneD:
+                                relax1D(maxWidth, input.distance(), relax);
+                                break;
+                            case GHP:
+                                relaxGHP(maxWidth, input.distance(), relax, input.rnd());
+                                break;
+                            case Kmeans:
+                                relaxKMeansSmile(maxWidth, input.coord(), relax, input.rnd());
+                                //relaxKMeans(maxWidth, input.coord(), relax, input.rnd());
+                                break;
+                            default:
+                                System.err.println("Unsupported relax type: " + input.relaxStrat());
+                                System.exit(1);
+                        }
                         break;
                     case Exact:
                         /* nothing to do */
@@ -401,25 +375,7 @@
                 }
             }
 
-            /*System.out.println("Layer after relaxation: ");
-            for (NodeSubProblem<T> n : this.currentLayer) {
-                System.out.print(n.state + ", ");
-            }
-            System.out.println();*/
-
             for (NodeSubProblem<T> n : currentLayer) {
-<<<<<<< HEAD
-                // System.out.println("State: " + n.state);
-                if (n.ub <= input.getBestLB()) {
-                    continue;
-                } else {
-                    final Iterator<Integer> domain = problem.domain(n.state, nextvar);
-                    // System.out.print("domain: ");
-                    while (domain.hasNext()) {
-                        final int val           = domain.next();
-                        final Decision decision = new Decision(nextvar, val);
-                        // System.out.print(decision.val() + ", ");
-=======
                 if (input.exportAsDot()) {
                     dotStr.append(generateDotStr(n, false));
                 }
@@ -431,10 +387,8 @@
                         final int val = domain.next();
                         final Decision decision = new Decision(nextVar, val);
 
->>>>>>> 68f4d53b
                         branchOn(n, decision, problem);
                     }
-                    // System.out.println();
                 }
                 if (n.node.getNodeType() == NodeType.RELAXED && input.cutSetType() == CutSetType.Frontier
                         && input.compilationType() == CompilationType.Relaxed && !exact && depth >= 2) {
@@ -446,7 +400,7 @@
                     }
                 }
             }
-            // System.out.println("********************************");
+
             depth += 1;
         }
         if (input.compilationType() == CompilationType.Relaxed && input.cutSetType() == CutSetType.Frontier) {
@@ -461,9 +415,6 @@
             }
         }
 
-<<<<<<< HEAD
-        //System.out.println("Best: " + best.value);
-=======
         if (input.exportAsDot()) {
             for (Entry<T, Node> entry : nextLayer.entrySet()) {
                 T state = entry.getKey();
@@ -473,7 +424,6 @@
             }
         }
 
->>>>>>> 68f4d53b
 
         // Compute the local bounds of the nodes in the mdd *iff* this is a relaxed mdd
         if (input.compilationType() == CompilationType.Relaxed) {
@@ -569,7 +519,7 @@
         this.currentLayer.subList(maxWidth, this.currentLayer.size()).clear(); // truncate
     }
 
-<<<<<<< HEAD
+
     private class STNode {
         public final NodeSubProblem<T> A;
         public final NodeSubProblem<T> B;
@@ -593,9 +543,9 @@
             merged.ub = Math.max(merged.ub, drop.ub);
 
             for (Edge e : drop.node.edges) {
-                int rcost = relax.relaxEdge(prevLayer.get(e.origin).state, drop.state, merged.state, e.decision, e.weight);
-
-                int value = saturatedAdd(e.origin.value, rcost);
+                double rcost = relax.relaxEdge(prevLayer.get(e.origin).state, drop.state, merged.state, e.decision, e.weight);
+
+                double value = saturatedAdd(e.origin.value, rcost);
                 e.weight  = rcost;
 
                 merged.node.edges.add(e);
@@ -722,9 +672,9 @@
                 node.ub = Math.max(node.ub, drop.ub);
 
                 for (Edge e : drop.node.edges) {
-                    int rcost = relax.relaxEdge(prevLayer.get(e.origin).state, drop.state, merged, e.decision, e.weight);
-
-                    int value = saturatedAdd(e.origin.value, rcost);
+                    double rcost = relax.relaxEdge(prevLayer.get(e.origin).state, drop.state, merged, e.decision, e.weight);
+
+                    double value = saturatedAdd(e.origin.value, rcost);
                     e.weight  = rcost;
 
                     node.node.edges.add(e);
@@ -993,8 +943,6 @@
         }*/
     }
 
-=======
->>>>>>> 68f4d53b
     /**
      * Performs a restriction of the current layer.
      *
@@ -1004,29 +952,11 @@
      * @param relax    the relaxation operators which we will use to merge nodes
      */
     private void relax(final int maxWidth, final NodeSubroblemComparator<T> ranking, final Relaxation<T> relax) {
-        /*System.out.println("************************");
-        System.out.print("Layer: ");
-        for (NodeSubProblem<T> node: currentLayer) {
-            System.out.print(node.state + ", ");
-        }
-        System.out.println();*/
         this.currentLayer.sort(ranking.reversed());
-<<<<<<< HEAD
-        final List<NodeSubProblem<T>> keep  = this.currentLayer.subList(0, maxWidth-1);
-        final List<NodeSubProblem<T>> merge = this.currentLayer.subList(maxWidth-1, currentLayer.size());
-        // System.out.println("Merging states: ");
-        /*for (NodeSubProblem<T> n : merge) {
-            System.out.print(n.state + ", ");
-        }
-        System.out.println();*/
-
-=======
 
         final List<NodeSubProblem<T>> keep = this.currentLayer.subList(0, maxWidth - 1);
         final List<NodeSubProblem<T>> merge = this.currentLayer.subList(maxWidth - 1, currentLayer.size());
->>>>>>> 68f4d53b
         final T merged = relax.mergeStates(new NodeSubProblemsAsStateIterator<>(merge.iterator()));
-        // System.out.println("merged: " + merged);
 
         // is there another state in the kept partition having the same state as the merged state ?
         NodeSubProblem<T> node = null;
@@ -1277,11 +1207,6 @@
         }
     }
 
-<<<<<<< HEAD
-    /** This utility class implements a decorator pattern to sort NodeSubProblems by their value then state */
-    private static final class NodeSubroblemComparator<T> implements Comparator<NodeSubProblem<T>>{
-        /** This is the decorated ranking */
-=======
     /**
      * This utility class implements a decorator pattern to sort NodeSubProblems by their value then state
      */
@@ -1289,7 +1214,6 @@
         /**
          * This is the decorated ranking
          */
->>>>>>> 68f4d53b
         private final StateRanking<T> delegate;
 
         /**
@@ -1309,7 +1233,6 @@
             } else {
                 return Double.compare(o1.node.value, o2.node.value);
             }
-        }
-    }
-
+        }        
+    }
 }