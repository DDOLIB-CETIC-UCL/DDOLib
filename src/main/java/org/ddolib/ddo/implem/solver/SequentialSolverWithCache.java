--- conflicted
+++ resolved
@@ -11,18 +11,15 @@
 import org.ddolib.ddo.implem.dominance.SimpleDominanceChecker;
 import org.ddolib.ddo.implem.mdd.LinkedDecisionDiagramWithCache;
 
-<<<<<<< HEAD
 import java.util.Collections;
 import java.util.Iterator;
 import java.util.Optional;
 import java.util.Set;
-=======
 import java.io.BufferedWriter;
 import java.io.FileWriter;
 import java.io.IOException;
 import java.nio.file.Paths;
 import java.util.*;
->>>>>>> c4a3226f
 
 /**
  * From the lecture, you should have a good grasp on what a branch-and-bound
@@ -111,9 +108,6 @@
     /**
      * This is the dominance object that will be used to prune the search space.
      */
-<<<<<<< HEAD
-    private SimpleDominanceChecker<T, K> dominance;
-=======
     private DominanceChecker<T,K> dominance;
 
     /**
@@ -124,7 +118,6 @@
      * Only the first relaxed mdd can be exported to a .dot file
      */
     private boolean firstRelaxed = true;
->>>>>>> c4a3226f
 
     /**
      * This is the cache used to prune the search tree
@@ -162,13 +155,8 @@
             final VariableHeuristic<T> varh,
             final StateRanking<T> ranking,
             final WidthHeuristic<T> width,
-<<<<<<< HEAD
+            final Frontier<T> frontier,
             FastUpperBound<T> fub,
-            final SimpleDominanceChecker<T, K> dominance,
-            final SimpleCache<T> cache,
-=======
->>>>>>> c4a3226f
-            final Frontier<T> frontier,
             final DominanceChecker<T,K> dominance,
             final SimpleCache<T> cache) {
         this.problem = problem;
@@ -176,53 +164,15 @@
         this.varh = varh;
         this.ranking = ranking;
         this.width = width;
+        this.fub = fub;
         this.dominance = dominance;
         this.cache = cache;
         this.frontier = frontier;
-        this.fub = fub;
         this.mdd = new LinkedDecisionDiagramWithCache<>();
         this.bestLB = Integer.MIN_VALUE;
         this.bestSol = Optional.empty();
     }
 
-<<<<<<< HEAD
-    public SequentialSolverWithCache(
-            final Problem<T> problem,
-            final Relaxation<T> relax,
-            final VariableHeuristic<T> varh,
-            final StateRanking<T> ranking,
-            final WidthHeuristic<T> width,
-            final FastUpperBound<T> fub,
-            final SimpleCache<T> cache,
-            final Frontier<T> frontier,
-            final boolean exportAsDot) {
-
-        this(problem,
-                relax,
-                varh,
-                ranking,
-                width,
-                fub,
-                new SimpleDominanceChecker(new Dominance<T, Integer>() {
-                    @Override
-                    public Integer getKey(T t) {
-                        return 0;
-                    }
-
-                    @Override
-                    public boolean isDominatedOrEqual(T state1, T state2) {
-                        return false;
-                    }
-                }, problem.nbVars()),
-                cache,
-                frontier,
-                exportAsDot);
-
-    }
-
-
-=======
->>>>>>> c4a3226f
     @Override
     public SearchStatistics maximize() {
         return maximize(0, false);
@@ -238,13 +188,6 @@
         frontier.push(root());
         cache.initialize(problem);
         while (!frontier.isEmpty()) {
-<<<<<<< HEAD
-            if (verbosityLevel >= 1)
-                System.out.println("it " + nbIter + "\t frontier:" + frontier.size() + "\t " +
-                        "bestObj:" + bestLB);
-
-=======
->>>>>>> c4a3226f
             nbIter++;
             if(verbosityLevel >= 2){
                 long now = System.currentTimeMillis();
@@ -329,18 +272,13 @@
                     exportAsDot && firstRestricted
             );
             mdd.compile(compilation);
-<<<<<<< HEAD
             if (compilation.compilationType() == CompilationType.Relaxed && mdd.relaxedBestPathIsExact()) {
                 maybeUpdateBest(verbosityLevel);
-=======
-            if (compilation.compilationType() == CompilationType.Relaxed && mdd.relaxedBestPathIsExact()  && frontier.cutSetType() == CutSetType.Frontier) {
-                maybeUpdateBest(verbosityLevel, exportAsDot && firstRelaxed);
             }
             if (exportAsDot && firstRelaxed) {
                 if (!mdd.isExact()) mdd.bestSolution(); // to update the best edges' color
                 exportDot(mdd.exportAsDot(),
                         Paths.get("output", problemName + "_relaxed.dot").toString());
->>>>>>> c4a3226f
             }
             firstRelaxed = false;
 
