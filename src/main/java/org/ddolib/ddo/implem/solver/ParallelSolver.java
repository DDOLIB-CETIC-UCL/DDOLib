--- conflicted
+++ resolved
@@ -41,21 +41,6 @@
      */
     private final Critical<T> critical;
 
-<<<<<<< HEAD
-    public ParallelSolver(
-            final int nbThreads,
-            final Problem<T> problem,
-            final Relaxation<T> relax,
-            final VariableHeuristic<T> varh,
-            final StateRanking<T> ranking,
-            final WidthHeuristic<T> width,
-            final SimpleDominanceChecker<T, K> dominance,
-            final Frontier<T> frontier) {
-        this.shared = new Shared<>(nbThreads, problem, relax, varh, ranking, width, dominance);
-        this.critical = new Critical<>(nbThreads, frontier);
-    }
-
-=======
     /**
      * Creates a fully qualified instance
      *
@@ -77,7 +62,6 @@
      *                  lower bound is popped.
      * @param dominance The dominance object that will be used to prune the search space.
      */
->>>>>>> 36431081
     public ParallelSolver(
             final int nbThreads,
             final Problem<T> problem,
@@ -85,23 +69,8 @@
             final VariableHeuristic<T> varh,
             final StateRanking<T> ranking,
             final WidthHeuristic<T> width,
-<<<<<<< HEAD
-            final Frontier<T> frontier) {
-        this.shared = new Shared(nbThreads, problem, relax, varh, ranking, width, new SimpleDominanceChecker<T, Integer>(new Dominance<T, Integer>() {
-            @Override
-            public Integer getKey(T state) {
-                return 0;
-            }
-
-            @Override
-            public boolean isDominatedOrEqual(T state1, T state2) {
-                return false;
-            }
-        }, problem.nbVars()));
-=======
             final Frontier<T> frontier, final DominanceChecker<T, K> dominance) {
         this.shared = new Shared<>(nbThreads, problem, relax, varh, ranking, width, dominance);
->>>>>>> 36431081
         this.critical = new Critical<>(nbThreads, frontier);
     }
 
@@ -239,7 +208,6 @@
 
         int width = shared.width.maximumWidth(sub.getState());
         CompilationInput<T, K> compilation = new CompilationInput<>(
-<<<<<<< HEAD
                 CompilationType.Restricted,
                 shared.problem,
                 shared.relax,
@@ -251,18 +219,6 @@
                 bestLB,
                 critical.frontier.cutSetType(),
                 false
-=======
-            CompilationType.Restricted,
-            shared.problem,
-            shared.relax,
-            shared.varh,
-            shared.ranking,
-            sub,
-            width,
-            shared.dominance,
-            bestLB,
-            critical.frontier.cutSetType()
->>>>>>> 36431081
         );
 
         mdd.compile(compilation);
@@ -464,11 +420,7 @@
          */
         private final WidthHeuristic<T> width;
 
-<<<<<<< HEAD
-        private final SimpleDominanceChecker<T, K> dominance;
-=======
         private final DominanceChecker<T, K> dominance;
->>>>>>> 36431081
         /**
          * A heuristic to choose the next variable to branch on when developing a DD
          */
@@ -481,11 +433,7 @@
                 final VariableHeuristic<T> varh,
                 final StateRanking<T> ranking,
                 final WidthHeuristic<T> width,
-<<<<<<< HEAD
-                final SimpleDominanceChecker<T, K> dominance) {
-=======
                 final DominanceChecker<T, K> dominance) {
->>>>>>> 36431081
             this.nbThreads = nbThreads;
             this.problem = problem;
             this.relax = relax;
