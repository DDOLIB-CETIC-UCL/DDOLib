package org.ddolib.ddo.implem.solver;

import org.ddolib.ddo.core.*;
import org.ddolib.ddo.heuristics.StateRanking;
import org.ddolib.ddo.heuristics.VariableHeuristic;
import org.ddolib.ddo.heuristics.WidthHeuristic;
import org.ddolib.ddo.implem.dominance.DominanceChecker;
import org.ddolib.ddo.implem.mdd.LinkedDecisionDiagram;

import java.util.Collections;
import java.util.Iterator;
import java.util.Optional;
import java.util.Set;
import java.util.concurrent.atomic.AtomicInteger;

/**
 * The branch and bound with mdd paradigm parallelizes *VERY* well. This is why
 * it has been chosen to show students how to implement such a parallel solver.
 * <p>
 * # Note:
 * IF YOU ARE INTERESTED IN READING THE BRANCH AND BOUND WITH MDD ALGORITHM TO
 * SEE WHAT IT LOOKS LIKE WITHOUT PAYING ATTENTION TO THE PARALLEL STUFFS, YOU
 * WILL WANT TO TAKE A LOOK AT THE `processOneNode()`. THIS IS WHERE THE INFO
 * YOU ARE LOOKING FOR IS LOCATED.
 *
 * @param <T> the type of state
 * @param <K> the type of key
 */
public final class ParallelSolver<T, K> implements Solver {
    /*
     * The various threads of the solver share a common zone of memory. That
     * zone of shared memory is split in two:
     */

    /**
     * The portion of the shared state that can be accessed concurrently
     */
    private final Shared<T, K> shared;
    /**
     * The portion of the shared state that can only be accessed from the critical sections
     */
    private final Critical<T> critical;

    /**
     * Creates a fully qualified instance
     *
     * @param nbThreads The number of threads that can be used in parallel.
     * @param problem   The problem we want to maximize.
     * @param relax     A suitable relaxation for the problem we want to maximize
     * @param varh      A heuristic to choose the next variable to branch on when developing a DD.
     * @param ranking   A heuristic to identify the most promising nodes.
     * @param width     A heuristic to choose the maximum width of the DD you compile.
     * @param frontier  The set of nodes that must still be explored before
     *                  the problem can be considered 'solved'.
     *                  <p>
     *                  # Note:
     *                  This fringe orders the nodes by upper bound (so the highest ub is going
     *                  to pop first). So, it is guaranteed that the upper bound of the first
     *                  node being popped is an upper bound on the value reachable by exploring
     *                  any of the nodes remaining on the fringe. As a consequence, the
     *                  exploration can be stopped as soon as a node with an ub <= current best
     *                  lower bound is popped.
     * @param dominance The dominance object that will be used to prune the search space.
     */
    public ParallelSolver(
            final int nbThreads,
            final Problem<T> problem,
            final Relaxation<T> relax,
            final VariableHeuristic<T> varh,
            final StateRanking<T> ranking,
            final WidthHeuristic<T> width,
            final Frontier<T> frontier, final DominanceChecker<T, K> dominance) {
        this.shared = new Shared<>(nbThreads, problem, relax, varh, ranking, width, dominance);
        this.critical = new Critical<>(nbThreads, frontier);
    }

    @Override
    public SearchStatistics maximize() {
        return maximize(0);
    }

    @Override
    public SearchStatistics maximize(int verbosityLevel) {

        final AtomicInteger nbIter = new AtomicInteger(0);
        final AtomicInteger queueMaxSize = new AtomicInteger(0);

        initialize();

        Thread[] workers = new Thread[shared.nbThreads];
        for (int i = 0; i < shared.nbThreads; i++) {
            final int threadId = i;
            workers[i] = new Thread() {
                @Override
                public void run() {
                    DecisionDiagram<T, K> mdd = new LinkedDecisionDiagram<>();
                    while (true) {
                        Workload<T> wl = getWorkload(threadId);
                        switch (wl.status) {
                            case Complete:
                                return;
                            case Starvation:
                                continue;
                            case WorkItem:
                                nbIter.incrementAndGet();
                                queueMaxSize.updateAndGet(current -> Math.max(current, critical.frontier.size()));
                                if (verbosityLevel >= 2)
                                    System.out.println("subProblem(ub:" + wl.subProblem.getUpperBound() + " val:" + wl.subProblem.getValue() + " depth:" + wl.subProblem.getPath().size() + " fastUpperBound:" + (wl.subProblem.getUpperBound() - wl.subProblem.getValue()) + "):" + wl.subProblem.getState());
                                processOneNode(wl.subProblem, mdd, verbosityLevel);
                                notifyNodeFinished(threadId);
                                break;
                        }
                    }
                }
            };
            workers[i].start();
        }

        for (int i = 0; i < shared.nbThreads; i++) {
            try {
                workers[i].join();
            } catch (InterruptedException e) {
            }
        }

        return new SearchStatistics(nbIter.get(), queueMaxSize.get());
    }

    @Override
    public Optional<Integer> bestValue() {
        synchronized (critical) {
            if (critical.bestSol.isPresent()) {
                return Optional.of(critical.bestLB);
            } else {
                return Optional.empty();
            }
        }
    }

    @Override
    public Optional<Set<Decision>> bestSolution() {
        synchronized (critical) {
            return critical.bestSol;
        }
    }

    /**
     * @return the number of nodes that have been explored
     */
    public int explored() {
        synchronized (critical) {
            return critical.explored;
        }
    }

    /**
     * @return best known lower bound so far
     */
    public int lowerBound() {
        synchronized (critical) {
            return critical.bestLB;
        }
    }

    /**
     * @return best known upper bound so far
     */
    public int upperBound() {
        synchronized (critical) {
            return critical.bestUB;
        }
    }

    /**
     * @return the root subproblem
     */
    private SubProblem<T> root() {
        return new SubProblem<>(
                shared.problem.initialState(),
                shared.problem.initialValue(),
                Integer.MAX_VALUE,
                Collections.emptySet());
    }

    /**
     * Utility method to initialize the solver structure
     */
    private void initialize() {
        synchronized (critical) {
            critical.frontier.push(root());
        }
    }

    /**
     * This method processes one node from the solver frontier.
     * <p>
     * This is typically the method you are searching for if you are searching after an implementation
     * of the branch and bound with mdd algo.
     */
    private void processOneNode(final SubProblem<T> sub, final DecisionDiagram<T, K> mdd, int verbosityLevel) {
        // 1. RESTRICTION
        int nodeUB = sub.getUpperBound();
        int bestLB = bestLB();

        if (nodeUB <= bestLB) {
            return;
        }

        int width = shared.width.maximumWidth(sub.getState());
<<<<<<< HEAD
        CompilationInput<T, K> compilation = new CompilationInput<>(
                CompilationType.Restricted,
                shared.problem,
                shared.relax,
                shared.varh,
                shared.ranking,
                sub,
                width,
                shared.dominance,
                bestLB
=======
        CompilationInput<T,K> compilation = new CompilationInput<>(
            CompilationType.Restricted,
            shared.problem,
            shared.relax,
            shared.varh,
            shared.ranking,
            sub,
            width,
            shared.dominance,
            bestLB,
            critical.frontier.cutSetType()
>>>>>>> c0e572fb
        );

        mdd.compile(compilation);
        maybeUpdateBest(mdd, verbosityLevel);
        if (mdd.isExact()) {
            return;
        }

        // 2. RELAXATION
        bestLB = bestLB();
        compilation = new CompilationInput<>(
<<<<<<< HEAD
                CompilationType.Relaxed,
                shared.problem,
                shared.relax,
                shared.varh,
                shared.ranking,
                sub,
                width,
                shared.dominance,
                bestLB
=======
            CompilationType.Relaxed,
            shared.problem,
            shared.relax,
            shared.varh,
            shared.ranking,
            sub,
            width,
            shared.dominance,
            bestLB,
            critical.frontier.cutSetType()
>>>>>>> c0e572fb
        );
        mdd.compile(compilation);
        if (mdd.isExact()) {
            maybeUpdateBest(mdd, verbosityLevel);
        } else {
            enqueueCutset(mdd);
        }
    }

    /**
     * @return the current best known lower bound
     */
    private int bestLB() {
        synchronized (critical) {
            return critical.bestLB;
        }
    }

    /**
     * This private method updates the shared best known node and lower bound in
     * case the best value of the current `mdd` expansion improves the current
     * bounds.
     */
    private void maybeUpdateBest(final DecisionDiagram<T, K> mdd, int verbosityLevel) {
        synchronized (critical) {
            Optional<Integer> ddval = mdd.bestValue();

            if (ddval.isPresent() && ddval.get() > critical.bestLB) {
                critical.bestLB = ddval.get();
                critical.bestSol = mdd.bestSolution();
                if (verbosityLevel >= 1) System.out.println("new best: " + ddval.get());
            }
        }
    }

    /**
     * If necessary, tightens the bound of nodes in the cutset of `mdd` and
     * then add the relevant nodes to the shared fringe.
     */
    private void enqueueCutset(final DecisionDiagram<T, K> mdd) {
        synchronized (critical) {
            int bestLB = critical.bestLB;
            Iterator<SubProblem<T>> cutset = mdd.exactCutset();
            while (cutset.hasNext()) {
                SubProblem<T> cutsetNode = cutset.next();
                if (cutsetNode.getUpperBound() > bestLB) {
                    critical.frontier.push(cutsetNode);
                }
            }
        }
    }

    /**
     * Acknowledges that a thread finished processing its node.
     */
    private void notifyNodeFinished(final int threadId) {
        synchronized (critical) {
            critical.ongoing -= 1;
            critical.upperBounds[threadId] = Integer.MAX_VALUE;
            critical.notifyAll();
        }
    }

    /**
     * Consults the shared state to fetch a workload. Depending on the current
     * state, the workload can either be:
     * <p>
     * + Complete, when the problem is solved and all threads should stop
     * + Starvation, when there is no subproblem available for processing
     * at the time being (but some subproblem are still being processed
     * and thus the problem cannot be considered solved).
     * + WorkItem, when the thread successfully obtained a subproblem to
     * process.
     */
    private Workload<T> getWorkload(int threadId) {
        synchronized (critical) {
            // Are we done ?
            if (critical.ongoing == 0 && critical.frontier.isEmpty()) {
                critical.bestUB = critical.bestLB;
                return new Workload<>(WorkloadStatus.Complete, null);
            }
            // Nothing to do yet ? => Wait for someone to post jobs
            if (critical.frontier.isEmpty()) {
                try {
                    critical.wait();
                } catch (InterruptedException e) {
                }
                return new Workload<>(WorkloadStatus.Starvation, null);
            }
            // Nothing relevant ? =>  Wait for someone to post jobs
            SubProblem<T> nn = critical.frontier.pop();
            if (nn.getUpperBound() <= critical.bestLB) {
                critical.frontier.clear();
                if (critical.ongoing == 0) {
                    return new Workload<>(WorkloadStatus.Complete, null);
                } else {
                    try {
                        critical.wait();
                    } catch (InterruptedException e) {
                    }
                    return new Workload<>(WorkloadStatus.Starvation, null);
                }
            }

            // Consume the current node and process it
            critical.ongoing += 1;
            critical.explored += 1;
            critical.upperBounds[threadId] = nn.getUpperBound();

            return new Workload<>(WorkloadStatus.WorkItem, nn);
        }
    }

    /**
     * The status of when a workload is retrieved
     */
    private static enum WorkloadStatus {
        /**
         * When the complete state space has been explored
         */
        Complete,
        /**
         * When we are waiting for new nodes to appear on the solver frontier
         */
        Starvation,
        /**
         * When we are given a workitem which is ready to be processed
         */
        WorkItem,
    }

    /**
     * A work load that has been retrieved from the solver frontier
     */
    private static final class Workload<T> {
        /**
         * The status associated with this workload
         */
        final WorkloadStatus status;
        /**
         * The subproblem that was returned if one has been found
         */
        final SubProblem<T> subProblem;

        public Workload(final WorkloadStatus status, final SubProblem<T> subProblem) {
            this.status = status;
            this.subProblem = subProblem;
        }
    }

    /**
     * The various threads of the solver share a common zone of memory. That
     * zone of shared memory is split in two:
     * <p>
     * - what is publicly and concurrently accessible
     * - what is synchronized and can only be accessed within critical sections
     */
    private static class Shared<T, K> {
        /**
         * The number of threads that must be spawned to solve the problem
         */
        private final int nbThreads;
        /**
         * The problem we want to maximize
         */
        private final Problem<T> problem;
        /**
         * A suitable relaxation for the problem we want to maximize
         */
        private final Relaxation<T> relax;
        /**
         * A heuristic to identify the most promising nodes
         */
        private final StateRanking<T> ranking;
        /**
         * A heuristic to choose the maximum width of the DD you compile
         */
        private final WidthHeuristic<T> width;

        private final DominanceChecker<T, K> dominance;
        /**
         * A heuristic to choose the next variable to branch on when developing a DD
         */
        private final VariableHeuristic<T> varh;

        public Shared(
                final int nbThreads,
                final Problem<T> problem,
                final Relaxation<T> relax,
                final VariableHeuristic<T> varh,
                final StateRanking<T> ranking,
                final WidthHeuristic<T> width,
                final DominanceChecker<T, K> dominance) {
            this.nbThreads = nbThreads;
            this.problem = problem;
            this.relax = relax;
            this.varh = varh;
            this.ranking = ranking;
            this.width = width;
            this.dominance = dominance;
        }
    }

    /**
     * The shared data that may only be manipulated within critical sections
     */
    private static final class Critical<T> {
        /**
         * This is the fringe: the set of nodes that must still be explored before
         * the problem can be considered 'solved'.
         * <p>
         * # Note:
         * This fringe orders the nodes by upper bound (so the highest ub is going
         * to pop first). So, it is guaranteed that the upper bound of the first
         * node being popped is an upper bound on the value reachable by exploring
         * any of the nodes remaining on the fringe. As a consequence, the
         * exploration can be stopped as soon as a node with an ub <= current best
         * lower bound is popped.
         */
        private final Frontier<T> frontier;
        /**
         * This vector is used to store the upper bound on the node which is
         * currently processed by each thread.
         * <p>
         * # Note
         * When a thread is idle (or more generally when it is done with processing
         * it node), it should place the value i32::min_value() in its corresponding
         * cell.
         */
        final int[] upperBounds;
        /**
         * This is the number of nodes that are currently being explored.
         * <p>
         * # Note
         * This information may seem innocuous/superfluous, whereas in fact it is
         * very important. Indeed, this is the piece of information that lets us
         * distinguish between a node-starvation and the completion of the problem
         * resolution. The bottom line is, this counter needs to be carefully
         * managed to guarantee the termination of all threads.
         */
        int ongoing;
        /**
         * This is a counter that tracks the number of nodes that have effectively
         * been explored. That is, the number of nodes that have been popped from
         * the fringe, and for which a restricted and relaxed mdd have been developed.
         */
        int explored;
        /**
         * This is the value of the best known lower bound.
         */
        int bestLB;
        /**
         * This is the value of the best known lower bound.
         * *WARNING* This one only gets set when the interrupt condition is satisfied
         */
        int bestUB;
        /**
         * If set, this keeps the info about the best solution so far.
         */
        Optional<Set<Decision>> bestSol;

        public Critical(final int nbThreads, final Frontier<T> frontier) {
            this.frontier = frontier;
            this.ongoing = 0;
            this.explored = 0;
            this.bestLB = Integer.MIN_VALUE;
            this.bestUB = Integer.MAX_VALUE;
            this.upperBounds = new int[nbThreads];
            this.bestSol = Optional.empty();
            for (int i = 0; i < nbThreads; i++) {
                upperBounds[i] = Integer.MAX_VALUE;
            }
        }
    }
}<|MERGE_RESOLUTION|>--- conflicted
+++ resolved
@@ -207,19 +207,7 @@
         }
 
         int width = shared.width.maximumWidth(sub.getState());
-<<<<<<< HEAD
         CompilationInput<T, K> compilation = new CompilationInput<>(
-                CompilationType.Restricted,
-                shared.problem,
-                shared.relax,
-                shared.varh,
-                shared.ranking,
-                sub,
-                width,
-                shared.dominance,
-                bestLB
-=======
-        CompilationInput<T,K> compilation = new CompilationInput<>(
             CompilationType.Restricted,
             shared.problem,
             shared.relax,
@@ -230,7 +218,6 @@
             shared.dominance,
             bestLB,
             critical.frontier.cutSetType()
->>>>>>> c0e572fb
         );
 
         mdd.compile(compilation);
@@ -242,17 +229,6 @@
         // 2. RELAXATION
         bestLB = bestLB();
         compilation = new CompilationInput<>(
-<<<<<<< HEAD
-                CompilationType.Relaxed,
-                shared.problem,
-                shared.relax,
-                shared.varh,
-                shared.ranking,
-                sub,
-                width,
-                shared.dominance,
-                bestLB
-=======
             CompilationType.Relaxed,
             shared.problem,
             shared.relax,
@@ -263,7 +239,6 @@
             shared.dominance,
             bestLB,
             critical.frontier.cutSetType()
->>>>>>> c0e572fb
         );
         mdd.compile(compilation);
         if (mdd.isExact()) {
