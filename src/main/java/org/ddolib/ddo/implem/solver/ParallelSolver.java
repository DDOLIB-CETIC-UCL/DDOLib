package org.ddolib.ddo.implem.solver;

import org.ddolib.ddo.core.*;
import org.ddolib.ddo.heuristics.StateRanking;
import org.ddolib.ddo.heuristics.VariableHeuristic;
import org.ddolib.ddo.heuristics.WidthHeuristic;
import org.ddolib.ddo.implem.dominance.DominanceChecker;
import org.ddolib.ddo.implem.mdd.LinkedDecisionDiagram;

import java.util.Collections;
import java.util.Iterator;
import java.util.Optional;
import java.util.Set;
import java.util.concurrent.atomic.AtomicInteger;

/**
 * The branch and bound with mdd paradigm parallelizes *VERY* well. This is why
 * it has been chosen to show students how to implement such a parallel solver.
 * <p>
 * # Note:
 * IF YOU ARE INTERESTED IN READING THE BRANCH AND BOUND WITH MDD ALGORITHM TO
 * SEE WHAT IT LOOKS LIKE WITHOUT PAYING ATTENTION TO THE PARALLEL STUFFS, YOU
 * WILL WANT TO TAKE A LOOK AT THE `processOneNode()`. THIS IS WHERE THE INFO
 * YOU ARE LOOKING FOR IS LOCATED.
 *
 * @param <T> the type of state
 * @param <K> the type of key
 */
public final class ParallelSolver<T, K> implements Solver {
    /*
     * The various threads of the solver share a common zone of memory. That
     * zone of shared memory is split in two:
     */

    /**
     * The portion of the shared state that can be accessed concurrently
     */
    private final Shared<T, K> shared;
    /**
     * The portion of the shared state that can only be accessed from the critical sections
     */
    private final Critical<T> critical;

    /**
     * Creates a fully qualified instance
     *
     * @param nbThreads The number of threads that can be used in parallel.
     * @param problem   The problem we want to maximize.
     * @param relax     A suitable relaxation for the problem we want to maximize
     * @param varh      A heuristic to choose the next variable to branch on when developing a DD.
     * @param ranking   A heuristic to identify the most promising nodes.
     * @param width     A heuristic to choose the maximum width of the DD you compile.
     * @param frontier  The set of nodes that must still be explored before
     *                  the problem can be considered 'solved'.
     *                  <p>
     *                  # Note:
     *                  This fringe orders the nodes by upper bound (so the highest ub is going
     *                  to pop first). So, it is guaranteed that the upper bound of the first
     *                  node being popped is an upper bound on the value reachable by exploring
     *                  any of the nodes remaining on the fringe. As a consequence, the
     *                  exploration can be stopped as soon as a node with an ub &#8804; current best
     *                  lower bound is popped.
     * @param dominance The dominance object that will be used to prune the search space.
     */
    public ParallelSolver(
            final int nbThreads,
            final Problem<T> problem,
            final Relaxation<T> relax,
            final VariableHeuristic<T> varh,
            final StateRanking<T> ranking,
            final WidthHeuristic<T> width,
            final Frontier<T> frontier, final DominanceChecker<T, K> dominance) {
        this.shared = new Shared<>(nbThreads, problem, relax, varh, ranking, width, dominance);
        this.critical = new Critical<>(nbThreads, frontier);
    }

    @Override
    public SearchStatistics maximize() {
        return maximize(0, false);
    }

    @Override
<<<<<<< HEAD
    public SearchStatistics maximize(int verbosityLevel, boolean exportAsDot) {

=======
    public SearchStatistics maximize(int verbosityLevel) {
        long start = System.currentTimeMillis();
>>>>>>> 5aef173f
        final AtomicInteger nbIter = new AtomicInteger(0);
        final AtomicInteger queueMaxSize = new AtomicInteger(0);

        initialize();

        Thread[] workers = new Thread[shared.nbThreads];
        for (int i = 0; i < shared.nbThreads; i++) {
            final int threadId = i;
            workers[i] = new Thread() {
                @Override
                public void run() {
                    DecisionDiagram<T, K> mdd = new LinkedDecisionDiagram<>();
                    while (true) {
                        Workload<T> wl = getWorkload(threadId);
                        switch (wl.status) {
                            case Complete:
                                return;
                            case Starvation:
                                continue;
                            case WorkItem:
                                nbIter.incrementAndGet();
                                queueMaxSize.updateAndGet(current -> Math.max(current, critical.frontier.size()));
                                if (verbosityLevel >= 2)
                                    System.out.println("subProblem(ub:" + wl.subProblem.getUpperBound() + " val:" + wl.subProblem.getValue() + " depth:" + wl.subProblem.getPath().size() + " fastUpperBound:" + (wl.subProblem.getUpperBound() - wl.subProblem.getValue()) + "):" + wl.subProblem.getState());
                                processOneNode(wl.subProblem, mdd, verbosityLevel, exportAsDot);
                                notifyNodeFinished(threadId);
                                break;
                        }
                    }
                }
            };
            workers[i].start();
        }

        for (int i = 0; i < shared.nbThreads; i++) {
            try {
                workers[i].join();
            } catch (InterruptedException e) {
            }
        }
        long end = System.currentTimeMillis();
        return new SearchStatistics(nbIter.get(), queueMaxSize.get(), end-start);
    }

    @Override
    public Optional<Double> bestValue() {
        synchronized (critical) {
            if (critical.bestSol.isPresent()) {
                return Optional.of(critical.bestLB);
            } else {
                return Optional.empty();
            }
        }
    }

    @Override
    public Optional<Set<Decision>> bestSolution() {
        synchronized (critical) {
            return critical.bestSol;
        }
    }

    /**
     * @return the number of nodes that have been explored
     */
    public int explored() {
        synchronized (critical) {
            return critical.explored;
        }
    }

    /**
     * @return best known lower bound so far
     */
    public double lowerBound() {
        synchronized (critical) {
            return critical.bestLB;
        }
    }

    /**
     * @return best known upper bound so far
     */
    public double upperBound() {
        synchronized (critical) {
            return critical.bestUB;
        }
    }

    /**
     * @return the root subproblem
     */
    private SubProblem<T> root() {
        return new SubProblem<>(
                shared.problem.initialState(),
                shared.problem.initialValue(),
                Double.MAX_VALUE,
                Collections.emptySet());
    }

    /**
     * Utility method to initialize the solver structure
     */
    private void initialize() {
        synchronized (critical) {
            critical.frontier.push(root());
        }
    }

    /**
     * This method processes one node from the solver frontier.
     * <p>
     * This is typically the method you are searching for if you are searching after an implementation
     * of the branch and bound with mdd algo.
     */
    private void processOneNode(final SubProblem<T> sub, final DecisionDiagram<T, K> mdd, int verbosityLevel, boolean exportAsDot) {
        // 1. RESTRICTION
        double nodeUB = sub.getUpperBound();
        double bestLB = bestLB();

        if (nodeUB <= bestLB) {
            return;
        }

        int width = shared.width.maximumWidth(sub.getState());
        CompilationInput<T, K> compilation = new CompilationInput<>(
                CompilationType.Restricted,
                shared.problem,
                shared.relax,
                shared.varh,
                shared.ranking,
                sub,
                width,
                shared.dominance,
                bestLB,
                critical.frontier.cutSetType(),
                false
        );

        mdd.compile(compilation);
        maybeUpdateBest(mdd, verbosityLevel);
        if (mdd.isExact()) {
            return;
        }

        // 2. RELAXATION
        bestLB = bestLB();
        compilation = new CompilationInput<>(
                CompilationType.Relaxed,
                shared.problem,
                shared.relax,
                shared.varh,
                shared.ranking,
                sub,
                width,
                shared.dominance,
                bestLB,
                critical.frontier.cutSetType(),
                false
        );
        mdd.compile(compilation);
        if (mdd.isExact()) {
            maybeUpdateBest(mdd, verbosityLevel);
        } else {
            enqueueCutset(mdd);
        }
    }

    /**
     * @return the current best known lower bound
     */
    private double bestLB() {
        synchronized (critical) {
            return critical.bestLB;
        }
    }

    /**
     * This private method updates the shared best known node and lower bound in
     * case the best value of the current `mdd` expansion improves the current
     * bounds.
     */
    private void maybeUpdateBest(final DecisionDiagram<T, K> mdd, int verbosityLevel) {
        synchronized (critical) {
            Optional<Double> ddval = mdd.bestValue();

            if (ddval.isPresent() && ddval.get() > critical.bestLB) {
                critical.bestLB = ddval.get();
                critical.bestSol = mdd.bestSolution();
                if (verbosityLevel >= 1) System.out.println("new best: " + ddval.get());
            }
        }
    }

    /**
     * If necessary, tightens the bound of nodes in the cutset of `mdd` and
     * then add the relevant nodes to the shared fringe.
     */
    private void enqueueCutset(final DecisionDiagram<T, K> mdd) {
        synchronized (critical) {
            double bestLB = critical.bestLB;
            Iterator<SubProblem<T>> cutset = mdd.exactCutset();
            while (cutset.hasNext()) {
                SubProblem<T> cutsetNode = cutset.next();
                if (cutsetNode.getUpperBound() > bestLB) {
                    critical.frontier.push(cutsetNode);
                }
            }
        }
    }

    /**
     * Acknowledges that a thread finished processing its node.
     */
    private void notifyNodeFinished(final int threadId) {
        synchronized (critical) {
            critical.ongoing -= 1;
            critical.upperBounds[threadId] = Integer.MAX_VALUE;
            critical.notifyAll();
        }
    }

    /**
     * Consults the shared state to fetch a workload. Depending on the current
     * state, the workload can either be:
     * <p>
     * + Complete, when the problem is solved and all threads should stop
     * + Starvation, when there is no subproblem available for processing
     * at the time being (but some subproblem are still being processed
     * and thus the problem cannot be considered solved).
     * + WorkItem, when the thread successfully obtained a subproblem to
     * process.
     */
    private Workload<T> getWorkload(int threadId) {
        synchronized (critical) {
            // Are we done ?
            if (critical.ongoing == 0 && critical.frontier.isEmpty()) {
                critical.bestUB = critical.bestLB;
                return new Workload<>(WorkloadStatus.Complete, null);
            }
            // Nothing to do yet ? => Wait for someone to post jobs
            if (critical.frontier.isEmpty()) {
                try {
                    critical.wait();
                } catch (InterruptedException e) {
                }
                return new Workload<>(WorkloadStatus.Starvation, null);
            }
            // Nothing relevant ? =>  Wait for someone to post jobs
            SubProblem<T> nn = critical.frontier.pop();
            if (nn.getUpperBound() <= critical.bestLB) {
                critical.frontier.clear();
                if (critical.ongoing == 0) {
                    return new Workload<>(WorkloadStatus.Complete, null);
                } else {
                    try {
                        critical.wait();
                    } catch (InterruptedException e) {
                    }
                    return new Workload<>(WorkloadStatus.Starvation, null);
                }
            }

            // Consume the current node and process it
            critical.ongoing += 1;
            critical.explored += 1;
            critical.upperBounds[threadId] = nn.getUpperBound();

            return new Workload<>(WorkloadStatus.WorkItem, nn);
        }
    }

    /**
     * The status of when a workload is retrieved
     */
    private static enum WorkloadStatus {
        /**
         * When the complete state space has been explored
         */
        Complete,
        /**
         * When we are waiting for new nodes to appear on the solver frontier
         */
        Starvation,
        /**
         * When we are given a workitem which is ready to be processed
         */
        WorkItem,
    }

    /**
     * A work load that has been retrieved from the solver frontier
     */
    private static final class Workload<T> {
        /**
         * The status associated with this workload
         */
        final WorkloadStatus status;
        /**
         * The subproblem that was returned if one has been found
         */
        final SubProblem<T> subProblem;

        public Workload(final WorkloadStatus status, final SubProblem<T> subProblem) {
            this.status = status;
            this.subProblem = subProblem;
        }
    }

    /**
     * The various threads of the solver share a common zone of memory. That
     * zone of shared memory is split in two:
     * <p>
     * - what is publicly and concurrently accessible
     * - what is synchronized and can only be accessed within critical sections
     */
    private static class Shared<T, K> {
        /**
         * The number of threads that must be spawned to solve the problem
         */
        private final int nbThreads;
        /**
         * The problem we want to maximize
         */
        private final Problem<T> problem;
        /**
         * A suitable relaxation for the problem we want to maximize
         */
        private final Relaxation<T> relax;
        /**
         * A heuristic to identify the most promising nodes
         */
        private final StateRanking<T> ranking;
        /**
         * A heuristic to choose the maximum width of the DD you compile
         */
        private final WidthHeuristic<T> width;

        private final DominanceChecker<T, K> dominance;
        /**
         * A heuristic to choose the next variable to branch on when developing a DD
         */
        private final VariableHeuristic<T> varh;

        public Shared(
                final int nbThreads,
                final Problem<T> problem,
                final Relaxation<T> relax,
                final VariableHeuristic<T> varh,
                final StateRanking<T> ranking,
                final WidthHeuristic<T> width,
                final DominanceChecker<T, K> dominance) {
            this.nbThreads = nbThreads;
            this.problem = problem;
            this.relax = relax;
            this.varh = varh;
            this.ranking = ranking;
            this.width = width;
            this.dominance = dominance;
        }
    }

    /**
     * The shared data that may only be manipulated within critical sections
     */
    private static final class Critical<T> {
        /**
         * This is the fringe: the set of nodes that must still be explored before
         * the problem can be considered 'solved'.
         * <p>
         * # Note:
         * This fringe orders the nodes by upper bound (so the highest ub is going
         * to pop first). So, it is guaranteed that the upper bound of the first
         * node being popped is an upper bound on the value reachable by exploring
         * any of the nodes remaining on the fringe. As a consequence, the
         * exploration can be stopped as soon as a node with an ub &#8804; current best
         * lower bound is popped.
         */
        private final Frontier<T> frontier;
        /**
         * This vector is used to store the upper bound on the node which is
         * currently processed by each thread.
         * <p>
         * # Note
         * When a thread is idle (or more generally when it is done with processing
         * it node), it should place the value i32::min_value() in its corresponding
         * cell.
         */
        final double[] upperBounds;
        /**
         * This is the number of nodes that are currently being explored.
         * <p>
         * # Note
         * This information may seem innocuous/superfluous, whereas in fact it is
         * very important. Indeed, this is the piece of information that lets us
         * distinguish between a node-starvation and the completion of the problem
         * resolution. The bottom line is, this counter needs to be carefully
         * managed to guarantee the termination of all threads.
         */
        int ongoing;
        /**
         * This is a counter that tracks the number of nodes that have effectively
         * been explored. That is, the number of nodes that have been popped from
         * the fringe, and for which a restricted and relaxed mdd have been developed.
         */
        int explored;
        /**
         * This is the value of the best known lower bound.
         */
        double bestLB;
        /**
         * This is the value of the best known lower bound.
         * *WARNING* This one only gets set when the interrupt condition is satisfied
         */
        double bestUB;
        /**
         * If set, this keeps the info about the best solution so far.
         */
        Optional<Set<Decision>> bestSol;

        public Critical(final int nbThreads, final Frontier<T> frontier) {
            this.frontier = frontier;
            this.ongoing = 0;
            this.explored = 0;
            this.bestLB = Integer.MIN_VALUE;
            this.bestUB = Integer.MAX_VALUE;
            this.upperBounds = new double[nbThreads];
            this.bestSol = Optional.empty();
            for (int i = 0; i < nbThreads; i++) {
                upperBounds[i] = Integer.MAX_VALUE;
            }
        }
    }
}<|MERGE_RESOLUTION|>--- conflicted
+++ resolved
@@ -80,13 +80,8 @@
     }
 
     @Override
-<<<<<<< HEAD
     public SearchStatistics maximize(int verbosityLevel, boolean exportAsDot) {
-
-=======
-    public SearchStatistics maximize(int verbosityLevel) {
         long start = System.currentTimeMillis();
->>>>>>> 5aef173f
         final AtomicInteger nbIter = new AtomicInteger(0);
         final AtomicInteger queueMaxSize = new AtomicInteger(0);
 
