--- conflicted
+++ resolved
@@ -45,18 +45,16 @@
         this.shared   = new Shared<>(nbThreads, problem, relax, varh, ranking, width);
         this.critical = new Critical<>(nbThreads, frontier);
     }
+
     @Override
-<<<<<<< HEAD
-    public void maximize(){ maximize(0);}
+    public SearchStatistics maximize(){ return maximize(0);}
+
     @Override
-    public void maximize(int verbosityLevel) {
-=======
-    public SearchStatistics maximize() {
+    public SearchStatistics maximize(int verbosityLevel) {
 
         final AtomicInteger nbIter = new AtomicInteger(0);
         final AtomicInteger queueMaxSize = new AtomicInteger(0);
 
->>>>>>> b30c4574
         initialize();
 
         Thread[] workers = new Thread[shared.nbThreads];
@@ -74,14 +72,10 @@
                             case Starvation:
                                 continue;
                             case WorkItem:
-<<<<<<< HEAD
+                                nbIter.incrementAndGet();
+                                queueMaxSize.updateAndGet(current -> Math.max(current, critical.frontier.size()));
                                 if(verbosityLevel >=2) System.out.println("subProblem(ub:" + wl.subProblem.getUpperBound() + " val:" + wl.subProblem.getValue() + " depth:" + wl.subProblem.getPath().size() + " fastUpperBound:" + (wl.subProblem.getUpperBound() - wl.subProblem.getValue()) + "):" + wl.subProblem.getState());
                                 processOneNode(wl.subProblem, mdd,verbosityLevel);
-=======
-                                nbIter.incrementAndGet();
-                                queueMaxSize.updateAndGet(current -> Math.max(current, critical.frontier.size()));
-                                processOneNode(wl.subProblem, mdd);
->>>>>>> b30c4574
                                 notifyNodeFinished(threadId);
                                 break;
                         }
