package org.ddolib.ddo.implem.solver;

import org.ddolib.ddo.core.*;
import org.ddolib.ddo.heuristics.StateRanking;
import org.ddolib.ddo.heuristics.VariableHeuristic;
import org.ddolib.ddo.heuristics.WidthHeuristic;
import org.ddolib.ddo.implem.mdd.LinkedDecisionDiagram;

import java.util.Collections;
import java.util.Iterator;
import java.util.Optional;
import java.util.Set;

/**
 * From the lecture, you should have a good grasp on what a branch-and-bound
 * with mdd solver does even though you haven't looked into concrete code 
 * yet.
 * 
 * One of the tasks from this assignment is for you to implement the vanilla
 * algorithm (sequentially) as it has been explained during the lecture. 
 * 
 * To help you, we provide you with a well documented framework that defines
 * and implements all the abstractions you will need in order to implement 
 * a generic solver. Additionally, and because the BaB-MDD framework parallelizes 
 * *VERY* well, we provide you with a parallel implementation of the algorithm
 * (@see ParallelSolver). Digging into that code, understanding it, and stripping
 * away all the parallel-related concerns should finalize to give you a thorough
 * understanding of the sequential algo.
 * 
 * # Note
 * ONCE YOU HAVE A CLEAR IDEA OF HOW THE CODE WORKS, THIS TASK SHOULD BE EXTREMELY
 * EASY TO COMPLETE.
 */
public final class SequentialSolver<T> implements Solver {
    /** The problem we want to maximize */
    private final Problem<T> problem;
    /** A suitable relaxation for the problem we want to maximize */
    private final Relaxation<T> relax;
    /** An heuristic to identify the most promising nodes */
    private final StateRanking<T> ranking;
    /** A heuristic to choose the maximum width of the DD you compile */
    private final WidthHeuristic<T> width;
    /** A heuristic to choose the next variable to branch on when developing a DD */
    private final VariableHeuristic<T> varh;

    /**
     * This is the fringe: the set of nodes that must still be explored before
     * the problem can be considered 'solved'.
     *
     * # Note:
     * This fringe orders the nodes by upper bound (so the highest ub is going
     * to pop first). So, it is guaranteed that the upper bound of the first
     * node being popped is an upper bound on the value reachable by exploring
     * any of the nodes remaining on the fringe. As a consequence, the
     * exploration can be stopped as soon as a node with an ub <= current best
     * lower bound is popped.
     */
    private final Frontier<T> frontier;
    /** 
     * Your implementation (just like the parallel version) will reuse the same
     * data structure to compile all mdds. 
     * 
     * # Note: 
     * This approach is recommended, however we do not force this design choice.
     * You might decide against reusing the same object over and over (even though
     * it has been designed to be reused). Should you decide to not reuse this
     * object, then you can simply ignore this field (and remove it altogether).
     */
    private final DecisionDiagram<T> mdd;

    /** This is the value of the best known lower bound. */
    private int bestLB;
    /** If set, this keeps the info about the best solution so far. */
    private Optional<Set<Decision>> bestSol;

    /** Creates a fully qualified instance */
    public SequentialSolver(
        final Problem<T> problem,
        final Relaxation<T> relax,
        final VariableHeuristic<T> varh,
        final StateRanking<T> ranking,
        final WidthHeuristic<T> width,
        final Frontier<T> frontier)  
    {
        this.problem = problem;
        this.relax   = relax;
        this.varh    = varh;
        this.ranking = ranking;
        this.width   = width;
        this.frontier= frontier;
        this.mdd     = new LinkedDecisionDiagram<>();
        this.bestLB  = Integer.MIN_VALUE;
        this.bestSol = Optional.empty();
    }

    @Override
<<<<<<< HEAD
    public void maximize(){ maximize(0);}
    @Override
    public void maximize(int verbose) {
        frontier.push(root());

        int it = 0;
        while (!frontier.isEmpty()) {
            if(verbose >=1) System.out.println("it " + it + "\t frontier:" + frontier.size() + "\t bestObj:" + bestLB);
            it += 1;

=======
    public SearchStatistics maximize() {
        int nbIter = 0;
        int queueMaxSize = 0;
        frontier.push(root());
        while (!frontier.isEmpty()) {
            nbIter++;
            queueMaxSize = Math.max(queueMaxSize, frontier.size());
>>>>>>> b30c4574
            // 1. RESTRICTION
            SubProblem<T> sub = frontier.pop();
            int nodeUB = sub.getUpperBound();

            if(verbose >=2) System.out.println("subProblem(ub:" + nodeUB + " val:" + sub.getValue() + " depth:" + sub.getPath().size() + " fastUpperBound:" + (nodeUB - sub.getValue()) + "):" + sub.getState());
            if (nodeUB <= bestLB) {
                frontier.clear();
                return new SearchStatistics(nbIter, queueMaxSize);
            }

            int maxWidth = width.maximumWidth(sub.getState());
            CompilationInput<T> compilation = new CompilationInput<>(
                CompilationType.Restricted,
                problem,
                relax,
                varh,
                ranking,
                sub,
                maxWidth,
                //
                bestLB
            );

            mdd.compile(compilation);
            maybeUpdateBest(verbose);
            if (mdd.isExact()) {
                continue;
            }

            // 2. RELAXATION
            compilation = new CompilationInput<>(
                CompilationType.Relaxed,
                problem,
                relax,
                varh,
                ranking,
                sub,
                maxWidth,
                //
                bestLB
            );
            mdd.compile(compilation);
            if (mdd.isExact()) {
                maybeUpdateBest(verbose);
            } else {
                enqueueCutset();
            }
        }
        return new SearchStatistics(nbIter, queueMaxSize);
    }

    @Override
    public Optional<Integer> bestValue() {
        if (bestSol.isPresent()) {
            return Optional.of(bestLB);
        } else {
            return Optional.empty();
        }
    }

    @Override
    public Optional<Set<Decision>> bestSolution() {
        return bestSol;
    }

    /** @return the root subproblem */
    private SubProblem<T> root() {
        return new SubProblem<>(
            problem.initialState(), 
            problem.initialValue(), 
            Integer.MAX_VALUE, 
            Collections.emptySet());
    }

    /**
     * This private method updates the best known node and lower bound in
     * case the best value of the current `mdd` expansion improves the current
     * bounds.
     */
    private void maybeUpdateBest(int verbosity) {
        Optional<Integer> ddval = mdd.bestValue();
        if (ddval.isPresent() && ddval.get() > bestLB) {
            bestLB = ddval.get();
            bestSol = mdd.bestSolution();
            if(verbosity > 2) System.out.println("new best " + bestLB);
        }
    }
    /**
     * If necessary, tightens the bound of nodes in the cutset of `mdd` and
     * then add the relevant nodes to the shared fringe.
     */
    private void enqueueCutset() {
        Iterator<SubProblem<T>> cutset = mdd.exactCutset();
        while (cutset.hasNext()) {
            SubProblem<T> cutsetNode = cutset.next();
            if (cutsetNode.getUpperBound() > bestLB) {
                frontier.push(cutsetNode);
            }
        }
    }
}<|MERGE_RESOLUTION|>--- conflicted
+++ resolved
@@ -94,31 +94,22 @@
     }
 
     @Override
-<<<<<<< HEAD
-    public void maximize(){ maximize(0);}
-    @Override
-    public void maximize(int verbose) {
-        frontier.push(root());
-
-        int it = 0;
-        while (!frontier.isEmpty()) {
-            if(verbose >=1) System.out.println("it " + it + "\t frontier:" + frontier.size() + "\t bestObj:" + bestLB);
-            it += 1;
-
-=======
-    public SearchStatistics maximize() {
+    public SearchStatistics maximize() { return maximize(0);}
+    @Override
+    public SearchStatistics maximize(int verbosityLevel) {
         int nbIter = 0;
         int queueMaxSize = 0;
         frontier.push(root());
         while (!frontier.isEmpty()) {
+            if(verbosityLevel >=1) System.out.println("it " + nbIter + "\t frontier:" + frontier.size() + "\t bestObj:" + bestLB);
+
             nbIter++;
             queueMaxSize = Math.max(queueMaxSize, frontier.size());
->>>>>>> b30c4574
             // 1. RESTRICTION
             SubProblem<T> sub = frontier.pop();
             int nodeUB = sub.getUpperBound();
 
-            if(verbose >=2) System.out.println("subProblem(ub:" + nodeUB + " val:" + sub.getValue() + " depth:" + sub.getPath().size() + " fastUpperBound:" + (nodeUB - sub.getValue()) + "):" + sub.getState());
+            if(verbosityLevel >=2) System.out.println("subProblem(ub:" + nodeUB + " val:" + sub.getValue() + " depth:" + sub.getPath().size() + " fastUpperBound:" + (nodeUB - sub.getValue()) + "):" + sub.getState());
             if (nodeUB <= bestLB) {
                 frontier.clear();
                 return new SearchStatistics(nbIter, queueMaxSize);
@@ -138,7 +129,7 @@
             );
 
             mdd.compile(compilation);
-            maybeUpdateBest(verbose);
+            maybeUpdateBest(verbosityLevel);
             if (mdd.isExact()) {
                 continue;
             }
@@ -157,7 +148,7 @@
             );
             mdd.compile(compilation);
             if (mdd.isExact()) {
-                maybeUpdateBest(verbose);
+                maybeUpdateBest(verbosityLevel);
             } else {
                 enqueueCutset();
             }
@@ -193,12 +184,12 @@
      * case the best value of the current `mdd` expansion improves the current
      * bounds.
      */
-    private void maybeUpdateBest(int verbosity) {
+    private void maybeUpdateBest(int verbosityLevel) {
         Optional<Integer> ddval = mdd.bestValue();
         if (ddval.isPresent() && ddval.get() > bestLB) {
             bestLB = ddval.get();
             bestSol = mdd.bestSolution();
-            if(verbosity > 2) System.out.println("new best " + bestLB);
+            if(verbosityLevel > 2) System.out.println("new best " + bestLB);
         }
     }
     /**
