package org.ddolib.ddo.implem.solver;

import org.ddolib.ddo.core.*;
import org.ddolib.ddo.heuristics.StateRanking;
import org.ddolib.ddo.heuristics.VariableHeuristic;
import org.ddolib.ddo.heuristics.WidthHeuristic;
import org.ddolib.ddo.implem.dominance.DominanceChecker;
import org.ddolib.ddo.implem.mdd.LinkedDecisionDiagram;

import java.io.BufferedWriter;
import java.io.FileWriter;
import java.io.IOException;
import java.nio.file.Paths;
import java.util.Collections;
import java.util.Iterator;
import java.util.Optional;
import java.util.Set;

/**
 * From the lecture, you should have a good grasp on what a branch-and-bound
 * with mdd solver does even though you haven't looked into concrete code
 * yet.
 * <p>
 * One of the tasks from this assignment is for you to implement the vanilla
 * algorithm (sequentially) as it has been explained during the lecture.
 * <p>
 * To help you, we provide you with a well documented framework that defines
 * and implements all the abstractions you will need in order to implement
 * a generic solver. Additionally, and because the BaB-MDD framework parallelizes
 * *VERY* well, we provide you with a parallel implementation of the algorithm
 * (@see ParallelSolver). Digging into that code, understanding it, and stripping
 * away all the parallel-related concerns should finalize to give you a thorough
 * understanding of the sequential algo.
 * <p>
 * # Note
 * ONCE YOU HAVE A CLEAR IDEA OF HOW THE CODE WORKS, THIS TASK SHOULD BE EXTREMELY
 * EASY TO COMPLETE.
 *
 * @param <T> The type of states.
 * @param <K> The type of dominance keys.
 */
public final class SequentialSolver<T, K> implements Solver {
    /**
     * The problem we want to maximize
     */
    private final Problem<T> problem;
    /**
     * A suitable relaxation for the problem we want to maximize
     */
    private final Relaxation<T> relax;
    /**
     * A heuristic to identify the most promising nodes
     */
    private final StateRanking<T> ranking;
    /**
     * A heuristic to choose the maximum width of the DD you compile
     */
    private final WidthHeuristic<T> width;
    /**
     * A heuristic to choose the next variable to branch on when developing a DD
     */
    private final VariableHeuristic<T> varh;

    /**
     * Set of nodes that must still be explored before
     * the problem can be considered 'solved'.
     * <p>
     * # Note:
     * This fringe orders the nodes by upper bound (so the highest ub is going
     * to pop first). So, it is guaranteed that the upper bound of the first
     * node being popped is an upper bound on the value reachable by exploring
     * any of the nodes remaining on the fringe. As a consequence, the
     * exploration can be stopped as soon as a node with an ub &#8804; current best
     * lower bound is popped.
     */
    private final Frontier<T> frontier;
    /**
     * Your implementation (just like the parallel version) will reuse the same
     * data structure to compile all mdds.
     * <p>
     * # Note:
     * This approach is recommended, however we do not force this design choice.
     * You might decide against reusing the same object over and over (even though
     * it has been designed to be reused). Should you decide to not reuse this
     * object, then you can simply ignore this field (and remove it altogether).
     */
    private final DecisionDiagram<T, K> mdd;

    /**
     * Value of the best known lower bound.
     */
    private double bestLB;
    /**
     * If set, this keeps the info about the best solution so far.
     */
    private Optional<Set<Decision>> bestSol;

    /**
     * The dominance object that will be used to prune the search space.
     */
    private final DominanceChecker<T, K> dominance;

    /**
     * Only the first restricted mdd can be exported to a .dot file
     */
    private boolean firstRestricted = true;
    /**
     * Only the first relaxed mdd can be exported to a .dot file
     */
    private boolean firstRelaxed = true;

    /**
     * Creates a fully qualified instance
     *
     * @param problem   The problem we want to maximize.
     * @param relax     A suitable relaxation for the problem we want to maximize
     * @param varh      A heuristic to choose the next variable to branch on when developing a DD.
     * @param ranking   A heuristic to identify the most promising nodes.
     * @param width     A heuristic to choose the maximum width of the DD you compile.
     * @param frontier  The set of nodes that must still be explored before
     *                  the problem can be considered 'solved'.
     *                  <p>
     *                  # Note:
     *                  This fringe orders the nodes by upper bound (so the highest ub is going
     *                  to pop first). So, it is guaranteed that the upper bound of the first
     *                  node being popped is an upper bound on the value reachable by exploring
     *                  any of the nodes remaining on the fringe. As a consequence, the
     *                  exploration can be stopped as soon as a node with an ub &#8804; current best
     *                  lower bound is popped.
     * @param dominance The dominance object that will be used to prune the search space.
     */
    public SequentialSolver(
            final Problem<T> problem,
            final Relaxation<T> relax,
            final VariableHeuristic<T> varh,
            final StateRanking<T> ranking,
            final WidthHeuristic<T> width,
            final Frontier<T> frontier,
            final DominanceChecker<T, K> dominance) {
        this.problem = problem;
        this.relax = relax;
        this.varh = varh;
        this.ranking = ranking;
        this.width = width;
        this.dominance = dominance;
        this.frontier = frontier;
        this.mdd = new LinkedDecisionDiagram<>();
        this.bestLB = Integer.MIN_VALUE;
        this.bestSol = Optional.empty();
    }


    @Override
    public SearchStatistics maximize() {
<<<<<<< HEAD
        return maximize(0, false);
    }

    @Override
    public SearchStatistics maximize(int verbosityLevel, boolean exportAsDot) {
=======
        return maximize(2);
    }

    @Override
    public SearchStatistics maximize(int verbosityLevel) {
        long start = System.currentTimeMillis();
        int printInterval = 500; //ms; half a second
        long nextPrint = start + printInterval;
>>>>>>> 5aef173f
        int nbIter = 0;
        int queueMaxSize = 0;
        frontier.push(root());
        while (!frontier.isEmpty()) {
            nbIter++;
            if(verbosityLevel >= 2){
                long now = System.currentTimeMillis();
                if(now >= nextPrint) {
                    double bestInFrontier = frontier.bestInFrontier();
                    double gap = 100*(bestInFrontier - bestLB)/bestLB;

                    System.out.printf("it:%d  frontierSize:%d bestObj:%g bestInFrontier:%g gap:%.1f%%%n",
                            nbIter, frontier.size(), bestLB, bestInFrontier, gap);

                    nextPrint = now + printInterval;
                }
            }

            queueMaxSize = Math.max(queueMaxSize, frontier.size());
            // 1. RESTRICTION
            SubProblem<T> sub = frontier.pop();
            double nodeUB = sub.getUpperBound();

            if (verbosityLevel >= 3){
                System.out.println("it:" + nbIter + "\t" + sub.statistics());
                if(verbosityLevel >= 4) {
                    System.out.println("\t" + sub.getState());
                }
            }

            if (nodeUB <= bestLB) {
                frontier.clear();
                long end = System.currentTimeMillis();
                return new SearchStatistics(nbIter, queueMaxSize, end-start);
            }

            int maxWidth = width.maximumWidth(sub.getState());
            CompilationInput<T, K> compilation = new CompilationInput<>(
                    CompilationType.Restricted,
                    problem,
                    relax,
                    varh,
                    ranking,
                    sub,
                    maxWidth,
                    dominance,
                    bestLB,
                    frontier.cutSetType(),
                    exportAsDot && firstRestricted
            );

            mdd.compile(compilation);
            String problemName = problem.getClass().getSimpleName().replace("Problem", "");
            maybeUpdateBest(verbosityLevel, exportAsDot && firstRestricted);
            if (exportAsDot && firstRestricted) {
                exportDot(mdd.exportAsDot(),
                        Paths.get("output", problemName + "_restricted.dot").toString());
            }
            firstRestricted = false;


            if (mdd.isExact()) {
                continue;
            }

            // 2. RELAXATION
            compilation = new CompilationInput<>(
                    CompilationType.Relaxed,
                    problem,
                    relax,
                    varh,
                    ranking,
                    sub,
                    maxWidth,
                    dominance,
                    bestLB,
                    frontier.cutSetType(),
                    exportAsDot && firstRelaxed
            );
            mdd.compile(compilation);
            if (exportAsDot && firstRelaxed) {
                if (!mdd.isExact()) mdd.bestSolution(); // to update the best edges' color
                exportDot(mdd.exportAsDot(),
                        Paths.get("output", problemName + "_relaxed.dot").toString());
            }
            firstRelaxed = false;
            if (mdd.isExact()) {
                maybeUpdateBest(verbosityLevel, exportAsDot && firstRelaxed);
            } else {
                enqueueCutset();
            }
        }
        long end = System.currentTimeMillis();
        return new SearchStatistics(nbIter, queueMaxSize,end-start);
    }

    @Override
    public Optional<Double> bestValue() {
        if (bestSol.isPresent()) {
            return Optional.of(bestLB);
        } else {
            return Optional.empty();
        }
    }

    @Override
    public Optional<Set<Decision>> bestSolution() {
        return bestSol;
    }

    /**
     * @return the root subproblem
     */
    private SubProblem<T> root() {
        return new SubProblem<>(
                problem.initialState(),
                problem.initialValue(),
                Integer.MAX_VALUE,
                Collections.emptySet());
    }

    /**
     * This private method updates the best known node and lower bound in
     * case the best value of the current `mdd` expansion improves the current
     * bounds.
     */
    private void maybeUpdateBest(int verbosityLevel, boolean exportAsDot) {
        Optional<Double> ddval = mdd.bestValue();
        if (ddval.isPresent() && ddval.get() > bestLB) {
            bestLB = ddval.get();
            bestSol = mdd.bestSolution();
<<<<<<< HEAD
            if (verbosityLevel > 2) System.out.println("new best " + bestLB);
        } else if (exportAsDot) {
            mdd.exportAsDot(); // to be sure to update the color of the edges.
=======
            if (verbosityLevel >= 1) System.out.println("new best: " + bestLB);
>>>>>>> 5aef173f
        }
    }

    /**
     * If necessary, tightens the bound of nodes in the cutset of `mdd` and
     * then add the relevant nodes to the shared fringe.
     */
    private void enqueueCutset() {
        Iterator<SubProblem<T>> cutset = mdd.exactCutset();
        while (cutset.hasNext()) {
            SubProblem<T> cutsetNode = cutset.next();
            if (cutsetNode.getUpperBound() > bestLB) {
                frontier.push(cutsetNode);
            }
        }
    }

    private void exportDot(String dot, String fileName) {
        try (BufferedWriter bw = new BufferedWriter(new FileWriter(fileName))) {
            bw.write(dot);
        } catch (IOException e) {
            throw new RuntimeException(e);
        }
    }
}<|MERGE_RESOLUTION|>--- conflicted
+++ resolved
@@ -152,22 +152,14 @@
 
     @Override
     public SearchStatistics maximize() {
-<<<<<<< HEAD
         return maximize(0, false);
     }
 
     @Override
     public SearchStatistics maximize(int verbosityLevel, boolean exportAsDot) {
-=======
-        return maximize(2);
-    }
-
-    @Override
-    public SearchStatistics maximize(int verbosityLevel) {
         long start = System.currentTimeMillis();
         int printInterval = 500; //ms; half a second
         long nextPrint = start + printInterval;
->>>>>>> 5aef173f
         int nbIter = 0;
         int queueMaxSize = 0;
         frontier.push(root());
@@ -299,13 +291,9 @@
         if (ddval.isPresent() && ddval.get() > bestLB) {
             bestLB = ddval.get();
             bestSol = mdd.bestSolution();
-<<<<<<< HEAD
-            if (verbosityLevel > 2) System.out.println("new best " + bestLB);
+            if (verbosityLevel >= 1) System.out.println("new best: " + bestLB);
         } else if (exportAsDot) {
             mdd.exportAsDot(); // to be sure to update the color of the edges.
-=======
-            if (verbosityLevel >= 1) System.out.println("new best: " + bestLB);
->>>>>>> 5aef173f
         }
     }
 
