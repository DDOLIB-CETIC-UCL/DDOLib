package org.ddolib.ddo.implem.solver;

import org.ddolib.ddo.core.*;
<<<<<<< HEAD
import org.ddolib.ddo.heuristics.*;
import org.ddolib.ddo.implem.heuristics.DefaultStateCoordinates;
import org.ddolib.ddo.implem.heuristics.DefaultStateDistance;
import org.ddolib.ddo.implem.mdd.LinkedDecisionDiagram;

import java.util.*;
=======
import org.ddolib.ddo.heuristics.StateRanking;
import org.ddolib.ddo.heuristics.VariableHeuristic;
import org.ddolib.ddo.heuristics.WidthHeuristic;
import org.ddolib.ddo.implem.dominance.DominanceChecker;
import org.ddolib.ddo.implem.mdd.LinkedDecisionDiagram;

import java.io.BufferedWriter;
import java.io.FileWriter;
import java.io.IOException;
import java.nio.file.Paths;
import java.util.Collections;
import java.util.Iterator;
import java.util.Optional;
import java.util.Set;
>>>>>>> 68f4d53b

/**
 * From the lecture, you should have a good grasp on what a branch-and-bound
 * with mdd solver does even though you haven't looked into concrete code
 * yet.
 * <p>
 * One of the tasks from this assignment is for you to implement the vanilla
 * algorithm (sequentially) as it has been explained during the lecture.
 * <p>
 * To help you, we provide you with a well documented framework that defines
 * and implements all the abstractions you will need in order to implement
 * a generic solver. Additionally, and because the BaB-MDD framework parallelizes
 * *VERY* well, we provide you with a parallel implementation of the algorithm
 * (@see ParallelSolver). Digging into that code, understanding it, and stripping
 * away all the parallel-related concerns should finalize to give you a thorough
 * understanding of the sequential algo.
 * <p>
 * # Note
 * ONCE YOU HAVE A CLEAR IDEA OF HOW THE CODE WORKS, THIS TASK SHOULD BE EXTREMELY
 * EASY TO COMPLETE.
 *
 * @param <T> The type of states.
 * @param <K> The type of dominance keys.
 */
<<<<<<< HEAD
public final class SequentialSolver<T> implements Solver {
    private final RelaxationType relaxType;
    /** The problem we want to maximize */
=======
public final class SequentialSolver<T, K> implements Solver {
    /**
     * The problem we want to maximize
     */
>>>>>>> 68f4d53b
    private final Problem<T> problem;
    /**
     * A suitable relaxation for the problem we want to maximize
     */
    private final Relaxation<T> relax;
<<<<<<< HEAD
    /** A heuristic to identify the most promising nodes */
=======
    /**
     * A heuristic to identify the most promising nodes
     */
>>>>>>> 68f4d53b
    private final StateRanking<T> ranking;
    /**
     * A heuristic to choose the maximum width of the DD you compile
     */
    private final WidthHeuristic<T> width;
    /**
     * A heuristic to choose the next variable to branch on when developing a DD
     */
    private final VariableHeuristic<T> varh;

    /**
     * Set of nodes that must still be explored before
     * the problem can be considered 'solved'.
     * <p>
     * # Note:
     * This fringe orders the nodes by upper bound (so the highest ub is going
     * to pop first). So, it is guaranteed that the upper bound of the first
     * node being popped is an upper bound on the value reachable by exploring
     * any of the nodes remaining on the fringe. As a consequence, the
     * exploration can be stopped as soon as a node with an ub &#8804; current best
     * lower bound is popped.
     */
    private final Frontier<T> frontier;
    /**
     * Your implementation (just like the parallel version) will reuse the same
     * data structure to compile all mdds.
     * <p>
     * # Note:
     * This approach is recommended, however we do not force this design choice.
     * You might decide against reusing the same object over and over (even though
     * it has been designed to be reused). Should you decide to not reuse this
     * object, then you can simply ignore this field (and remove it altogether).
     */
    private final DecisionDiagram<T, K> mdd;

<<<<<<< HEAD
    private final StateDistance<T> distance;
    private final StateCoordinates<T> coord;

    /** This is the value of the best known lower bound. */
    private int bestLB;

    private int bestUB;
    private long startTime;
    public double timeForBest;
    private final Random rnd;

    /** If set, this keeps the info about the best solution so far. */
=======
    /**
     * Value of the best known lower bound.
     */
    private double bestLB;
    /**
     * If set, this keeps the info about the best solution so far.
     */
>>>>>>> 68f4d53b
    private Optional<Set<Decision>> bestSol;

    /**
     * The dominance object that will be used to prune the search space.
     */
    private final DominanceChecker<T, K> dominance;

    /**
     * Only the first restricted mdd can be exported to a .dot file
     */
    private boolean firstRestricted = true;
    /**
     * Only the first relaxed mdd can be exported to a .dot file
     */
    private boolean firstRelaxed = true;

    /**
     * Creates a fully qualified instance
     *
     * @param problem   The problem we want to maximize.
     * @param relax     A suitable relaxation for the problem we want to maximize
     * @param varh      A heuristic to choose the next variable to branch on when developing a DD.
     * @param ranking   A heuristic to identify the most promising nodes.
     * @param width     A heuristic to choose the maximum width of the DD you compile.
     * @param frontier  The set of nodes that must still be explored before
     *                  the problem can be considered 'solved'.
     *                  <p>
     *                  # Note:
     *                  This fringe orders the nodes by upper bound (so the highest ub is going
     *                  to pop first). So, it is guaranteed that the upper bound of the first
     *                  node being popped is an upper bound on the value reachable by exploring
     *                  any of the nodes remaining on the fringe. As a consequence, the
     *                  exploration can be stopped as soon as a node with an ub &#8804; current best
     *                  lower bound is popped.
     * @param dominance The dominance object that will be used to prune the search space.
     */
    public SequentialSolver(
<<<<<<< HEAD
            final RelaxationType relaxType,
=======
>>>>>>> 68f4d53b
            final Problem<T> problem,
            final Relaxation<T> relax,
            final VariableHeuristic<T> varh,
            final StateRanking<T> ranking,
<<<<<<< HEAD
            final StateDistance<T> distance,
            final StateCoordinates<T> coord,
            final WidthHeuristic<T> width,
            final Frontier<T> frontier,
            final int seed)
    {
        this.relaxType = relaxType;
=======
            final WidthHeuristic<T> width,
            final Frontier<T> frontier,
            final DominanceChecker<T, K> dominance) {
>>>>>>> 68f4d53b
        this.problem = problem;
        this.relax = relax;
        this.varh = varh;
        this.ranking = ranking;
<<<<<<< HEAD
        this.distance = distance;
        this.coord = coord;
        this.width   = width;
        this.frontier= frontier;
        this.mdd     = new LinkedDecisionDiagram<>();
        this.bestLB  = Integer.MIN_VALUE;
        this.bestUB = Integer.MAX_VALUE;
=======
        this.width = width;
        this.dominance = dominance;
        this.frontier = frontier;
        this.mdd = new LinkedDecisionDiagram<>();
        this.bestLB = Integer.MIN_VALUE;
>>>>>>> 68f4d53b
        this.bestSol = Optional.empty();
        this.rnd = new Random(seed);
    }

    public SequentialSolver(
            final Problem<T> problem,
            final Relaxation<T> relax,
            final VariableHeuristic<T> varh,
            final StateRanking<T> ranking,
            final WidthHeuristic<T> width,
            final Frontier<T> frontier)
    {
        this(null, problem, relax, varh, ranking, new DefaultStateDistance<>(), new DefaultStateCoordinates<>(), width, frontier, 65846);
    }


    @Override
    public SearchStatistics maximize() {
<<<<<<< HEAD
        startTime = System.currentTimeMillis();
=======
        return maximize(0, false);
    }

    @Override
    public SearchStatistics maximize(int verbosityLevel, boolean exportAsDot) {
        long start = System.currentTimeMillis();
        int printInterval = 500; //ms; half a second
        long nextPrint = start + printInterval;
>>>>>>> 68f4d53b
        int nbIter = 0;
        int queueMaxSize = 0;
        frontier.push(root());
        while (!frontier.isEmpty()) {
            // System.out.println("@@@@@@@@@@@@@@@@@@@@@@@@@@@@@@@@@@@");
            // System.out.println("Frontier: " + frontier.size());
            nbIter++;
            if(verbosityLevel >= 2){
                long now = System.currentTimeMillis();
                if(now >= nextPrint) {
                    double bestInFrontier = frontier.bestInFrontier();
                    double gap = 100*(bestInFrontier - bestLB)/bestLB;

                    System.out.printf("it:%d  frontierSize:%d bestObj:%g bestInFrontier:%g gap:%.1f%%%n",
                            nbIter, frontier.size(), bestLB, bestInFrontier, gap);

                    nextPrint = now + printInterval;
                }
            }

            queueMaxSize = Math.max(queueMaxSize, frontier.size());
            // 1. RESTRICTION
            SubProblem<T> sub = frontier.pop();
<<<<<<< HEAD
            int nodeUB = sub.getUpperBound();
            // this.bestUB = Math.min(bestUB, nodeUB);
            // System.out.println("Restriction");
=======
            double nodeUB = sub.getUpperBound();

            if (verbosityLevel >= 3){
                System.out.println("it:" + nbIter + "\t" + sub.statistics());
                if(verbosityLevel >= 4) {
                    System.out.println("\t" + sub.getState());
                }
            }

>>>>>>> 68f4d53b
            if (nodeUB <= bestLB) {
                frontier.clear();
                long end = System.currentTimeMillis();
                return new SearchStatistics(nbIter, queueMaxSize, end-start);
            }


            int maxWidth = width.maximumWidth(sub.getState());
            CompilationInput<T, K> compilation = new CompilationInput<>(
                    CompilationType.Restricted,
                    problem,
                    relax,
                    varh,
                    ranking,
                    sub,
                    maxWidth,
                    dominance,
                    bestLB,
                    frontier.cutSetType(),
                    exportAsDot && firstRestricted
            );

            mdd.compile(compilation);
            String problemName = problem.getClass().getSimpleName().replace("Problem", "");
            maybeUpdateBest(verbosityLevel, exportAsDot && firstRestricted);
            if (exportAsDot && firstRestricted) {
                exportDot(mdd.exportAsDot(),
                        Paths.get("output", problemName + "_restricted.dot").toString());
            }
            firstRestricted = false;


            if (mdd.isExact()) {
                continue;
            }
            // System.out.println("Relaxation");

            // 2. RELAXATION
            compilation = new CompilationInput<>(
<<<<<<< HEAD
                    relaxType,
                CompilationType.Relaxed,
                problem,
                relax,
                varh,
                ranking,
                distance,
                coord,
                sub,
                maxWidth,
                //
                bestLB,
                    rnd
=======
                    CompilationType.Relaxed,
                    problem,
                    relax,
                    varh,
                    ranking,
                    sub,
                    maxWidth,
                    dominance,
                    bestLB,
                    frontier.cutSetType(),
                    exportAsDot && firstRelaxed
>>>>>>> 68f4d53b
            );
            mdd.compile(compilation);
            if (exportAsDot && firstRelaxed) {
                if (!mdd.isExact()) mdd.bestSolution(); // to update the best edges' color
                exportDot(mdd.exportAsDot(),
                        Paths.get("output", problemName + "_relaxed.dot").toString());
            }
            firstRelaxed = false;
            if (mdd.isExact()) {
                maybeUpdateBest(verbosityLevel, exportAsDot && firstRelaxed);
            } else {
                enqueueCutset();
            }
            // return new SearchStatistics(nbIter, queueMaxSize);
        }
        long end = System.currentTimeMillis();
        return new SearchStatistics(nbIter, queueMaxSize,end-start);
    }

    @Override
    public Optional<Double> bestValue() {
        if (bestSol.isPresent()) {
            return Optional.of(bestLB);
        } else {
            return Optional.empty();
        }
    }

    @Override
    public Optional<Set<Decision>> bestSolution() {
        return bestSol;
    }

    /**
     * @return the root subproblem
     */
    private SubProblem<T> root() {
        return new SubProblem<>(
                problem.initialState(),
                problem.initialValue(),
                Integer.MAX_VALUE,
                Collections.emptySet());
    }

    /**
     * This private method updates the best known node and lower bound in
     * case the best value of the current `mdd` expansion improves the current
     * bounds.
     */
    private void maybeUpdateBest(int verbosityLevel, boolean exportAsDot) {
        Optional<Double> ddval = mdd.bestValue();
        if (ddval.isPresent() && ddval.get() > bestLB) {
            System.out.println("New Best Value: " + ddval.get());
            timeForBest = (System.currentTimeMillis() - startTime) / 1000.0;
            System.out.println("Time: " + timeForBest);
            bestLB = ddval.get();
            bestSol = mdd.bestSolution();
            if (verbosityLevel >= 1) System.out.println("new best: " + bestLB);
        } else if (exportAsDot) {
            mdd.exportAsDot(); // to be sure to update the color of the edges.
        }
    }

    /**
     * If necessary, tightens the bound of nodes in the cutset of `mdd` and
     * then add the relevant nodes to the shared fringe.
     */
    private void enqueueCutset() {
        Iterator<SubProblem<T>> cutset = mdd.exactCutset();
        while (cutset.hasNext()) {
            SubProblem<T> cutsetNode = cutset.next();
            if (cutsetNode.getUpperBound() > bestLB) {
                frontier.push(cutsetNode);
            }
        }
    }

    private void exportDot(String dot, String fileName) {
        try (BufferedWriter bw = new BufferedWriter(new FileWriter(fileName))) {
            bw.write(dot);
        } catch (IOException e) {
            throw new RuntimeException(e);
        }
    }
}<|MERGE_RESOLUTION|>--- conflicted
+++ resolved
@@ -1,17 +1,11 @@
 package org.ddolib.ddo.implem.solver;
 
 import org.ddolib.ddo.core.*;
-<<<<<<< HEAD
-import org.ddolib.ddo.heuristics.*;
-import org.ddolib.ddo.implem.heuristics.DefaultStateCoordinates;
-import org.ddolib.ddo.implem.heuristics.DefaultStateDistance;
-import org.ddolib.ddo.implem.mdd.LinkedDecisionDiagram;
-
-import java.util.*;
-=======
 import org.ddolib.ddo.heuristics.StateRanking;
 import org.ddolib.ddo.heuristics.VariableHeuristic;
 import org.ddolib.ddo.heuristics.WidthHeuristic;
+import org.ddolib.ddo.heuristics.StateDistance;
+import org.ddolib.ddo.heuristics.StateCoordinates;
 import org.ddolib.ddo.implem.dominance.DominanceChecker;
 import org.ddolib.ddo.implem.mdd.LinkedDecisionDiagram;
 
@@ -23,7 +17,7 @@
 import java.util.Iterator;
 import java.util.Optional;
 import java.util.Set;
->>>>>>> 68f4d53b
+import java.util.Random;
 
 /**
  * From the lecture, you should have a good grasp on what a branch-and-bound
@@ -48,28 +42,16 @@
  * @param <T> The type of states.
  * @param <K> The type of dominance keys.
  */
-<<<<<<< HEAD
-public final class SequentialSolver<T> implements Solver {
-    private final RelaxationType relaxType;
-    /** The problem we want to maximize */
-=======
 public final class SequentialSolver<T, K> implements Solver {
     /**
      * The problem we want to maximize
      */
->>>>>>> 68f4d53b
     private final Problem<T> problem;
-    /**
-     * A suitable relaxation for the problem we want to maximize
-     */
+    /** A suitable relaxation for the problem we want to maximize */
     private final Relaxation<T> relax;
-<<<<<<< HEAD
-    /** A heuristic to identify the most promising nodes */
-=======
     /**
      * A heuristic to identify the most promising nodes
      */
->>>>>>> 68f4d53b
     private final StateRanking<T> ranking;
     /**
      * A heuristic to choose the maximum width of the DD you compile
@@ -79,6 +61,7 @@
      * A heuristic to choose the next variable to branch on when developing a DD
      */
     private final VariableHeuristic<T> varh;
+    private final RelaxationStrat relaxStrat;
 
     /**
      * Set of nodes that must still be explored before
@@ -105,20 +88,14 @@
      */
     private final DecisionDiagram<T, K> mdd;
 
-<<<<<<< HEAD
     private final StateDistance<T> distance;
     private final StateCoordinates<T> coord;
-
-    /** This is the value of the best known lower bound. */
-    private int bestLB;
 
     private int bestUB;
     private long startTime;
     public double timeForBest;
     private final Random rnd;
 
-    /** If set, this keeps the info about the best solution so far. */
-=======
     /**
      * Value of the best known lower bound.
      */
@@ -126,7 +103,6 @@
     /**
      * If set, this keeps the info about the best solution so far.
      */
->>>>>>> 68f4d53b
     private Optional<Set<Decision>> bestSol;
 
     /**
@@ -164,67 +140,37 @@
      * @param dominance The dominance object that will be used to prune the search space.
      */
     public SequentialSolver(
-<<<<<<< HEAD
-            final RelaxationType relaxType,
-=======
->>>>>>> 68f4d53b
             final Problem<T> problem,
             final Relaxation<T> relax,
             final VariableHeuristic<T> varh,
             final StateRanking<T> ranking,
-<<<<<<< HEAD
+            final WidthHeuristic<T> width,
+            final Frontier<T> frontier,
+            final DominanceChecker<T, K> dominance,
+            final RelaxationStrat relaxStrat,
             final StateDistance<T> distance,
             final StateCoordinates<T> coord,
-            final WidthHeuristic<T> width,
-            final Frontier<T> frontier,
-            final int seed)
-    {
-        this.relaxType = relaxType;
-=======
-            final WidthHeuristic<T> width,
-            final Frontier<T> frontier,
-            final DominanceChecker<T, K> dominance) {
->>>>>>> 68f4d53b
+            final int seed) {
+        this.relaxStrat = relaxStrat;
         this.problem = problem;
         this.relax = relax;
         this.varh = varh;
         this.ranking = ranking;
-<<<<<<< HEAD
-        this.distance = distance;
-        this.coord = coord;
-        this.width   = width;
-        this.frontier= frontier;
-        this.mdd     = new LinkedDecisionDiagram<>();
-        this.bestLB  = Integer.MIN_VALUE;
-        this.bestUB = Integer.MAX_VALUE;
-=======
         this.width = width;
         this.dominance = dominance;
         this.frontier = frontier;
         this.mdd = new LinkedDecisionDiagram<>();
         this.bestLB = Integer.MIN_VALUE;
->>>>>>> 68f4d53b
+        this.distance = distance;
+        this.coord = coord;
+        this.bestUB = Integer.MAX_VALUE;
         this.bestSol = Optional.empty();
         this.rnd = new Random(seed);
     }
 
-    public SequentialSolver(
-            final Problem<T> problem,
-            final Relaxation<T> relax,
-            final VariableHeuristic<T> varh,
-            final StateRanking<T> ranking,
-            final WidthHeuristic<T> width,
-            final Frontier<T> frontier)
-    {
-        this(null, problem, relax, varh, ranking, new DefaultStateDistance<>(), new DefaultStateCoordinates<>(), width, frontier, 65846);
-    }
-
 
     @Override
     public SearchStatistics maximize() {
-<<<<<<< HEAD
-        startTime = System.currentTimeMillis();
-=======
         return maximize(0, false);
     }
 
@@ -233,13 +179,10 @@
         long start = System.currentTimeMillis();
         int printInterval = 500; //ms; half a second
         long nextPrint = start + printInterval;
->>>>>>> 68f4d53b
         int nbIter = 0;
         int queueMaxSize = 0;
         frontier.push(root());
         while (!frontier.isEmpty()) {
-            // System.out.println("@@@@@@@@@@@@@@@@@@@@@@@@@@@@@@@@@@@");
-            // System.out.println("Frontier: " + frontier.size());
             nbIter++;
             if(verbosityLevel >= 2){
                 long now = System.currentTimeMillis();
@@ -257,11 +200,6 @@
             queueMaxSize = Math.max(queueMaxSize, frontier.size());
             // 1. RESTRICTION
             SubProblem<T> sub = frontier.pop();
-<<<<<<< HEAD
-            int nodeUB = sub.getUpperBound();
-            // this.bestUB = Math.min(bestUB, nodeUB);
-            // System.out.println("Restriction");
-=======
             double nodeUB = sub.getUpperBound();
 
             if (verbosityLevel >= 3){
@@ -271,13 +209,11 @@
                 }
             }
 
->>>>>>> 68f4d53b
             if (nodeUB <= bestLB) {
                 frontier.clear();
                 long end = System.currentTimeMillis();
                 return new SearchStatistics(nbIter, queueMaxSize, end-start);
             }
-
 
             int maxWidth = width.maximumWidth(sub.getState());
             CompilationInput<T, K> compilation = new CompilationInput<>(
@@ -291,7 +227,11 @@
                     dominance,
                     bestLB,
                     frontier.cutSetType(),
-                    exportAsDot && firstRestricted
+                    exportAsDot && firstRestricted,
+                    relaxStrat,
+                    distance,
+                    coord,
+                    rnd
             );
 
             mdd.compile(compilation);
@@ -307,25 +247,9 @@
             if (mdd.isExact()) {
                 continue;
             }
-            // System.out.println("Relaxation");
 
             // 2. RELAXATION
             compilation = new CompilationInput<>(
-<<<<<<< HEAD
-                    relaxType,
-                CompilationType.Relaxed,
-                problem,
-                relax,
-                varh,
-                ranking,
-                distance,
-                coord,
-                sub,
-                maxWidth,
-                //
-                bestLB,
-                    rnd
-=======
                     CompilationType.Relaxed,
                     problem,
                     relax,
@@ -336,8 +260,11 @@
                     dominance,
                     bestLB,
                     frontier.cutSetType(),
-                    exportAsDot && firstRelaxed
->>>>>>> 68f4d53b
+                    exportAsDot && firstRelaxed,
+                    relaxStrat,
+                    distance,
+                    coord,
+                    rnd
             );
             mdd.compile(compilation);
             if (exportAsDot && firstRelaxed) {
@@ -351,7 +278,6 @@
             } else {
                 enqueueCutset();
             }
-            // return new SearchStatistics(nbIter, queueMaxSize);
         }
         long end = System.currentTimeMillis();
         return new SearchStatistics(nbIter, queueMaxSize,end-start);
@@ -390,9 +316,6 @@
     private void maybeUpdateBest(int verbosityLevel, boolean exportAsDot) {
         Optional<Double> ddval = mdd.bestValue();
         if (ddval.isPresent() && ddval.get() > bestLB) {
-            System.out.println("New Best Value: " + ddval.get());
-            timeForBest = (System.currentTimeMillis() - startTime) / 1000.0;
-            System.out.println("Time: " + timeForBest);
             bestLB = ddval.get();
             bestSol = mdd.bestSolution();
             if (verbosityLevel >= 1) System.out.println("new best: " + bestLB);
@@ -400,7 +323,6 @@
             mdd.exportAsDot(); // to be sure to update the color of the edges.
         }
     }
-
     /**
      * If necessary, tightens the bound of nodes in the cutset of `mdd` and
      * then add the relevant nodes to the shared fringe.
