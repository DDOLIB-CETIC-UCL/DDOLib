--- conflicted
+++ resolved
@@ -35,11 +35,7 @@
  * @param <T> The type of states.
  * @param <K> The type of dominance keys.
  */
-<<<<<<< HEAD
-public final class SequentialSolver<K, T> implements Solver {
-=======
 public final class SequentialSolver<T, K> implements Solver {
->>>>>>> 36431081
     /**
      * The problem we want to maximize
      */
@@ -98,14 +94,10 @@
     /**
      * The dominance object that will be used to prune the search space.
      */
-<<<<<<< HEAD
-    private SimpleDominanceChecker<T, K> dominance;
+    private final DominanceChecker<T, K> dominance;
 
     private boolean firstRestricted = true;
     private boolean firstRelaxed = true;
-=======
-    private final DominanceChecker<T, K> dominance;
->>>>>>> 36431081
 
     /**
      * Creates a fully qualified instance
@@ -133,12 +125,7 @@
             final VariableHeuristic<T> varh,
             final StateRanking<T> ranking,
             final WidthHeuristic<T> width,
-<<<<<<< HEAD
-            final SimpleDominanceChecker<T, K> dominance,
-            final Frontier<T> frontier) {
-=======
             final Frontier<T> frontier, final DominanceChecker<T, K> dominance) {
->>>>>>> 36431081
         this.problem = problem;
         this.relax = relax;
         this.varh = varh;
@@ -151,36 +138,6 @@
         this.bestSol = Optional.empty();
     }
 
-<<<<<<< HEAD
-    public SequentialSolver(
-            final Problem<T> problem,
-            final Relaxation<T> relax,
-            final VariableHeuristic<T> varh,
-            final StateRanking<T> ranking,
-            final WidthHeuristic<T> width,
-            final Frontier<T> frontier) {
-
-        this(problem,
-                relax,
-                varh,
-                ranking,
-                width,
-                new SimpleDominanceChecker(new Dominance<T, Integer>() {
-                    @Override
-                    public Integer getKey(T t) {
-                        return 0;
-                    }
-
-                    @Override
-                    public boolean isDominatedOrEqual(T state1, T state2) {
-                        return false;
-                    }
-                }, problem.nbVars()),
-                frontier);
-    }
-
-=======
->>>>>>> 36431081
 
     @Override
     public SearchStatistics maximize() {
@@ -233,11 +190,8 @@
             }
 
             // 2. RELAXATION
-<<<<<<< HEAD
+            compilation = new CompilationInput<T, K>(
             compilation = new CompilationInput<>(
-=======
-            compilation = new CompilationInput<T, K>(
->>>>>>> 36431081
                     CompilationType.Relaxed,
                     problem,
                     relax,
