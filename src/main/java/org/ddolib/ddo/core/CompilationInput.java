package org.ddolib.ddo.core;

import org.ddolib.ddo.heuristics.StateRanking;
import org.ddolib.ddo.heuristics.VariableHeuristic;
import org.ddolib.ddo.implem.dominance.DominanceChecker;

/**
 * The set of parameters used to tweak the compilation of an MDD
 *
 * @param compilationType   How is the mdd being compiled.
 * @param problem           A reference to the original problem to solve.
 * @param relaxation        The relaxation used to merge nodes in a relaxed mdd.
 * @param variableHeuristic The variable heuristic used to decide the variable to branch on next.
 * @param stateRanking      The state ranking heuristic to choose the nodes to keep and those to discard.
 * @param residual          The subproblem whose state space must be explored.
 * @param maxWidth          The maximum width of the mdd.
 * @param dominance         The dominance checker used to prune the search space.
 * @param bestLB            The best known lower bound at the time when the dd is being compiled.
 * @param cutSetType        The type of cut set used in the compilation.
 * @param <T>               The type used to model the state of your problem.
 * @param <K>               The type of the dominance key.
 */
<<<<<<< HEAD
public record CompilationInput<T, K>(CompilationType compilationType,
                                     Problem<T> problem,
                                     Relaxation<T> relaxation,
                                     VariableHeuristic<T> variableHeuristic,
                                     StateRanking<T> stateRanking,
                                     SubProblem<T> residual,
                                     int maxWidth,
                                     DominanceChecker<T, K> dominance,
                                     double bestLB,
                                     CutSetType cutSetType) {


    /**
     * Returns a string representation of this record class.
     *
     * @return Returns a string representation of this record class.
     */
=======
public final class CompilationInput<T, K> {
    /**
     * How is the mdd being compiled ?
     */
    final CompilationType compType;
    /**
     * A reference to the original problem to solve
     */
    final Problem<T> problem;
    /**
     * The relaxation used to merge nodes in a relaxed mdd
     */
    final Relaxation<T> relaxation;
    /**
     * The variable heuristic used to decide the variable to branch on next
     */
    final VariableHeuristic<T> var;
    /**
     * The state ranking heuristic to choose the nodes to keep and those to discard
     */
    final StateRanking<T> ranking;
    /**
     * The subproblem whose state space must be explored
     */
    final SubProblem<T> residual;
    /**
     * The maximum width of the mdd
     */
    final int maxWidth;
    /**
     * The dominance checker used to prune the search space
     */
    final DominanceChecker<T, K> dominance;
    /**
     * The best known lower bound at the time when the dd is being compiled
     */
    final double bestLB;

    /**
     * The type of cut set to be used in the compilation
     */
    final CutSetType cutSetType;

    /**
     * Whether .dot file must be written during the compilation.
     */
    final boolean exportAsDot;

    /**
     * Creates the inputs to parameterize the compilation of an MDD.
     *
     * @param compType    How is the mdd being compiled ?
     * @param problem     A reference to the original problem to solve.
     * @param relaxation  The relaxation used to merge nodes in a relaxed mdd.
     * @param var         The variable heuristic used to decide the variable to branch on next.
     * @param ranking     The state ranking heuristic to choose the nodes to keep and those to discard.
     * @param residual    The subproblem whose state space must be explored.
     * @param maxWidth    The maximum width of the mdd.
     * @param dominance   The dominance checker used to prune the search space.
     * @param bestLB      The best known lower bound at the time when the dd is being compiled.
     * @param cutSetType  The type of cut set used in the compilation.
     * @param exportAsDot Whether .dot file must be written during the compilation.
     */
    public CompilationInput(
            final CompilationType compType,
            final Problem<T> problem,
            final Relaxation<T> relaxation,
            final VariableHeuristic<T> var,
            final StateRanking<T> ranking,
            final SubProblem<T> residual,
            final int maxWidth,
            final DominanceChecker<T, K> dominance,
            final double bestLB,
            final CutSetType cutSetType,
            final boolean exportAsDot
    ) {
        this.compType = compType;
        this.problem = problem;
        this.relaxation = relaxation;
        this.var = var;
        this.ranking = ranking;
        this.residual = residual;
        this.maxWidth = maxWidth;
        this.dominance = dominance;
        this.bestLB = bestLB;
        this.cutSetType = cutSetType;
        this.exportAsDot = exportAsDot;
    }

    /**
     * @return how is the dd being compiled ?
     */
    public CompilationType getCompilationType() {
        return compType;
    }

    /**
     * @return the problem we try to maximize
     */
    public Problem<T> getProblem() {
        return problem;
    }

    /**
     * @return the relaxation of the problem
     */
    public Relaxation<T> getRelaxation() {
        return relaxation;
    }

    /**
     * @return a heuristic to pick the least promising nodes
     */
    public VariableHeuristic<T> getVariableHeuristic() {
        return var;
    }

    /**
     * @return an heuristic to pick the least promising nodes
     */
    public StateRanking<T> getStateRanking() {
        return ranking;
    }

    /**
     * @return the subproblem that will be compiled into a dd
     */
    public SubProblem<T> getResidual() {
        return residual;
    }

    /**
     * @return the maximum with allowed for any layer in the decision diagram
     */
    public int getMaxWidth() {
        return maxWidth;
    }

    /**
     * @return best known lower bound at the time when the dd is being compiled
     */
    public double getBestLB() {
        return bestLB;
    }

    /**
     * @return the dominance rule of the problem
     */
    public DominanceChecker<T, K> getDominance() {
        return dominance;
    }

    /**
     * @return the type of cut set to be used in the compilation
     */
    public CutSetType getCutSetType() {
        return cutSetType;
    }

    /**
     * @return Whether .dot file must be written during the compilation.
     */
    public boolean getExportAsDot() {
        return exportAsDot;
    }

>>>>>>> ef233ea3
    @Override
    public String toString() {
        return String.format("Compilation: %s - Sub problem: %s - bestLB: %f", compilationType, residual, bestLB);
    }
}<|MERGE_RESOLUTION|>--- conflicted
+++ resolved
@@ -20,7 +20,6 @@
  * @param <T>               The type used to model the state of your problem.
  * @param <K>               The type of the dominance key.
  */
-<<<<<<< HEAD
 public record CompilationInput<T, K>(CompilationType compilationType,
                                      Problem<T> problem,
                                      Relaxation<T> relaxation,
@@ -34,169 +33,9 @@
 
 
     /**
-     * Returns a string representation of this record class.
-     *
-     * @return Returns a string representation of this record class.
-     */
-=======
-public final class CompilationInput<T, K> {
-    /**
-     * How is the mdd being compiled ?
-     */
-    final CompilationType compType;
-    /**
-     * A reference to the original problem to solve
-     */
-    final Problem<T> problem;
-    /**
-     * The relaxation used to merge nodes in a relaxed mdd
-     */
-    final Relaxation<T> relaxation;
-    /**
-     * The variable heuristic used to decide the variable to branch on next
-     */
-    final VariableHeuristic<T> var;
-    /**
-     * The state ranking heuristic to choose the nodes to keep and those to discard
-     */
-    final StateRanking<T> ranking;
-    /**
-     * The subproblem whose state space must be explored
-     */
-    final SubProblem<T> residual;
-    /**
-     * The maximum width of the mdd
-     */
-    final int maxWidth;
-    /**
-     * The dominance checker used to prune the search space
-     */
-    final DominanceChecker<T, K> dominance;
-    /**
-     * The best known lower bound at the time when the dd is being compiled
-     */
-    final double bestLB;
-
-    /**
-     * The type of cut set to be used in the compilation
-     */
-    final CutSetType cutSetType;
-
-    /**
      * Whether .dot file must be written during the compilation.
      */
     final boolean exportAsDot;
-
-    /**
-     * Creates the inputs to parameterize the compilation of an MDD.
-     *
-     * @param compType    How is the mdd being compiled ?
-     * @param problem     A reference to the original problem to solve.
-     * @param relaxation  The relaxation used to merge nodes in a relaxed mdd.
-     * @param var         The variable heuristic used to decide the variable to branch on next.
-     * @param ranking     The state ranking heuristic to choose the nodes to keep and those to discard.
-     * @param residual    The subproblem whose state space must be explored.
-     * @param maxWidth    The maximum width of the mdd.
-     * @param dominance   The dominance checker used to prune the search space.
-     * @param bestLB      The best known lower bound at the time when the dd is being compiled.
-     * @param cutSetType  The type of cut set used in the compilation.
-     * @param exportAsDot Whether .dot file must be written during the compilation.
-     */
-    public CompilationInput(
-            final CompilationType compType,
-            final Problem<T> problem,
-            final Relaxation<T> relaxation,
-            final VariableHeuristic<T> var,
-            final StateRanking<T> ranking,
-            final SubProblem<T> residual,
-            final int maxWidth,
-            final DominanceChecker<T, K> dominance,
-            final double bestLB,
-            final CutSetType cutSetType,
-            final boolean exportAsDot
-    ) {
-        this.compType = compType;
-        this.problem = problem;
-        this.relaxation = relaxation;
-        this.var = var;
-        this.ranking = ranking;
-        this.residual = residual;
-        this.maxWidth = maxWidth;
-        this.dominance = dominance;
-        this.bestLB = bestLB;
-        this.cutSetType = cutSetType;
-        this.exportAsDot = exportAsDot;
-    }
-
-    /**
-     * @return how is the dd being compiled ?
-     */
-    public CompilationType getCompilationType() {
-        return compType;
-    }
-
-    /**
-     * @return the problem we try to maximize
-     */
-    public Problem<T> getProblem() {
-        return problem;
-    }
-
-    /**
-     * @return the relaxation of the problem
-     */
-    public Relaxation<T> getRelaxation() {
-        return relaxation;
-    }
-
-    /**
-     * @return a heuristic to pick the least promising nodes
-     */
-    public VariableHeuristic<T> getVariableHeuristic() {
-        return var;
-    }
-
-    /**
-     * @return an heuristic to pick the least promising nodes
-     */
-    public StateRanking<T> getStateRanking() {
-        return ranking;
-    }
-
-    /**
-     * @return the subproblem that will be compiled into a dd
-     */
-    public SubProblem<T> getResidual() {
-        return residual;
-    }
-
-    /**
-     * @return the maximum with allowed for any layer in the decision diagram
-     */
-    public int getMaxWidth() {
-        return maxWidth;
-    }
-
-    /**
-     * @return best known lower bound at the time when the dd is being compiled
-     */
-    public double getBestLB() {
-        return bestLB;
-    }
-
-    /**
-     * @return the dominance rule of the problem
-     */
-    public DominanceChecker<T, K> getDominance() {
-        return dominance;
-    }
-
-    /**
-     * @return the type of cut set to be used in the compilation
-     */
-    public CutSetType getCutSetType() {
-        return cutSetType;
-    }
 
     /**
      * @return Whether .dot file must be written during the compilation.
@@ -205,7 +44,11 @@
         return exportAsDot;
     }
 
->>>>>>> ef233ea3
+    /**
+     * Returns a string representation of this record class.
+     *
+     * @return Returns a string representation of this record class.
+     */
     @Override
     public String toString() {
         return String.format("Compilation: %s - Sub problem: %s - bestLB: %f", compilationType, residual, bestLB);
