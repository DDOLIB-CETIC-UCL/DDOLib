--- conflicted
+++ resolved
@@ -82,14 +82,9 @@
             final SubProblem<T> residual,
             final int maxWidth,
             final DominanceChecker<T, K> dominance,
-<<<<<<< HEAD
-            final int bestLB,
+            final double bestLB,
             final CutSetType cutSetType,
             final boolean exportAsDot
-=======
-            final double bestLB,
-            final CutSetType cutSetType
->>>>>>> 80884243
     ) {
         this.compType = compType;
         this.problem = problem;
