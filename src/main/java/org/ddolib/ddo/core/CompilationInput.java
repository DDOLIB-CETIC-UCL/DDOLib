--- conflicted
+++ resolved
@@ -75,14 +75,9 @@
             final StateRanking<T> ranking,
             final SubProblem<T> residual,
             final int maxWidth,
-<<<<<<< HEAD
             final DominanceChecker<T, K> dominance,
-            final int bestLB
-=======
-            final SimpleDominanceChecker<T,K> dominance,
             final int bestLB,
             final CutSetType cutSetType
->>>>>>> c0e572fb
     ) {
         this.compType = compType;
         this.problem = problem;
@@ -153,21 +148,17 @@
     }
 
     /**
-<<<<<<< HEAD
      * @return the dominance rule of the problem
      */
     public DominanceChecker<T, K> getDominance() {
-=======
+        return dominance;
+    }
+
+    /**
      * @return the type of cut set to be used in the compilation
      */
     public CutSetType getCutSetType() {
         return cutSetType;
-    }
-
-    /** @return the dominance rule of the problem */
-    public SimpleDominanceChecker<T, K> getDominance() {
->>>>>>> c0e572fb
-        return dominance;
     }
 
     @Override
