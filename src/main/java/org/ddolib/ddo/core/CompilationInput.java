package org.ddolib.ddo.core;

import org.ddolib.ddo.heuristics.StateCoordinates;
import org.ddolib.ddo.heuristics.StateDistance;
import org.ddolib.ddo.heuristics.StateRanking;
import org.ddolib.ddo.heuristics.VariableHeuristic;
import org.ddolib.ddo.implem.dominance.DominanceChecker;

import java.util.Random;

/**
 * The set of parameters used to tweak the compilation of an MDD
 *
 * @param compilationType   How is the mdd being compiled.
 * @param problem           A reference to the original problem to solve.
 * @param relaxation        The relaxation used to merge nodes in a relaxed mdd.
 * @param variableHeuristic The variable heuristic used to decide the variable to branch on next.
 * @param stateRanking      The state ranking heuristic to choose the nodes to keep and those to discard.
 * @param residual          The subproblem whose state space must be explored.
 * @param maxWidth          The maximum width of the mdd.
 * @param dominance         The dominance checker used to prune the search space.
 * @param bestLB            The best known lower bound at the time when the dd is being compiled.
 * @param cutSetType        The type of cut set used in the compilation.
 * @param exportAsDot       Whether the compiled diagram have to be exported to a dot file.
 * @param <T>               The type used to model the state of your problem.
 * @param <K>               The type of the dominance key.
 */
<<<<<<< HEAD
public final class CompilationInput<T> {
    final RelaxationType relaxType;
    /** How is the mdd being compiled ? */
    final CompilationType compType;
    /** A reference to the original problem we try to maximize */
    final Problem<T> problem;
    /** The relaxation which we use to merge nodes in a relaxed dd */
    final Relaxation<T> relaxation;
    /** The variable heuristic which is used to decide the variable to branch on next */
    final VariableHeuristic<T> var;
    /** The state ranking heuristic to choose the nodes to keep and those to discard */
    final StateRanking<T> ranking;
    /** A distance function to identify the close nodes */
    final StateDistance<T> distance;
    /** A function to express the coordinates of a state (for kmeans) */
    final StateCoordinates<T> coord;
    /** The subproblem whose state space must be explored */
    final SubProblem<T> residual;
    /** What is the maximum width of the mdd ? */
    final int maxWidth;
    /** The best known lower bound at the time when the dd is being compiled */
    final int bestLB;
    final Random rnd;

    /** Creates the inputs to parameterize the compilation of an MDD */
    public CompilationInput(
            final RelaxationType relaxType,
            final CompilationType compType,
            final Problem<T> problem,
            final Relaxation<T> relaxation,
            final VariableHeuristic<T> var,
            final StateRanking<T> ranking,
            final StateDistance<T> distance,
            final StateCoordinates<T> coord,
            final SubProblem<T> residual,
            final int maxWidth,
            final int bestLB,
            final Random rnd
    ) {
        this.relaxType = relaxType;
        this.compType = compType;
        this.problem  = problem;
        this.relaxation = relaxation;
        this.var = var;
        this.ranking = ranking;
        this.distance = distance;
        this.coord = coord;
        this.residual = residual;
        this.maxWidth = maxWidth;
        this.bestLB = bestLB;
        this.rnd = rnd;
    }

    /** Creates the inputs to parameterize the compilation of an MDD */
    public CompilationInput(
            final CompilationType compType,
            final Problem<T> problem,
            final Relaxation<T> relaxation,
            final VariableHeuristic<T> var,
            final StateRanking<T> ranking,
            final SubProblem<T> residual,
            final int maxWidth,
            final int bestLB
    ) {
        this(
                RelaxationType.Cost,
                compType,
                problem,
                relaxation,
                var,
                ranking,
                null,
                null,
                residual,
                maxWidth,
                bestLB,
                new Random()
        );
    }

    /** @return how are the relaxed nodes selected */
    public RelaxationType getRelaxType() {
        return relaxType;
    }

    /** @return how is the dd being compiled ? */
    public CompilationType getCompilationType() {
        return compType;
    }
    /** @return the problem we try to maximize */
    public Problem<T> getProblem() {
        return problem;
    }
    /** @return the relaxation of the problem */
    public Relaxation<T> getRelaxation() {
        return relaxation;
    }
    /** @return an heuristic to pick the least promising nodes */
    public VariableHeuristic<T> getVariableHeuristic() {
        return var;
    }
    /** @return an heuristic to pick the least promising nodes */
    public StateRanking<T> getStateRanking() {
        return ranking;
    }
    /** @return the subproblem that will be compiled into a dd */
    public SubProblem<T> getResidual() {
        return residual;
    }
    /** @return the maximum with allowed for any layer in the decision diagram */
    public int getMaxWidth() {
        return maxWidth;
    }
    /** @return best known lower bound at the time when the dd is being compiled */
    public int getBestLB() {
        return bestLB;
=======
public record CompilationInput<T, K>(CompilationType compilationType,
                                     Problem<T> problem,
                                     Relaxation<T> relaxation,
                                     VariableHeuristic<T> variableHeuristic,
                                     StateRanking<T> stateRanking,
                                     SubProblem<T> residual,
                                     int maxWidth,
                                     DominanceChecker<T, K> dominance,
                                     double bestLB,
                                     CutSetType cutSetType,
                                     boolean exportAsDot) {

    /**
     * Returns a string representation of this record class.
     *
     * @return Returns a string representation of this record class.
     */
    @Override
    public String toString() {
        return String.format("Compilation: %s - Sub problem: %s - bestLB: %f", compilationType, residual, bestLB);
>>>>>>> 68f4d53b
    }

    /** @return the distance function */
    public StateDistance<T> getDistance() {return distance;}
    public StateCoordinates<T> getCoord() {return coord;}
    public Random getRandom() {return rnd;}
}<|MERGE_RESOLUTION|>--- conflicted
+++ resolved
@@ -22,127 +22,13 @@
  * @param bestLB            The best known lower bound at the time when the dd is being compiled.
  * @param cutSetType        The type of cut set used in the compilation.
  * @param exportAsDot       Whether the compiled diagram have to be exported to a dot file.
+ * @param relaxStrat         Which relaxation method is used
+ * @param distance          The function that returns the distance between two states
+ * @param coord             The function that returns the coordinates of a state
+ * @param rnd               The random generator that will be used when needed
  * @param <T>               The type used to model the state of your problem.
  * @param <K>               The type of the dominance key.
  */
-<<<<<<< HEAD
-public final class CompilationInput<T> {
-    final RelaxationType relaxType;
-    /** How is the mdd being compiled ? */
-    final CompilationType compType;
-    /** A reference to the original problem we try to maximize */
-    final Problem<T> problem;
-    /** The relaxation which we use to merge nodes in a relaxed dd */
-    final Relaxation<T> relaxation;
-    /** The variable heuristic which is used to decide the variable to branch on next */
-    final VariableHeuristic<T> var;
-    /** The state ranking heuristic to choose the nodes to keep and those to discard */
-    final StateRanking<T> ranking;
-    /** A distance function to identify the close nodes */
-    final StateDistance<T> distance;
-    /** A function to express the coordinates of a state (for kmeans) */
-    final StateCoordinates<T> coord;
-    /** The subproblem whose state space must be explored */
-    final SubProblem<T> residual;
-    /** What is the maximum width of the mdd ? */
-    final int maxWidth;
-    /** The best known lower bound at the time when the dd is being compiled */
-    final int bestLB;
-    final Random rnd;
-
-    /** Creates the inputs to parameterize the compilation of an MDD */
-    public CompilationInput(
-            final RelaxationType relaxType,
-            final CompilationType compType,
-            final Problem<T> problem,
-            final Relaxation<T> relaxation,
-            final VariableHeuristic<T> var,
-            final StateRanking<T> ranking,
-            final StateDistance<T> distance,
-            final StateCoordinates<T> coord,
-            final SubProblem<T> residual,
-            final int maxWidth,
-            final int bestLB,
-            final Random rnd
-    ) {
-        this.relaxType = relaxType;
-        this.compType = compType;
-        this.problem  = problem;
-        this.relaxation = relaxation;
-        this.var = var;
-        this.ranking = ranking;
-        this.distance = distance;
-        this.coord = coord;
-        this.residual = residual;
-        this.maxWidth = maxWidth;
-        this.bestLB = bestLB;
-        this.rnd = rnd;
-    }
-
-    /** Creates the inputs to parameterize the compilation of an MDD */
-    public CompilationInput(
-            final CompilationType compType,
-            final Problem<T> problem,
-            final Relaxation<T> relaxation,
-            final VariableHeuristic<T> var,
-            final StateRanking<T> ranking,
-            final SubProblem<T> residual,
-            final int maxWidth,
-            final int bestLB
-    ) {
-        this(
-                RelaxationType.Cost,
-                compType,
-                problem,
-                relaxation,
-                var,
-                ranking,
-                null,
-                null,
-                residual,
-                maxWidth,
-                bestLB,
-                new Random()
-        );
-    }
-
-    /** @return how are the relaxed nodes selected */
-    public RelaxationType getRelaxType() {
-        return relaxType;
-    }
-
-    /** @return how is the dd being compiled ? */
-    public CompilationType getCompilationType() {
-        return compType;
-    }
-    /** @return the problem we try to maximize */
-    public Problem<T> getProblem() {
-        return problem;
-    }
-    /** @return the relaxation of the problem */
-    public Relaxation<T> getRelaxation() {
-        return relaxation;
-    }
-    /** @return an heuristic to pick the least promising nodes */
-    public VariableHeuristic<T> getVariableHeuristic() {
-        return var;
-    }
-    /** @return an heuristic to pick the least promising nodes */
-    public StateRanking<T> getStateRanking() {
-        return ranking;
-    }
-    /** @return the subproblem that will be compiled into a dd */
-    public SubProblem<T> getResidual() {
-        return residual;
-    }
-    /** @return the maximum with allowed for any layer in the decision diagram */
-    public int getMaxWidth() {
-        return maxWidth;
-    }
-    /** @return best known lower bound at the time when the dd is being compiled */
-    public int getBestLB() {
-        return bestLB;
-=======
 public record CompilationInput<T, K>(CompilationType compilationType,
                                      Problem<T> problem,
                                      Relaxation<T> relaxation,
@@ -153,7 +39,11 @@
                                      DominanceChecker<T, K> dominance,
                                      double bestLB,
                                      CutSetType cutSetType,
-                                     boolean exportAsDot) {
+                                     boolean exportAsDot,
+                                     RelaxationStrat relaxStrat,
+                                     StateDistance<T> distance,
+                                     StateCoordinates<T> coord,
+                                     Random rnd) {
 
     /**
      * Returns a string representation of this record class.
@@ -163,11 +53,5 @@
     @Override
     public String toString() {
         return String.format("Compilation: %s - Sub problem: %s - bestLB: %f", compilationType, residual, bestLB);
->>>>>>> 68f4d53b
     }
-
-    /** @return the distance function */
-    public StateDistance<T> getDistance() {return distance;}
-    public StateCoordinates<T> getCoord() {return coord;}
-    public Random getRandom() {return rnd;}
 }