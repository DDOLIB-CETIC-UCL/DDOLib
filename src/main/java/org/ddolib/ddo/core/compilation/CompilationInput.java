--- conflicted
+++ resolved
@@ -1,7 +1,6 @@
 package org.ddolib.ddo.core.compilation;
 
 import org.ddolib.common.dominance.DominanceChecker;
-import org.ddolib.ddo.core.ClusterStrat;
 import org.ddolib.ddo.core.SubProblem;
 import org.ddolib.ddo.core.frontier.CutSetType;
 import org.ddolib.ddo.core.heuristics.cluster.ReductionStrategy;
@@ -10,11 +9,6 @@
 import org.ddolib.modeling.Problem;
 import org.ddolib.modeling.Relaxation;
 import org.ddolib.modeling.StateRanking;
-
-import org.ddolib.ddo.heuristics.StateCoordinates;
-import org.ddolib.ddo.heuristics.StateDistance;
-
-import java.util.Random;
 
 /**
  * The set of parameters used to tweak the compilation of an MDD
@@ -31,10 +25,6 @@
  * @param bestLB            The best known lower bound at the time when the dd is being compiled.
  * @param cutSetType        The type of cut set used in the compilation.
  * @param exportAsDot       Whether the compiled diagram have to be exported to a dot file.
- * @param relaxStrat         Which relaxation method is used
- * @param distance          The function that returns the distance between two states
- * @param coord             The function that returns the coordinates of a state
- * @param rnd               The random generator that will be used when needed
  * @param <T>               The type used to model the state of your problem.
  * @param <K>               The type of the dominance key.
  */
@@ -49,17 +39,8 @@
                                      DominanceChecker<T, K> dominance,
                                      double bestLB,
                                      CutSetType cutSetType,
-<<<<<<< HEAD
-                                     boolean exportAsDot,
-                                     ClusterStrat relaxStrat,
-                                     ClusterStrat restricStrat,
-                                     StateDistance<T> distance,
-                                     StateCoordinates<T> coord,
-                                     Random rnd) {
-=======
                                      ReductionStrategy<T> reductionStrategy,
                                      boolean exportAsDot) {
->>>>>>> 9b887b4d
 
     /**
      * Returns a string representation of this record class.
