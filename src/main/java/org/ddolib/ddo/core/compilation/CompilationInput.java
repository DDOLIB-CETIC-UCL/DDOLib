package org.ddolib.ddo.core.compilation;

import org.ddolib.common.dominance.DominanceChecker;
import org.ddolib.ddo.core.SubProblem;
import org.ddolib.ddo.core.cache.SimpleCache;
import org.ddolib.ddo.core.frontier.CutSetType;
import org.ddolib.ddo.core.heuristics.cluster.ReductionStrategy;
import org.ddolib.ddo.core.heuristics.variable.VariableHeuristic;
import org.ddolib.modeling.FastUpperBound;
import org.ddolib.modeling.Problem;
import org.ddolib.modeling.Relaxation;
import org.ddolib.modeling.StateRanking;

import java.util.Optional;

/**
 * The set of parameters used to tweak the compilation of an MDD
 *
 * @param compilationType   How is the mdd being compiled.
 * @param problem           A reference to the original problem to solve.
 * @param relaxation        The relaxation used to merge nodes in a relaxed mdd.
 * @param variableHeuristic The variable heuristic used to decide the variable to branch on next.
 * @param stateRanking      The state ranking heuristic to choose the nodes to keep and those to discard.
 * @param residual          The subproblem whose state space must be explored.
 * @param maxWidth          The maximum width of the mdd.
 * @param fub               The heuristic defining a very rough estimation (upper bound) of the optimal value.
 * @param dominance         The dominance checker used to prune the search space.
 * @param cache             The cache used to prune the search space.
 * @param bestLB            The best known lower bound at the time when the dd is being compiled.
 * @param cutSetType        The type of cut set used in the compilation.
 * @param exportAsDot       Whether the compiled diagram have to be exported to a dot file.
 * @param debugLevel        The debug level of the compilation to add additional checks (see
 *                          {@link org.ddolib.common.solver.SolverConfig for details}
 * @param <T>               The type used to model the state of your problem.
 * @param <K>               The type of the dominance key.
 */
public record CompilationInput<T, K>(CompilationType compilationType,
                                     Problem<T> problem,
                                     Relaxation<T> relaxation,
                                     VariableHeuristic<T> variableHeuristic,
                                     StateRanking<T> stateRanking,
                                     SubProblem<T> residual,
                                     int maxWidth,
                                     FastUpperBound<T> fub,
                                     DominanceChecker<T, K> dominance,
                                     Optional<SimpleCache<T>> cache,
                                     double bestLB,
                                     CutSetType cutSetType,
<<<<<<< HEAD
                                     ReductionStrategy<T> reductionStrategy,
                                     boolean exportAsDot) {
=======
                                     boolean exportAsDot,
                                     int debugLevel) {
>>>>>>> e4644738

    /**
     * Returns a string representation of this record class.
     *
     * @return Returns a string representation of this record class.
     */
    @Override
    public String toString() {
        return String.format("Compilation: %s - Sub problem: %s - bestLB: %f", compilationType, residual, bestLB);
    }
}<|MERGE_RESOLUTION|>--- conflicted
+++ resolved
@@ -46,13 +46,9 @@
                                      Optional<SimpleCache<T>> cache,
                                      double bestLB,
                                      CutSetType cutSetType,
-<<<<<<< HEAD
                                      ReductionStrategy<T> reductionStrategy,
-                                     boolean exportAsDot) {
-=======
                                      boolean exportAsDot,
                                      int debugLevel) {
->>>>>>> e4644738
 
     /**
      * Returns a string representation of this record class.
