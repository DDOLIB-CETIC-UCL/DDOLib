package org.ddolib.ddo.core.compilation;

import org.ddolib.common.dominance.DominanceChecker;
import org.ddolib.ddo.core.SubProblem;
import org.ddolib.ddo.core.cache.SimpleCache;
import org.ddolib.ddo.core.frontier.CutSetType;
import org.ddolib.ddo.core.heuristics.cluster.ReductionStrategy;
import org.ddolib.ddo.core.heuristics.variable.VariableHeuristic;
import org.ddolib.modeling.FastLowerBound;
import org.ddolib.modeling.Problem;
import org.ddolib.modeling.Relaxation;
import org.ddolib.modeling.StateRanking;
import org.ddolib.util.debug.DebugLevel;

import java.util.Optional;

/**
 * Represents the configuration parameters used during the compilation
 * of a Multi-valued Decision Diagram (MDD) or similar decision structure.
 * <p>
 * A {@code CompilationConfig} object stores all components and heuristics
 * required to guide the compilation process — including relaxations, heuristics,
 * bounds, and pruning mechanisms.
 * </p>
 *
 * @param <T> the type representing the state of the problem
 * @see CompilationType
 * @see Problem
 * @see Relaxation
 * @see VariableHeuristic
 * @see StateRanking
 * @see SubProblem
 * @see FastLowerBound
 * @see DominanceChecker
 * @see SimpleCache
 * @see CutSetType
 * @see DebugLevel
 */
public class CompilationConfig<T> {

    /**
     * Specifies how the MDD is compiled.
     * <p>Determines whether the compilation is exact, relaxed,
     * approximate, or hybrid, depending on the algorithm used.</p>
     */
    public CompilationType compilationType = null;

    /**
     * Reference to the original optimization or constraint problem to be solved.
     */
    public Problem<T> problem = null;

    /**
     * Defines the relaxation model used to merge or approximate nodes
     * during relaxed MDD compilation.
     */
    public Relaxation<T> relaxation = null;

    /**
     * Heuristic used to decide which variable to branch on next
     * during the compilation process.
     */
    public VariableHeuristic<T> variableHeuristic = null;

    /**
     * Ranking heuristic used to prioritize states and select
     * which nodes to keep when pruning the MDD.
     */
    public StateRanking<T> stateRanking = null;

    /**
     * Represents the subproblem or residual problem whose state space
     * must be explored in the compilation process.
     */
    public SubProblem<T> residual = null;

    /**
     * Defines the maximum number of nodes (width) allowed per MDD layer.
     * <p>Controls the trade-off between accuracy and performance.</p>
     */
    public Integer maxWidth = null;

    /**
     * Heuristic used to compute a quick estimation (lower bound)
     * of the optimal objective value during search.
     */
    public FastLowerBound<T> flb = null;

    /**
     * Dominance checker used to identify and prune dominated states
     * from the search space.
     */
    public DominanceChecker<T> dominance = null;

    /**
     * Optional cache used to avoid redundant computations
     * and prune the search space efficiently.
     */
    public Optional<SimpleCache<T>> cache = Optional.empty();

    /**
     * Stores the best known upper bound on the objective function
     * at the time of MDD compilation.
     */
    public Double bestUB = null;

    /**
     * Defines the type of cut set used to control the structure
     * and pruning of the MDD during compilation.
     */
    public CutSetType cutSetType = null;

    /**
     * Indicates whether the compiled MDD should be exported
     * to a DOT file (Graphviz format) for visualization.
     */
    public Boolean exportAsDot = null;

    /**
     * Defines the debugging level of the compilation process.
     * <p>Higher levels include more internal consistency checks
     * and detailed logging, at the cost of runtime performance.</p>
     *
     * @see DebugLevel
     */
    public DebugLevel debugLevel = null;

    /**
<<<<<<< HEAD
     * The Reduction Strategy that should be used to select nodes to merge/drop
     */
    public ReductionStrategy<T> reductionStrategy = null;

    /**
     * Returns a string representation of this record class.
=======
     * Returns a human-readable string representation of this configuration.
>>>>>>> e5898500
     *
     * @return a formatted string containing the compilation type,
     * residual problem, and best known upper bound
     */
    @Override
    public String toString() {
        return String.format("Compilation: %s - Sub problem: %s - bestUB: %f", compilationType, residual, bestUB);
    }
}<|MERGE_RESOLUTION|>--- conflicted
+++ resolved
@@ -35,6 +35,7 @@
  * @see SimpleCache
  * @see CutSetType
  * @see DebugLevel
+ * @see ReductionStrategy
  */
 public class CompilationConfig<T> {
 
@@ -126,16 +127,12 @@
     public DebugLevel debugLevel = null;
 
     /**
-<<<<<<< HEAD
      * The Reduction Strategy that should be used to select nodes to merge/drop
      */
     public ReductionStrategy<T> reductionStrategy = null;
 
     /**
-     * Returns a string representation of this record class.
-=======
      * Returns a human-readable string representation of this configuration.
->>>>>>> e5898500
      *
      * @return a formatted string containing the compilation type,
      * residual problem, and best known upper bound
