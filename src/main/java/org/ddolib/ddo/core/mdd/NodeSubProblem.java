package org.ddolib.ddo.core.mdd;

import org.ddolib.ddo.core.Decision;
import org.ddolib.ddo.core.SubProblem;

import java.text.DecimalFormat;
import java.util.HashSet;
import java.util.Set;

import static org.ddolib.util.MathUtil.saturatedAdd;

/**
 * Encapsulates the association of a node in a decision diagram with its corresponding state
 * and an associated rough lower bound.
 * <p>
 * This class serves two main purposes:
 * <ul>
 *     <li>Associates a node with a state during decision diagram compilation, allowing the state
 *         to be discarded afterward to save memory.</li>
 *     <li>Converts an exact MDD node into a {@link SubProblem}, which can then be used in the API
 *         for search or optimization.</li>
 * </ul>
 *
 * @param <T> the type of state associated with the node
 */
<<<<<<< HEAD
public final class NodeSubProblem<T> {
    /**
     * The state associated to this node
     */
=======
final class NodeSubProblem<T> {
    /** The state associated with this node. */
>>>>>>> e5898500
    public final T state;

    /** The actual node from the decision diagram graph. */
    public final Node node;

    /** The lower bound associated with this node (if the state were the root). */
    public double lb;

    /**
     * Creates a new NodeSubProblem associating a state with a node and a lower bound.
     *
     * @param state the state associated with the node
     * @param lb    the rough lower bound associated with the state-node pair
     * @param node  the node in the decision diagram
     */
    public NodeSubProblem(final T state, final double lb, final Node node) {
        this.state = state;
        this.lb = lb;
        this.node = node;
    }

    /**
     * Converts this node-state association into an actual {@link SubProblem}.
     * <p>
     * The resulting {@link SubProblem} incorporates the path of decisions from the root to this node,
     * updates the lower bound based on the node's value and suffix, and can be used directly
     * in search or optimization routines.
     * </p>
     *
     * @param pathToRoot the set of decisions forming the path from the root to this node
     * @return a {@link SubProblem} representing this node-state association
     */
    public SubProblem<T> toSubProblem(final Set<Decision> pathToRoot) {
        HashSet<Decision> path = new HashSet<>();
        path.addAll(pathToRoot);

        Edge e = node.best;
        while (e != null) {
            path.add(e.decision);
            e = e.origin == null ? null : e.origin.best;
        }

        double locb = Double.POSITIVE_INFINITY;
        if (node.suffix != null) {
            locb = saturatedAdd(node.value, node.suffix);
        }
        lb = Math.max(lb, locb);

        return new SubProblem<>(state, node.value, lb, path);
    }

    @Override
    public String toString() {
        DecimalFormat df = new DecimalFormat("#.##########");
        return String.format("%s - lb: %s - value: %s", state, df.format(lb), df.format(node.value));
    }

    public double getValue() {
        return node.value;
    }

}<|MERGE_RESOLUTION|>--- conflicted
+++ resolved
@@ -23,15 +23,8 @@
  *
  * @param <T> the type of state associated with the node
  */
-<<<<<<< HEAD
 public final class NodeSubProblem<T> {
-    /**
-     * The state associated to this node
-     */
-=======
-final class NodeSubProblem<T> {
     /** The state associated with this node. */
->>>>>>> e5898500
     public final T state;
 
     /** The actual node from the decision diagram graph. */
