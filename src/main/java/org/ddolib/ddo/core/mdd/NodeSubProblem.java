--- conflicted
+++ resolved
@@ -23,15 +23,8 @@
  *
  * @param <T> the type of state associated with the node
  */
-<<<<<<< HEAD
-final public class NodeSubProblem<T> {
-    /**
-     * The state associated to this node
-     */
-=======
 public final class NodeSubProblem<T> {
     /** The state associated with this node. */
->>>>>>> 47cff80f
     public final T state;
 
     /** The actual node from the decision diagram graph. */
@@ -83,10 +76,6 @@
         return new SubProblem<>(state, node.value, lb, path);
     }
 
-    public double maxIncidentCost() {
-        return node.maxIncidentCost();
-    }
-
     @Override
     public String toString() {
         DecimalFormat df = new DecimalFormat("#.##########");
