package org.ddolib.ddo.core.mdd;

import java.util.ArrayList;
import java.util.List;

/**
 * Represents an atomic node in a decision diagram.
 * <p>
 * By itself, a {@code Node} does not hold much interpretable information, but it serves as a building block
 * for constructing decision diagrams. It stores edges, values, and auxiliary information used in
 * dynamic programming, search, or pruning operations.
 * </p>
 */
final class Node {
    /** The length of the longest path to this node. */
    public double value;

    /** The length of the longest suffix of this node (used in local bound calculations). */
    public Double suffix;

    /** The edge terminating the longest path to this node. */
    public Edge best;

    /** The list of edges leading to this node. */
    public List<Edge> edges;

    /** The type of this node (e.g., exact, relaxed). */
    public NodeType type;

    /** Flag indicating if the node is marked. */
    public boolean isMarked;

    /** Overapproximation of the shortest path from this node to a terminal node. */
    public double flb = Double.NEGATIVE_INFINITY;

    // Fields used if working with a cache

    /** Flag indicating if the node is in the exact cutset. */
    public boolean isInExactCutSet = false;

    /** Flag indicating if the node is above the exact cutset. */
    public boolean isAboveExactCutSet = false;


    /**
     * Creates a new {@code Node} with the given value.
     * <p>
     * Initializes suffix and best edge to {@code null}, creates an empty list of edges,
     * sets the type to {@link NodeType#EXACT}, and marks the node as unmarked.
     * </p>
     *
     * @param value the initial value of the node (length of the longest path to this node)
     */
    public Node(final double value) {
        this.value = value;
        this.suffix = null;
        this.best = null;
        this.edges = new ArrayList<>();
        this.type = NodeType.EXACT;
        this.isMarked = false;
    }

<<<<<<< HEAD
    public double maxIncidentCost() {
        double maxCost = Double.NEGATIVE_INFINITY;
        for (Edge edge : edges) {
            maxCost = Math.max(maxCost, edge.weight);
        }
        return maxCost;
    }


=======
    /**
     * Returns a string representation of this node, including its value, suffix, best edge, and parent edges.
     *
     * @return a string describing the node
     */
>>>>>>> 47cff80f
    @Override
    public String toString() {
        return String.format("Node: value:%.0f - suffix: %s - best edge: %s - parent edges: %s",
                value, suffix, best, edges);
    }

    // Deterministic hash
    private static int nextHash = 0;
    private final int hash = nextHash++;

    @Override
    public int hashCode() {
        return hash;
    }
}<|MERGE_RESOLUTION|>--- conflicted
+++ resolved
@@ -60,23 +60,11 @@
         this.isMarked = false;
     }
 
-<<<<<<< HEAD
-    public double maxIncidentCost() {
-        double maxCost = Double.NEGATIVE_INFINITY;
-        for (Edge edge : edges) {
-            maxCost = Math.max(maxCost, edge.weight);
-        }
-        return maxCost;
-    }
-
-
-=======
     /**
      * Returns a string representation of this node, including its value, suffix, best edge, and parent edges.
      *
      * @return a string describing the node
      */
->>>>>>> 47cff80f
     @Override
     public String toString() {
         return String.format("Node: value:%.0f - suffix: %s - best edge: %s - parent edges: %s",
