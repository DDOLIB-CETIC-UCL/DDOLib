package org.ddolib.ddo.core.mdd;

import org.ddolib.common.dominance.DominanceChecker;
import org.ddolib.ddo.core.Decision;
import org.ddolib.ddo.core.SubProblem;
import org.ddolib.ddo.core.cache.SimpleCache;
import org.ddolib.ddo.core.cache.Threshold;
import org.ddolib.ddo.core.compilation.CompilationConfig;
import org.ddolib.ddo.core.compilation.CompilationType;
import org.ddolib.ddo.core.frontier.CutSetType;
import org.ddolib.ddo.core.heuristics.variable.VariableHeuristic;
import org.ddolib.modeling.FastLowerBound;
import org.ddolib.modeling.Problem;
import org.ddolib.modeling.Relaxation;
import org.ddolib.util.DebugUtil;

import java.io.BufferedWriter;
import java.io.FileWriter;
import java.io.IOException;
import java.nio.file.Paths;
import java.text.DecimalFormat;
import java.util.*;
import java.util.Map.Entry;
import java.util.stream.Collectors;

import static org.ddolib.util.MathUtil.saturatedAdd;
import static org.ddolib.util.MathUtil.saturatedDiff;

/**
 * This class implements the decision diagram as a linked structure.
 *
 * @param <T> the type of state
 * @param <K> the type of key
 */
public final class LinkedDecisionDiagram<T, K> implements DecisionDiagram<T, K> {
    /**
     * The list of decisions that have led to the root of this DD
     */
    private final Set<Decision> pathToRoot;

    /**
     * All the nodes from the previous layer
     */
    private final HashMap<Node, NodeSubProblem<T>> prevLayer = new HashMap<>();

    /**
     * All the (subproblems) nodes from the previous layer -- That is, all nodes that will be expanded
     */
    private final List<NodeSubProblem<T>> currentLayer = new ArrayList<>();

    /**
     * All the nodes from the next layer
     */
    private final HashMap<T, Node> nextLayer = new HashMap<>();

    /**
     * All the nodes from the last exact layer cutset or the frontier cutset
     */
    private final List<NodeSubProblem<T>> cutset = new ArrayList<>();

    /**
     * A flag to keep track of the fact the MDD was relaxed (some merged occurred) or restricted  (some states were dropped)
     */
    private boolean exact = true;

    /**
     * The best node in the terminal layer (if it exists at all)
     */
    private Node best = null;

    /**
     * Depth of the last exact layer
     */
    private int depthLEL = -1;


    /**
     * Used to build the .dot file displaying the compiled mdd.
     */
    private final StringBuilder dotStr = new StringBuilder();
    /**
     * Given the hashcode of an edge, save its .dot representation
     */
    private final HashMap<Integer, String> edgesDotStr = new HashMap<>();

    /**
     * <ul>
     *     <li>0: no debug</li>
     *     <li>1: checks the coherence of the fub</li>
     *     <li>2: 1 + export failing mdd as .dot</li>
     * </ul>
     */
    private final int debugLevel;

    /**
     * The parameter used to tweak the compilation
     */
    private final CompilationConfig<T, K> config;

    /**
     * Creates an all new MDD
     *
     * @param config The set of parameters used by the compilation.
     */
    public LinkedDecisionDiagram(CompilationConfig<T, K> config) {
        final SubProblem<T> residual = config.residual;
        final Node root = new Node(residual.getValue());
        this.pathToRoot = residual.getPath();
        this.nextLayer.put(residual.getState(), root);
        this.debugLevel = config.debugLevel;
        this.config = config;

    }

    @Override
    public void compile() {

        // initialize the compilation
        final int maxWidth = config.maxWidth;
        final SubProblem<T> residual = config.residual;

        dotStr.append("digraph ").append(config.compilationType.toString().toLowerCase()).append("{\n");

        // proceed to compilation
        final Problem<T> problem = config.problem;
        final Relaxation<T> relax = config.relaxation;
        final VariableHeuristic<T> var = config.variableHeuristic;
        final NodeSubProblemComparator<T> ranking = new NodeSubProblemComparator<>(config.stateRanking);
        final DominanceChecker<T, K> dominance = config.dominance;
        final Optional<SimpleCache<T>> cache = config.cache;
        double bestUb = config.bestUB;

        final Set<Integer> variables = varSet(config);

        int depthGlobalDD = residual.getPath().size();
        int depthCurrentDD = 0;
        int initialDepth = residual.getPath().size();


        Set<NodeSubProblem<T>> currentCutSet = new HashSet<>();

        // list of depth for the current relax compilation of the DD
        ArrayList<Integer> listDepths = cache.isPresent() ? new ArrayList<>() : null;
        // the list of NodeSubProblem of the corresponding depth
        ArrayList<ArrayList<NodeSubProblem<T>>> nodeSubProblemPerLayer = cache.isPresent() ? new ArrayList<>() : null;
        // the list of Threshold of the corresponding depth
        ArrayList<ArrayList<Threshold>> layersThresholds = cache.isPresent() ? new ArrayList<>() : null;
        // list of nodes pruned
        ArrayList<NodeSubProblem<T>> pruned = cache.isPresent() ? new ArrayList<>() : null;

        while (!variables.isEmpty()) {
            Integer nextVar = var.nextVariable(variables, nextLayer.keySet().iterator());
            // change the layer focus: what was previously the next layer is now
            // becoming the current layer
            this.prevLayer.clear();
            for (NodeSubProblem<T> n : this.currentLayer) {
                this.prevLayer.put(n.node, n);
            }
            this.currentLayer.clear();

            for (Entry<T, Node> e : this.nextLayer.entrySet()) {
                T state = e.getKey();
                Node node = e.getValue();
                if (node.type != NodeType.EXACT || !dominance.updateDominance(state,
                        depthGlobalDD, node.value)) {
                    double flb = config.flb.fastLowerBound(state, variables);
                    double rlb = saturatedAdd(node.value, flb);
                    node.flb = flb;
                    this.currentLayer.add(new NodeSubProblem<>(state, rlb, node));
                }
            }

            if (cache.isPresent()) {
                pruned.clear();
                if (depthGlobalDD > initialDepth) {
                    for (NodeSubProblem<T> n : this.currentLayer) {
                        if (cache.get().getLayer(depthGlobalDD).containsKey(n.state)
                                && cache.get().getThreshold(n.state, depthGlobalDD).isPresent()
                                && n.node.value >= cache.get().getThreshold(n.state, depthGlobalDD).get().getValue()) {
                            pruned.add(n);
                        }
                    }
                }
                this.currentLayer.removeAll(pruned);
            }
            this.nextLayer.clear();

            if (currentLayer.isEmpty()) {
                // there is no feasible solution to this subproblem, we can stop the compilation here
                return;
            }

            if (nextVar == null) {
                // Some variables simply can't be assigned
                return;
            } else {
                variables.remove(nextVar);
            }


            // If the current layer is too large, we need to shrink it down. 
            // Whether this shrinking down means that we want to perform a restriction
            // or a relaxation depends on the type of compilation which has been 
            // requested from this decision diagram  
            //
            // IMPORTANT NOTE:
            // The check is on depth 2 because the parent of the current layer is saved
            // if a LEL is to be remembered. In order to be sure
            // to make progress, we must be certain to develop AT LEAST one layer per 
            // mdd compiled otherwise the LEL is going to be the root of this MDD (and
            // we would be stuck in an infinite loop)
            if (depthCurrentDD >= 2 && currentLayer.size() > maxWidth) {
                switch (config.compilationType) {
                    case Restricted:
                        exact = false;
                        restrict(maxWidth, ranking);
                        break;
                    case Relaxed:
                        if (exact) {
                            exact = false;
                            if (config.cutSetType == CutSetType.LastExactLayer) {
                                cutset.addAll(prevLayer.values());
                                depthLEL = depthCurrentDD - 1;
                            }
                        }
                        relax(maxWidth, ranking, relax);
                        break;
                    case Exact:
                        /* nothing to do */
                        break;
                }
            }

            for (NodeSubProblem<T> n : currentLayer) {
                if (config.exportAsDot || config.debugLevel >= 2) {
                    dotStr.append(generateDotStr(n, false));
                }
                if (n.lb >= config.bestUB) {
                    continue;
                } else {
                    final Iterator<Integer> domain = problem.domain(n.state, nextVar);
                    while (domain.hasNext()) {
                        final int val = domain.next();
                        final Decision decision = new Decision(nextVar, val);

                        branchOn(n, decision, problem);
                    }
                }
                if (config.cutSetType == CutSetType.Frontier
                        && config.compilationType == CompilationType.Relaxed
                        && !exact && depthCurrentDD >= 2) {
                    if (variables.isEmpty() && n.node.type == NodeType.EXACT) {
                        currentCutSet.add(n);
                    }
                    if (n.node.type == NodeType.RELAXED) {
                        for (Edge e : n.node.edges) {
                            Node origin = e.origin;
                            if (origin.type == NodeType.EXACT) {
                                currentCutSet.add(prevLayer.get(origin));
                            }
                        }
                    }
                }
            }

            if (cache.isPresent() && config.compilationType == CompilationType.Relaxed) {
                listDepths.add(depthGlobalDD);
                nodeSubProblemPerLayer.add(new ArrayList<>());
                layersThresholds.add(new ArrayList<>());
                for (NodeSubProblem<T> n : this.currentLayer) {
                    nodeSubProblemPerLayer.get(depthCurrentDD).add(n);
                    layersThresholds.get(depthCurrentDD).add(new Threshold(Integer.MAX_VALUE, false));
                }
            }

            depthGlobalDD += 1;
            depthCurrentDD += 1;
        }
        if (config.compilationType == CompilationType.Relaxed && config.cutSetType == CutSetType.Frontier) {
            cutset.addAll(currentCutSet);
        }


        // finalize: find best
        for (Node n : nextLayer.values()) {
            if (best == null || n.value < best.value) {
                best = n;
            }
        }

        if (config.exportAsDot || debugLevel >= 2) {
            for (Entry<T, Node> entry : nextLayer.entrySet()) {
                T state = entry.getKey();
                Node node = entry.getValue();
                NodeSubProblem<T> subProblem = new NodeSubProblem<>(state, best.value, node);
                dotStr.append(generateDotStr(subProblem, true));
            }
        }


        if (cache.isPresent() && config.compilationType == CompilationType.Relaxed) {
            if (!cutset.isEmpty()) {
                computeLocalBounds();

                for (NodeSubProblem<T> n : cutset) {
                    if (n.node.isMarked) {
                        n.node.isInExactCutSet = true;
                    }
                }

                markNodesAboveExactCutSet(nodeSubProblemPerLayer, config.cutSetType);
                // update the cache to improve the next computation of the BB
                computeAndUpdateThreshold(cache.get(), listDepths, nodeSubProblemPerLayer,
                        layersThresholds, bestUb, config.cutSetType);
            }
        } else if (config.compilationType == CompilationType.Relaxed) {
            // Compute the local bounds of the nodes in the mdd *iff* this is a relaxed mdd
            computeLocalBounds();
        }


        if (debugLevel >= 1 && config.compilationType != CompilationType.Relaxed) {
            checkFub(config.problem);
        }
    }

    @Override
    public boolean isExact() {
        return exact;
    }

    @Override
    public Optional<Double> bestValue() {
        if (best == null) {
            return Optional.empty();
        } else {
            return Optional.of(best.value);
        }
    }

    @Override
    public Optional<Set<Decision>> bestSolution() {
        if (best == null) {
            return Optional.empty();
        } else {
            Set<Decision> sol = new HashSet<>(pathToRoot);

            Edge eb = best.best;
            while (eb != null) {
                sol.add(eb.decision);
                updateBestEdgeColor(eb.hashCode(), "#6fb052");
                eb = eb.origin == null ? null : eb.origin.best;
            }
            return Optional.of(sol);
        }
    }

    @Override
    public Iterator<SubProblem<T>> exactCutset() {
        return new NodeSubProblemsAsSubProblemsIterator<>(cutset.iterator(), pathToRoot);
    }

    @Override
    public boolean relaxedBestPathIsExact() {
        if (best == null) {
            return false;
        } else {
            Edge eb = best.best;
            while (eb != null) {
                if (eb.origin.type == NodeType.RELAXED)
                    return false;
                eb = eb.origin.best;
            }
            return true;
        }
    }

    @Override
    public String exportAsDot() {
        for (String e : edgesDotStr.values()) {
            dotStr.append(e);
            dotStr.append("];\n");
        }
        dotStr.append("}");
        return dotStr.toString();
    }

    private record PathInfo(Decision decision, double flbOfOrigin, double lengthToEnd) {
    }


    /**
     * Given a node, returns the list of decisions taken from the root to reach this node.
     *
     * @param node A node of the mdd
     * @return The list of decisions took from the root to reach the input node.
     */
    private LinkedList<PathInfo> constructPathFromRoot(Node node, double lengthToEnd) {
        LinkedList<PathInfo> path = new LinkedList<>();
        Edge eb = node.best;
        double currentLength = lengthToEnd;
        while (eb != null) {
            currentLength += eb.weight;
            PathInfo info = new PathInfo(eb.decision, eb.origin.flb, currentLength);
            path.addFirst(info);
            if (debugLevel >= 2) updateBestEdgeColor(eb.hashCode(), "#ff0000");
            eb = eb.origin == null ? null : eb.origin.best;

        }
        return path;
    }


    /**
     * Given a list of decisions returns string describing the states from root.
     *
     * @param pathFromRoot A list of decision.
     * @param problem      The problem linked to this mdd.
     * @return A list of decisions of the generated states from root.
     */
    private LinkedList<String> constructStateDescriptionFromRoot(LinkedList<PathInfo> pathFromRoot,
                                                                 Problem<T> problem) {
        LinkedList<String> states = new LinkedList<>();
        T current = problem.initialState();
        int depth = 0;
        String msg = String.format("%-23s", depth + ".");
        for (PathInfo pathInfo : pathFromRoot) {
            msg += String.format("length to end: %6s", pathInfo.lengthToEnd);
            msg += String.format(" - flb: %6s", pathInfo.flbOfOrigin);
            if (pathInfo.flbOfOrigin + 1e-10 < pathInfo.lengthToEnd) msg += "!";
            msg += " - " + current.toString();
            msg += "\n" + pathInfo.decision;
            states.addLast(msg);
            depth++;
            msg = String.format("%-20s - ", depth + ". cost: " + problem.transitionCost(current,
                    pathInfo.decision));
            current = problem.transition(current, pathInfo.decision);


        }
        states.addLast(msg);
        states.addLast(current.toString());
        return states;
    }

    /**
<<<<<<< HEAD
     * Checks if the {@link org.ddolib.modeling.FastLowerBound} is well-defined.
=======
     * Checks if the {@link FastLowerBound} is well-defined.
>>>>>>> 5667ec4f
     * This method constructs longest path from terminal nodes and checks for each node the mdd
     * if the associated fast upper bound if bigger than the identified path.
     *
     */
    private void checkFub(Problem<T> problem) {
        DecimalFormat df = new DecimalFormat("#.##########");
        for (Node last : nextLayer.values()) {
            //For each node we save the longest path to last
            LinkedHashMap<Node, Double> parent = new LinkedHashMap<>();
            parent.put(last, 0.0);
            while (!parent.isEmpty()) {
                Entry<Node, Double> current = parent.pollFirstEntry();
                if (current.getKey().flb - 1e-10 > current.getValue()) {
                    LinkedList<PathInfo> pathFromRoot = constructPathFromRoot(current.getKey(),
                            current.getValue());
                    LinkedList<String> failedState = constructStateDescriptionFromRoot(pathFromRoot, problem);
                    String lastState = failedState.getLast();
                    lastState =
                            String.format(" - fub: %6s", current.getKey().flb) + "! - " + lastState;
                    lastState =
                            String.format("length to end: %6s", current.getValue()) + lastState;
                    failedState.removeLast();
                    lastState = failedState.getLast() + lastState;
                    failedState.removeLast();
                    failedState.addLast(lastState);
                    String statesStr = failedState.stream().map(Objects::toString).collect(Collectors.joining("\n\t"));
                    String failureMsg = String.format("Found node with upper bound (%s) lower than " +
                                    "its longest path (%s)\n", df.format(current.getKey().flb),
                            df.format(current.getValue()));
                    failureMsg += String.format("Path from root: \n\t%s\n\n", statesStr);
                    failureMsg += String.format("Failing state: %s\n", failedState.getLast());
                    if (debugLevel >= 2) {
                        String dot = exportAsDot();
                        try (BufferedWriter bw =
                                     new BufferedWriter(new FileWriter(Paths.get("output",
                                             "failed.dot").toString()))) {
                            bw.write(dot);
                            failureMsg += "MDD saved in output/failed.dot\n";
                        } catch (IOException e) {
                            throw new RuntimeException(e);
                        }
                    }

                    throw new RuntimeException(failureMsg);
                }

                for (Edge edge : current.getKey().edges) {
                    double longestFromParent = parent.getOrDefault(edge.origin, Double.NEGATIVE_INFINITY);
                    parent.put(edge.origin, Double.max(longestFromParent, edge.weight + current.getValue()));
                }
            }
        }
    }

    // UTILITY METHODS -----------------------------------------------
    private Set<Integer> varSet(final CompilationConfig<T, K> input) {
        final HashSet<Integer> set = new HashSet<>();
        for (int i = 0; i < input.problem.nbVars(); i++) {
            set.add(i);
        }

        for (Decision d : input.residual.getPath()) {
            set.remove(d.var());
        }
        return set;
    }

    /**
     * Performs a restriction of the current layer.
     *
     * @param maxWidth the maximum tolerated layer width
     * @param ranking  a ranking that orders the nodes from the most promising (greatest)
     *                 to the least promising (lowest)
     */
    private void restrict(final int maxWidth, final NodeSubProblemComparator<T> ranking) {
        this.currentLayer.sort(ranking);
        this.currentLayer.subList(maxWidth, this.currentLayer.size()).clear(); // truncate
    }

    /**
     * Performs a restriction of the current layer.
     *
     * @param maxWidth the maximum tolerated layer width
     * @param ranking  a ranking that orders the nodes from the most promising (greatest)
     *                 to the least promising (lowest)
     * @param relax    the relaxation operators which we will use to merge nodes
     */
    private void relax(final int maxWidth, final NodeSubProblemComparator<T> ranking,
                       final Relaxation<T> relax) {
        this.currentLayer.sort(ranking);

        final List<NodeSubProblem<T>> keep = this.currentLayer.subList(0, maxWidth - 1);
        final List<NodeSubProblem<T>> merge = this.currentLayer.subList(maxWidth - 1, currentLayer.size());
        final T merged = relax.mergeStates(new NodeSubProblemsAsStateIterator<>(merge.iterator()));

        // is there another state in the kept partition having the same state as the merged state ?
        NodeSubProblem<T> node = null;
        boolean fresh = true;
        for (NodeSubProblem<T> n : keep) {
            if (n.state.equals(merged)) {
                node = n;
                fresh = false;
                break;
            }
        }
        // when the merged node is new, set its type to relaxed
        if (node == null) {
            Node newNode = new Node(Double.POSITIVE_INFINITY);
            newNode.type = NodeType.RELAXED;
            node = new NodeSubProblem<>(merged, Double.POSITIVE_INFINITY, newNode);
        }

        // redirect and relax all arcs entering the merged node
        for (NodeSubProblem<T> drop : merge) {
            node.lb = Math.min(node.lb, drop.lb);

            for (Edge e : drop.node.edges) {
                double rcost = relax.relaxEdge(prevLayer.get(e.origin).state, drop.state, merged, e.decision, e.weight);

                double value = saturatedAdd(e.origin.value, rcost);
                e.weight = rcost;
                // if there exists an entring arc with relaxed origin, set the merged node to relaxed
                if (e.origin.type == NodeType.RELAXED) {
                    node.node.type = NodeType.RELAXED;
                }
                node.node.edges.add(e);
                if (value < node.node.value) {
                    node.node.value = value;
                    node.node.best = e;
                }
            }
        }


        // delete the nodes that have been merged
        merge.clear();
        // append the newly merged node if needed
        if (fresh) {
            currentLayer.add(node);
        }
    }

    /**
     * This method performs the branching from the subproblem rooted in "node", making the given decision
     * and behaving as per the problem definition.
     *
     * @param node     the origin of the transition
     * @param decision the decision being made
     * @param problem  the problem that defines the transition and transition cost functions
     */
    private void branchOn(final NodeSubProblem<T> node,
                          final Decision decision,
                          final Problem<T> problem) {
        if (debugLevel >= 1)
            DebugUtil.checkHashCodeAndEquality(node.state, decision, problem::transition);

        T state = problem.transition(node.state, decision);
        double cost = problem.transitionCost(node.state, decision);
        double value = saturatedAdd(node.node.value, cost);

        // when the origin is relaxed, the destination must be relaxed
        Node n = nextLayer.get(state);
        if (n == null) {
            n = new Node(value);
            if (node.node.type == NodeType.RELAXED) {
                n.type = NodeType.RELAXED;
            }
            nextLayer.put(state, n);
        } else {
            if (node.node.type == NodeType.RELAXED) {
                n.type = NodeType.RELAXED;
            }
        }

        Edge edge = new Edge(node.node, decision, cost);
        n.edges.add(edge);
        if (value <= n.value) {
            n.best = edge;
            n.value = value;
        }
    }


    /**
     * Performs a bottom up traversal of the mdd to compute the local bounds
     */
    private void computeLocalBounds() {
        HashSet<Node> current = new HashSet<>();
        HashSet<Node> parent = new HashSet<>(nextLayer.values());

        for (Node n : parent) {
            n.suffix = 0.0;
            n.isMarked = true;
        }

        while (!parent.isEmpty()) {
            HashSet<Node> tmp = current;
            current = parent;
            parent = tmp;
            parent.clear();

            for (Node n : current) {
                if (n.isMarked) {
                    for (Edge e : n.edges) {
                        // Note: we might want to do something and stop as soon as the lel has been reached
                        Node origin = e.origin;
                        parent.add(origin);

                        if (origin.suffix == null) {
                            origin.suffix = saturatedAdd(n.suffix, e.weight);
                        } else {
                            origin.suffix = Math.min(origin.suffix, saturatedAdd(n.suffix, e.weight));
                        }
                        origin.isMarked = true;
                    }
                }
            }
        }
    }

    /**
     * Given a node, returns the .dot formatted string containing the node and the edges leading to this node.
     *
     * @param node      The node to add to the .dot string
     * @param lastLayer Whether the given node is in the last layer. Used to give it a dedicated format.
     * @return A .dot formatted string containing the node and the edges leading to this node.
     */
    private StringBuilder generateDotStr(NodeSubProblem<T> node, boolean lastLayer) {
        DecimalFormat df = new DecimalFormat("#.##########");

        if (lastLayer) {
            node.node.flb = config.flb.fastLowerBound(node.state, new HashSet<>());
        }

        String nodeStr = String.format(
                "\"%s\nflb: %s - value: %s\"",
                node.state,
                df.format(node.node.flb),
                df.format(node.node.value)
        );

        StringBuilder sb = new StringBuilder();
        sb.append(node.node.hashCode());
        sb.append(" [label=").append(nodeStr);
        if (node.node.type == NodeType.RELAXED) {
            sb.append(", shape=box, tooltip=\"Relaxed node\"");
        } else {
            sb.append(", style=rounded, shape=rectangle, tooltip=\"Exact node\"");
        }
        if (lastLayer) {
            sb.append(", style=\"filled, rounded\", shape=rectangle, color=black, fontcolor=white");
            sb.append(", tooltip=\"Terminal node\"");
        }
        sb.append("];\n");

        for (Edge e : node.node.edges) {
            String edgeStr = e.origin.hashCode() + " -> " + node.node.hashCode() +
                    " [label=" + df.format(e.weight) +
                    ", tooltip=\"" + e.decision.toString() + "\"";
            edgesDotStr.put(e.hashCode(), edgeStr);
        }
        return sb;
    }

    /**
     * Given the hashcode of an edge, updates its color. Used when the best solution is constructed.
     *
     * @param edgeHash The hashcode of the edge to color.
     * @param color    HTML string for the color of the edge
     */
    private void updateBestEdgeColor(int edgeHash, String color) {
        String edgeStr = edgesDotStr.get(edgeHash);
        if (edgeStr != null) {
            edgeStr += ", color=\"" + color + "\", fontcolor=\"" + color + "\"";
            edgesDotStr.replace(edgeHash, edgeStr);
        }
    }

    private void markNodesAboveExactCutSet(ArrayList<ArrayList<NodeSubProblem<T>>> nodePerLayer, CutSetType cutSetType) {
        HashSet<Node> current = new HashSet<>();
        HashSet<Node> parent = new HashSet<>();

        if (cutSetType == CutSetType.LastExactLayer) {
            for (NodeSubProblem<T> n : nodePerLayer.get(depthLEL)) {
                parent.add(n.node);
            }
        } else {
            parent.addAll(nextLayer.values());
        }

        while (!parent.isEmpty()) {
            HashSet<Node> tmp = current;
            current = parent;
            parent = tmp;
            parent.clear();

            for (Node n : current) {
                for (Edge e : n.edges) {
                    // Note: we might want to do something and stop as soon as the lel has been reached
                    Node origin = e.origin;
                    parent.add(origin);
                    if ((n.isInExactCutSet || n.isAboveExactCutSet)
                            && origin.type == NodeType.EXACT
                            && !origin.isInExactCutSet) {
                        origin.isAboveExactCutSet = true;
                    }
                }
            }
        }
    }

    /**
     * Performs the bottom up traversal of the mdd to compute and update the cache
     */
    private void computeAndUpdateThreshold(SimpleCache<T> simpleCache,
                                           ArrayList<Integer> listDepth,
                                           ArrayList<ArrayList<NodeSubProblem<T>>> nodePerLayer,
                                           ArrayList<ArrayList<Threshold>> currentCache,
                                           double ub,
                                           CutSetType cutSetType) {
        for (int j = listDepth.size() - 1; j >= 0; j--) {
            int depth = listDepth.get(j);
            for (int i = 0; i < nodePerLayer.get(j).size(); i++) {
                NodeSubProblem<T> sub = nodePerLayer.get(j).get(i);
                if (simpleCache.getLayer(depth).containsKey(sub.state)
                        && simpleCache.getLayer(depth).get(sub.state).isPresent()
                        && sub.node.value <= simpleCache.getLayer(depth).get(sub.state).get().getValue()) {
                    double value = simpleCache.getLayer(depth).get(sub.state).get().getValue();
                    currentCache.get(j).get(i).setValue(value);
                } else {
                    if (sub.lb <= ub) {
                        double rub = saturatedDiff(sub.lb, sub.node.value);
                        double value = saturatedDiff(ub, rub);
                        currentCache.get(j).get(i).setValue(value);
                    } else if (sub.node.isInExactCutSet) {
                        if (sub.node.suffix != null && saturatedAdd(sub.node.value, sub.node.suffix) <= ub) {
                            double value = Math.min(currentCache.get(j).get(i).getValue(), saturatedDiff(ub, sub.node.suffix));
                            currentCache.get(j).get(i).setValue(value);
                        } else {
                            currentCache.get(j).get(i).setValue(sub.node.value);
                        }
                    }
                    if (sub.node.type == NodeType.EXACT) {
                        if (sub.node.isAboveExactCutSet && !sub.node.isInExactCutSet) {
                            currentCache.get(j).get(i).setExplored(true);
                        }
                        if (cutSetType == CutSetType.LastExactLayer
                                && sub.node.value < currentCache.get(j).get(i).getValue()
                                && sub.node.isInExactCutSet)
                            currentCache.get(j).get(i).setExplored(true);
                        if (currentCache.get(j).get(i).isExplored()) {
                            simpleCache.getLayer(depth).update(sub.state, currentCache.get(j).get(i));
                        }
                    }
                }
                for (Edge e : sub.node.edges) {
                    Node origin = e.origin;
                    int index = -1;
                    for (int k = 0; k < nodePerLayer.get(j - 1).size(); k++) {
                        if (nodePerLayer.get(j - 1).get(k).node.equals(origin)) {
                            index = k;
                            break;
                        }
                    }
                    double value = Math.min(currentCache.get(j - 1).get(index).getValue(), saturatedDiff(currentCache.get(j).get(i).getValue(), e.weight));
                    currentCache.get(j - 1).get(index).setValue(value);
                }
            }
        }
    }
}
<|MERGE_RESOLUTION|>--- conflicted
+++ resolved
@@ -176,7 +176,7 @@
                     for (NodeSubProblem<T> n : this.currentLayer) {
                         if (cache.get().getLayer(depthGlobalDD).containsKey(n.state)
                                 && cache.get().getThreshold(n.state, depthGlobalDD).isPresent()
-                                && n.node.value >= cache.get().getThreshold(n.state, depthGlobalDD).get().getValue()) {
+                                && n.node.value <= cache.get().getThreshold(n.state, depthGlobalDD).get().getValue()) {
                             pruned.add(n);
                         }
                     }
@@ -444,11 +444,7 @@
     }
 
     /**
-<<<<<<< HEAD
-     * Checks if the {@link org.ddolib.modeling.FastLowerBound} is well-defined.
-=======
      * Checks if the {@link FastLowerBound} is well-defined.
->>>>>>> 5667ec4f
      * This method constructs longest path from terminal nodes and checks for each node the mdd
      * if the associated fast upper bound if bigger than the identified path.
      *
