--- conflicted
+++ resolved
@@ -523,19 +523,12 @@
         List<NodeSubProblem<T>>[] clusters = restrictStrategy.defineClusters(currentLayer, maxWidth);
 
         // For each cluster, select the node with the best cost and add it to the layer, the other are dropped.
-<<<<<<< HEAD
-        for (List<NodeSubProblem<T>> cluster: clusters) {
-=======
         for (List<NodeSubProblem<T>> cluster : clusters) {
->>>>>>> 126f3ea1
             if (cluster.isEmpty()) continue;
 
             cluster.sort(ranking);
             currentLayer.add(cluster.getFirst());
-<<<<<<< HEAD
-=======
             cluster.clear();
->>>>>>> 126f3ea1
         }
     }
 
@@ -547,12 +540,6 @@
      */
     private void relax(final int maxWidth, final Relaxation<T> relax, final ReductionStrategy<T> relaxStrategy) {
         List<NodeSubProblem<T>>[] clusters = relaxStrategy.defineClusters(currentLayer, maxWidth);
-<<<<<<< HEAD
-
-        // For each cluster, merge all the nodes together and add the new node to the layer.
-        for (List<NodeSubProblem<T>> cluster: clusters) {
-
-=======
 
         // For each cluster, merge all the nodes together and add the new node to the layer.
         for (List<NodeSubProblem<T>> cluster: clusters) {
@@ -561,7 +548,6 @@
                 continue;
             }
 
->>>>>>> 126f3ea1
             if (cluster.isEmpty()) {
                 continue;
             }
@@ -569,18 +555,10 @@
             T merged = relax.mergeStates(new NodeSubProblemsAsStateIterator<>(cluster.iterator()));
             // System.out.println(merged);
             NodeSubProblem<T> node = null;
-<<<<<<< HEAD
-            boolean fresh = true;
-            for (NodeSubProblem<T> n: currentLayer) {
-                if (n.state.equals(merged)) {
-                    node = n;
-                    fresh = false;
-=======
             for (NodeSubProblem<T> n: currentLayer) {
                 if (n.state.equals(merged)) {
                     node = n;
                     node.node.type = NodeType.RELAXED;
->>>>>>> 126f3ea1
                     break;
                 }
             }
@@ -589,20 +567,6 @@
                 Node newNode = new Node(Double.POSITIVE_INFINITY);
                 newNode.type = NodeType.RELAXED;
                 node = new NodeSubProblem<>(merged, Double.POSITIVE_INFINITY, newNode);
-<<<<<<< HEAD
-            }
-
-            // redirect and relax all arcs entering the merged node
-            for (NodeSubProblem<T> drop: cluster) {
-                node.lb = Math.min(node.lb, drop.lb);
-
-                for (Edge e : drop.node.edges) {
-                    double rcost = relax.relaxEdge(prevLayer.get(e.origin).state, drop.state, merged, e.decision, e.weight);
-
-                    double value = saturatedAdd(e.origin.value, rcost);
-                    e.weight  = rcost;
-
-=======
                 currentLayer.add(node);
             }
 
@@ -615,7 +579,6 @@
 
                     double value = saturatedAdd(e.origin.value, rcost);
                     e.weight  = rcost;
->>>>>>> 126f3ea1
                     // if there exists an entring arc with relaxed origin, set the merged node to relaxed
                     if (e.origin.type == NodeType.RELAXED) {
                         node.node.type = NodeType.RELAXED;
@@ -628,13 +591,6 @@
                     }
                 }
             }
-<<<<<<< HEAD
-
-            if (fresh) {
-                currentLayer.add(node);
-            }
-=======
->>>>>>> 126f3ea1
         }
     }
 
