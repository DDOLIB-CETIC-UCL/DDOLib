package org.ddolib.ddo.core.mdd;

import org.ddolib.common.dominance.DominanceChecker;
import org.ddolib.ddo.core.Decision;
import org.ddolib.ddo.core.SubProblem;
import org.ddolib.ddo.core.cache.SimpleCache;
import org.ddolib.ddo.core.cache.Threshold;
<<<<<<< HEAD
import org.ddolib.ddo.core.compilation.CompilationConfig;
=======
import org.ddolib.ddo.core.compilation.CompilationInput;
>>>>>>> a8fd0a85
import org.ddolib.ddo.core.compilation.CompilationType;
import org.ddolib.ddo.core.frontier.CutSetType;
import org.ddolib.ddo.core.heuristics.variable.VariableHeuristic;
import org.ddolib.modeling.Problem;
import org.ddolib.modeling.Relaxation;
import org.ddolib.util.DebugUtil;

import java.io.BufferedWriter;
import java.io.FileWriter;
import java.io.IOException;
import java.nio.file.Paths;
import java.text.DecimalFormat;
import java.util.*;
import java.util.Map.Entry;
import java.util.stream.Collectors;

import static org.ddolib.util.MathUtil.saturatedAdd;
import static org.ddolib.util.MathUtil.saturatedDiff;

/**
 * This class implements the decision diagram as a linked structure.
 *
 * @param <T> the type of state
 * @param <K> the type of key
 */
public final class LinkedDecisionDiagram<T, K> implements DecisionDiagram<T, K> {
    /**
     * The list of decisions that have led to the root of this DD
     */
<<<<<<< HEAD
    private final Set<Decision> pathToRoot;
=======
    private Set<Decision> pathToRoot = Collections.emptySet();
>>>>>>> a8fd0a85

    /**
     * All the nodes from the previous layer
     */
    private final HashMap<Node, NodeSubProblem<T>> prevLayer = new HashMap<>();

    /**
     * All the (subproblems) nodes from the previous layer -- That is, all nodes that will be expanded
     */
    private final List<NodeSubProblem<T>> currentLayer = new ArrayList<>();

    /**
     * All the nodes from the next layer
     */
    private final HashMap<T, Node> nextLayer = new HashMap<>();

    /**
     * All the nodes from the last exact layer cutset or the frontier cutset
     */
    private final List<NodeSubProblem<T>> cutset = new ArrayList<>();

    /**
     * A flag to keep track of the fact the MDD was relaxed (some merged occurred) or restricted  (some states were dropped)
     */
    private boolean exact = true;

    /**
     * The best node in the terminal layer (if it exists at all)
     */
    private Node best = null;

    /**
     * Depth of the last exact layer
     */
    private int depthLEL = -1;


    /**
     * Used to build the .dot file displaying the compiled mdd.
     */
    private final StringBuilder dotStr = new StringBuilder();
    /**
     * Given the hashcode of an edge, save its .dot representation
     */
    private final HashMap<Integer, String> edgesDotStr = new HashMap<>();

    /**
     * <ul>
     *     <li>0: no debug</li>
     *     <li>1: checks the coherence of the fub</li>
     *     <li>2: 1 + export failing mdd as .dot</li>
     * </ul>
     */
<<<<<<< HEAD
    private final int debugLevel;

    /**
     * The parameter used to tweak the compilation
     */
    private final CompilationConfig<T, K> config;

    /**
     * Creates an all new MDD
     *
     * @param config The set of parameters used by the compilation.
     */
    public LinkedDecisionDiagram(CompilationConfig<T, K> config) {
        final SubProblem<T> residual = config.residual;
        final Node root = new Node(residual.getValue());
        this.pathToRoot = residual.getPath();
        this.nextLayer.put(residual.getState(), root);
        this.debugLevel = config.debugLevel;
        this.config = config;

    }
=======
    private int debugLevel = 0;

>>>>>>> a8fd0a85

    @Override
    public void compile() {

        // initialize the compilation
        final int maxWidth = config.maxWidth;
        final SubProblem<T> residual = config.residual;

        dotStr.append("digraph ").append(config.compilationType.toString().toLowerCase()).append("{\n");

        // proceed to compilation
<<<<<<< HEAD
        final Problem<T> problem = config.problem;
        final Relaxation<T> relax = config.relaxation;
        final VariableHeuristic<T> var = config.variableHeuristic;
        final NodeSubProblemComparator<T> ranking = new NodeSubProblemComparator<>(config.stateRanking);
        final DominanceChecker<T, K> dominance = config.dominance;
        final Optional<SimpleCache<T>> cache = config.cache;
        double bestLb = config.bestLB;
=======
        final Problem<T> problem = input.problem();
        final Relaxation<T> relax = input.relaxation();
        final VariableHeuristic<T> var = input.variableHeuristic();
        final NodeSubProblemComparator<T> ranking = new NodeSubProblemComparator<>(input.stateRanking());
        final DominanceChecker<T, K> dominance = input.dominance();
        final Optional<SimpleCache<T>> cache = input.cache();
        double bestLb = input.bestLB();
>>>>>>> a8fd0a85

        final Set<Integer> variables = varSet(config);

        int depthGlobalDD = residual.getPath().size();
        int depthCurrentDD = 0;
        int initialDepth = residual.getPath().size();
<<<<<<< HEAD
=======
        ;
>>>>>>> a8fd0a85


        Set<NodeSubProblem<T>> currentCutSet = new HashSet<>();

        // list of depth for the current relax compilation of the DD
        ArrayList<Integer> listDepths = cache.isPresent() ? new ArrayList<>() : null;
        // the list of NodeSubProblem of the corresponding depth
        ArrayList<ArrayList<NodeSubProblem<T>>> nodeSubProblemPerLayer = cache.isPresent() ? new ArrayList<>() : null;
        // the list of Threshold of the corresponding depth
        ArrayList<ArrayList<Threshold>> layersThresholds = cache.isPresent() ? new ArrayList<>() : null;
        // list of nodes pruned
        ArrayList<NodeSubProblem<T>> pruned = cache.isPresent() ? new ArrayList<>() : null;

        while (!variables.isEmpty()) {
            Integer nextVar = var.nextVariable(variables, nextLayer.keySet().iterator());
            // change the layer focus: what was previously the next layer is now
            // becoming the current layer
            this.prevLayer.clear();
            for (NodeSubProblem<T> n : this.currentLayer) {
                this.prevLayer.put(n.node, n);
            }
            this.currentLayer.clear();

            for (Entry<T, Node> e : this.nextLayer.entrySet()) {
                T state = e.getKey();
                Node node = e.getValue();
                if (node.type != NodeType.EXACT || !dominance.updateDominance(state,
                        depthGlobalDD, node.value)) {
                    double fub = config.fub.fastUpperBound(state, variables);
                    double rub = saturatedAdd(node.value, fub);
                    node.fub = fub;
                    this.currentLayer.add(new NodeSubProblem<>(state, rub, node));
                }
            }

            if (cache.isPresent()) {
                pruned.clear();
                if (depthGlobalDD > initialDepth) {
                    for (NodeSubProblem<T> n : this.currentLayer) {
                        if (cache.get().getLayer(depthGlobalDD).containsKey(n.state)
                                && cache.get().getThreshold(n.state, depthGlobalDD).isPresent()
                                && n.node.value <= cache.get().getThreshold(n.state, depthGlobalDD).get().getValue()) {
                            pruned.add(n);
                        }
                    }
                }
                this.currentLayer.removeAll(pruned);
            }
            this.nextLayer.clear();

            if (currentLayer.isEmpty()) {
                // there is no feasible solution to this subproblem, we can stop the compilation here
                return;
            }

            if (nextVar == null) {
                // Some variables simply can't be assigned
                return;
            } else {
                variables.remove(nextVar);
            }


            // If the current layer is too large, we need to shrink it down. 
            // Whether this shrinking down means that we want to perform a restriction
            // or a relaxation depends on the type of compilation which has been 
            // requested from this decision diagram  
            //
            // IMPORTANT NOTE:
            // The check is on depth 2 because the parent of the current layer is saved
            // if a LEL is to be remembered. In order to be sure
            // to make progress, we must be certain to develop AT LEAST one layer per 
            // mdd compiled otherwise the LEL is going to be the root of this MDD (and
            // we would be stuck in an infinite loop)
            if (depthCurrentDD >= 2 && currentLayer.size() > maxWidth) {
                switch (config.compilationType) {
                    case Restricted:
                        exact = false;
                        restrict(maxWidth, ranking);
                        break;
                    case Relaxed:
                        if (exact) {
                            exact = false;
                            if (config.cutSetType == CutSetType.LastExactLayer) {
                                cutset.addAll(prevLayer.values());
                                depthLEL = depthCurrentDD - 1;
                            }
                        }
                        relax(maxWidth, ranking, relax);
                        break;
                    case Exact:
                        /* nothing to do */
                        break;
                }
            }

            for (NodeSubProblem<T> n : currentLayer) {
                if (config.exportAsDot || config.debugLevel >= 2) {
                    dotStr.append(generateDotStr(n, false));
                }
                if (n.ub <= config.bestLB) {
                    continue;
                } else {
                    final Iterator<Integer> domain = problem.domain(n.state, nextVar);
                    while (domain.hasNext()) {
                        final int val = domain.next();
                        final Decision decision = new Decision(nextVar, val);

                        branchOn(n, decision, problem);
                    }
                }
<<<<<<< HEAD
                if (config.cutSetType == CutSetType.Frontier
                        && config.compilationType == CompilationType.Relaxed
                        && !exact && depthCurrentDD >= 2) {
=======
                if (input.cutSetType() == CutSetType.Frontier && input.compilationType() == CompilationType.Relaxed && !exact && depthCurrentDD >= 2) {
>>>>>>> a8fd0a85
                    if (variables.isEmpty() && n.node.type == NodeType.EXACT) {
                        currentCutSet.add(n);
                    }
                    if (n.node.type == NodeType.RELAXED) {
                        for (Edge e : n.node.edges) {
                            Node origin = e.origin;
                            if (origin.type == NodeType.EXACT) {
                                currentCutSet.add(prevLayer.get(origin));
                            }
                        }
                    }
                }
            }

<<<<<<< HEAD
            if (cache.isPresent() && config.compilationType == CompilationType.Relaxed) {
=======
            if (cache.isPresent() && input.compilationType() == CompilationType.Relaxed) {
>>>>>>> a8fd0a85
                listDepths.add(depthGlobalDD);
                nodeSubProblemPerLayer.add(new ArrayList<>());
                layersThresholds.add(new ArrayList<>());
                for (NodeSubProblem<T> n : this.currentLayer) {
                    nodeSubProblemPerLayer.get(depthCurrentDD).add(n);
                    layersThresholds.get(depthCurrentDD).add(new Threshold(Integer.MAX_VALUE, false));
                }
            }

            depthGlobalDD += 1;
            depthCurrentDD += 1;
        }
        if (config.compilationType == CompilationType.Relaxed && config.cutSetType == CutSetType.Frontier) {
            cutset.addAll(currentCutSet);
        }


        // finalize: find best
        for (Node n : nextLayer.values()) {
            if (best == null || n.value > best.value) {
                best = n;
            }
        }

        if (config.exportAsDot || debugLevel >= 2) {
            for (Entry<T, Node> entry : nextLayer.entrySet()) {
                T state = entry.getKey();
                Node node = entry.getValue();
                NodeSubProblem<T> subProblem = new NodeSubProblem<>(state, best.value, node);
                dotStr.append(generateDotStr(subProblem, true));
            }
        }


<<<<<<< HEAD
        if (cache.isPresent() && config.compilationType == CompilationType.Relaxed) {
=======
        if (cache.isPresent() && input.compilationType() == CompilationType.Relaxed) {
>>>>>>> a8fd0a85
            if (!cutset.isEmpty()) {
                computeLocalBounds();

                for (NodeSubProblem<T> n : cutset) {
                    if (n.node.isMarked) {
                        n.node.isInExactCutSet = true;
                    }
                }

<<<<<<< HEAD
                markNodesAboveExactCutSet(nodeSubProblemPerLayer, config.cutSetType);
                // update the cache to improve the next computation of the BB
                computeAndUpdateThreshold(cache.get(), listDepths, nodeSubProblemPerLayer,
                        layersThresholds, bestLb, config.cutSetType);
            }
        } else if (config.compilationType == CompilationType.Relaxed) {
=======
                markNodesAboveExactCutSet(nodeSubProblemPerLayer, input.cutSetType());
                // update the cache to improve the next computation of the BB
                computeAndUpdateThreshold(cache.get(), listDepths, nodeSubProblemPerLayer,
                        layersThresholds, bestLb, input.cutSetType());
            }
        } else if (input.compilationType() == CompilationType.Relaxed) {
>>>>>>> a8fd0a85
            // Compute the local bounds of the nodes in the mdd *iff* this is a relaxed mdd
            computeLocalBounds();
        }


<<<<<<< HEAD
        if (debugLevel >= 1 && config.compilationType != CompilationType.Relaxed) {
            checkFub(config.problem);
=======
        if (debugLevel >= 1 && input.compilationType() != CompilationType.Relaxed) {
            checkFub(input.problem());
>>>>>>> a8fd0a85
        }
    }

    @Override
    public boolean isExact() {
        return exact;
    }

    @Override
    public Optional<Double> bestValue() {
        if (best == null) {
            return Optional.empty();
        } else {
            return Optional.of(best.value);
        }
    }

    @Override
    public Optional<Set<Decision>> bestSolution() {
        if (best == null) {
            return Optional.empty();
        } else {
            Set<Decision> sol = new HashSet<>(pathToRoot);

            Edge eb = best.best;
            while (eb != null) {
                sol.add(eb.decision);
                updateBestEdgeColor(eb.hashCode(), "#6fb052");
                eb = eb.origin == null ? null : eb.origin.best;
            }
            return Optional.of(sol);
        }
    }

    @Override
    public Iterator<SubProblem<T>> exactCutset() {
        return new NodeSubProblemsAsSubProblemsIterator<>(cutset.iterator(), pathToRoot);
    }

    @Override
    public boolean relaxedBestPathIsExact() {
        if (best == null) {
            return false;
        } else {
            Edge eb = best.best;
            while (eb != null) {
                if (eb.origin.type == NodeType.RELAXED)
                    return false;
                eb = eb.origin.best;
            }
            return true;
        }
    }

    @Override
    public String exportAsDot() {
        for (String e : edgesDotStr.values()) {
            dotStr.append(e);
            dotStr.append("];\n");
        }
        dotStr.append("}");
        return dotStr.toString();
    }

    private record PathInfo(Decision decision, double fubOfOrigin, double lengthToEnd) {
    }


    /**
     * Given a node, returns the list of decisions taken from the root to reach this node.
     *
     * @param node A node of the mdd
     * @return The list of decisions took from the root to reach the input node.
     */
    private LinkedList<PathInfo> constructPathFromRoot(Node node, double lengthToEnd) {
        LinkedList<PathInfo> path = new LinkedList<>();
        Edge eb = node.best;
        double currentLength = lengthToEnd;
        while (eb != null) {
            currentLength += eb.weight;
            PathInfo info = new PathInfo(eb.decision, eb.origin.fub, currentLength);
            path.addFirst(info);
            if (debugLevel >= 2) updateBestEdgeColor(eb.hashCode(), "#ff0000");
            eb = eb.origin == null ? null : eb.origin.best;

        }
        return path;
    }


    /**
     * Given a list of decisions returns string describing the states from root.
     *
     * @param pathFromRoot A list of decision.
     * @param problem      The problem linked to this mdd.
     * @return A list of decisions of the generated states from root.
     */
<<<<<<< HEAD
    private LinkedList<T> constructStateFromRoot(LinkedList<Decision> pathFromRoot,
                                                 Problem<T> problem) {
        LinkedList<T> states = new LinkedList<>();
=======
    private LinkedList<String> constructStateDescriptionFromRoot(LinkedList<PathInfo> pathFromRoot,
                                                                 Problem<T> problem) {
        LinkedList<String> states = new LinkedList<>();
>>>>>>> a8fd0a85
        T current = problem.initialState();
        int depth = 0;
        String msg = String.format("%-23s", depth + ".");
        for (PathInfo pathInfo : pathFromRoot) {
            msg += String.format("length to end: %6s", pathInfo.lengthToEnd);
            msg += String.format(" - fub: %6s", pathInfo.fubOfOrigin);
            if (pathInfo.fubOfOrigin + 1e-10 < pathInfo.lengthToEnd) msg += "!";
            msg += " - " + current.toString();
            msg += "\n" + pathInfo.decision;
            states.addLast(msg);
            depth++;
            msg = String.format("%-20s - ", depth + ". cost: " + problem.transitionCost(current,
                    pathInfo.decision));
            current = problem.transition(current, pathInfo.decision);


        }
        states.addLast(msg);
        states.addLast(current.toString());
        return states;
    }

    /**
     * Checks if the {@link org.ddolib.modeling.FastUpperBound} is well-defined.
     * This method constructs longest path from terminal nodes and checks for each node the mdd
     * if the associated fast upper bound if bigger than the identified path.
     *
     */
    private void checkFub(Problem<T> problem) {
        DecimalFormat df = new DecimalFormat("#.##########");
        for (Node last : nextLayer.values()) {
            //For each node we save the longest path to last
            LinkedHashMap<Node, Double> parent = new LinkedHashMap<>();
            parent.put(last, 0.0);
            while (!parent.isEmpty()) {
                Entry<Node, Double> current = parent.pollFirstEntry();
                if (current.getKey().fub + 1e-10 < current.getValue()) {
                    LinkedList<PathInfo> pathFromRoot = constructPathFromRoot(current.getKey(),
                            current.getValue());
                    LinkedList<String> failedState = constructStateDescriptionFromRoot(pathFromRoot, problem);
                    String lastState = failedState.getLast();
                    lastState =
                            String.format(" - fub: %6s", current.getKey().fub) + "! - " + lastState;
                    lastState =
                            String.format("length to end: %6s", current.getValue()) + lastState;
                    failedState.removeLast();
                    lastState = failedState.getLast() + lastState;
                    failedState.removeLast();
                    failedState.addLast(lastState);
                    String statesStr = failedState.stream().map(Objects::toString).collect(Collectors.joining("\n\t"));
                    String failureMsg = String.format("Found node with upper bound (%s) lower than " +
                                    "its longest path (%s)\n", df.format(current.getKey().fub),
                            df.format(current.getValue()));
                    failureMsg += String.format("Path from root: \n\t%s\n\n", statesStr);
                    failureMsg += String.format("Failing state: %s\n", failedState.getLast());
                    if (debugLevel >= 2) {
                        String dot = exportAsDot();
                        try (BufferedWriter bw =
                                     new BufferedWriter(new FileWriter(Paths.get("output",
                                             "failed.dot").toString()))) {
                            bw.write(dot);
                            failureMsg += "MDD saved in output/failed.dot\n";
                        } catch (IOException e) {
                            throw new RuntimeException(e);
                        }
                    }

                    throw new RuntimeException(failureMsg);
                }

                for (Edge edge : current.getKey().edges) {
                    double longestFromParent = parent.getOrDefault(edge.origin, Double.NEGATIVE_INFINITY);
                    parent.put(edge.origin, Double.max(longestFromParent, edge.weight + current.getValue()));
                }
            }
        }
    }

    // UTILITY METHODS -----------------------------------------------
    private Set<Integer> varSet(final CompilationConfig<T, K> input) {
        final HashSet<Integer> set = new HashSet<>();
        for (int i = 0; i < input.problem.nbVars(); i++) {
            set.add(i);
        }

        for (Decision d : input.residual.getPath()) {
            set.remove(d.var());
        }
        return set;
    }

    /**
     * Performs a restriction of the current layer.
     *
     * @param maxWidth the maximum tolerated layer width
     * @param ranking  a ranking that orders the nodes from the most promising (greatest)
     *                 to the least promising (lowest)
     */
    private void restrict(final int maxWidth, final NodeSubProblemComparator<T> ranking) {
        this.currentLayer.sort(ranking.reversed());
        this.currentLayer.subList(maxWidth, this.currentLayer.size()).clear(); // truncate
    }

    /**
     * Performs a restriction of the current layer.
     *
     * @param maxWidth the maximum tolerated layer width
     * @param ranking  a ranking that orders the nodes from the most promising (greatest)
     *                 to the least promising (lowest)
     * @param relax    the relaxation operators which we will use to merge nodes
     */
    private void relax(final int maxWidth, final NodeSubProblemComparator<T> ranking,
                       final Relaxation<T> relax) {
        this.currentLayer.sort(ranking.reversed());

        final List<NodeSubProblem<T>> keep = this.currentLayer.subList(0, maxWidth - 1);
        final List<NodeSubProblem<T>> merge = this.currentLayer.subList(maxWidth - 1, currentLayer.size());
        final T merged = relax.mergeStates(new NodeSubProblemsAsStateIterator<>(merge.iterator()));

        // is there another state in the kept partition having the same state as the merged state ?
        NodeSubProblem<T> node = null;
        boolean fresh = true;
        for (NodeSubProblem<T> n : keep) {
            if (n.state.equals(merged)) {
                node = n;
                fresh = false;
                break;
            }
        }
        // when the merged node is new, set its type to relaxed
        if (node == null) {
            Node newNode = new Node(Double.NEGATIVE_INFINITY);
            newNode.type = NodeType.RELAXED;
            node = new NodeSubProblem<>(merged, Double.NEGATIVE_INFINITY, newNode);
        }

        // redirect and relax all arcs entering the merged node
        for (NodeSubProblem<T> drop : merge) {
            node.ub = Math.max(node.ub, drop.ub);

            for (Edge e : drop.node.edges) {
                double rcost = relax.relaxEdge(prevLayer.get(e.origin).state, drop.state, merged, e.decision, e.weight);

                double value = saturatedAdd(e.origin.value, rcost);
                e.weight = rcost;
                // if there exists an entring arc with relaxed origin, set the merged node to relaxed
                if (e.origin.type == NodeType.RELAXED) {
                    node.node.type = NodeType.RELAXED;
                }
                node.node.edges.add(e);
                if (value > node.node.value) {
                    node.node.value = value;
                    node.node.best = e;
                }
            }
        }


        // delete the nodes that have been merged
        merge.clear();
        // append the newly merged node if needed
        if (fresh) {
            currentLayer.add(node);
        }
    }

    /**
     * This method performs the branching from the subproblem rooted in "node", making the given decision
     * and behaving as per the problem definition.
     *
     * @param node     the origin of the transition
     * @param decision the decision being made
     * @param problem  the problem that defines the transition and transition cost functions
     */
    private void branchOn(final NodeSubProblem<T> node,
                          final Decision decision,
                          final Problem<T> problem) {
        if (debugLevel >= 1)
            DebugUtil.checkHashCodeAndEquality(node.state, decision, problem::transition);

        T state = problem.transition(node.state, decision);
        double cost = problem.transitionCost(node.state, decision);
        double value = saturatedAdd(node.node.value, cost);

        // when the origin is relaxed, the destination must be relaxed
        Node n = nextLayer.get(state);
        if (n == null) {
            n = new Node(value);
            if (node.node.type == NodeType.RELAXED) {
                n.type = NodeType.RELAXED;
            }
            nextLayer.put(state, n);
        } else {
            if (node.node.type == NodeType.RELAXED) {
                n.type = NodeType.RELAXED;
            }
        }

        Edge edge = new Edge(node.node, decision, cost);
        n.edges.add(edge);
        if (value >= n.value) {
            n.best = edge;
            n.value = value;
        }
    }


    /**
     * Performs a bottom up traversal of the mdd to compute the local bounds
     */
    private void computeLocalBounds() {
        HashSet<Node> current = new HashSet<>();
        HashSet<Node> parent = new HashSet<>(nextLayer.values());

        for (Node n : parent) {
            n.suffix = 0.0;
            n.isMarked = true;
        }

        while (!parent.isEmpty()) {
            HashSet<Node> tmp = current;
            current = parent;
            parent = tmp;
            parent.clear();

            for (Node n : current) {
                if (n.isMarked) {
                    for (Edge e : n.edges) {
                        // Note: we might want to do something and stop as soon as the lel has been reached
                        Node origin = e.origin;
                        parent.add(origin);

                        if (origin.suffix == null) {
                            origin.suffix = saturatedAdd(n.suffix, e.weight);
                        } else {
                            origin.suffix = Math.max(origin.suffix, saturatedAdd(n.suffix, e.weight));
                        }
                        origin.isMarked = true;
                    }
                }
            }
        }
    }

    /**
     * Given a node, returns the .dot formatted string containing the node and the edges leading to this node.
     *
     * @param node      The node to add to the .dot string
     * @param lastLayer Whether the given node is in the last layer. Used to give it a dedicated format.
     * @return A .dot formatted string containing the node and the edges leading to this node.
     */
    private StringBuilder generateDotStr(NodeSubProblem<T> node, boolean lastLayer) {
        DecimalFormat df = new DecimalFormat("#.##########");

        String nodeStr = String.format(
                "\"%s\nfub: %s - value: %s\"",
                node.state,
                df.format(node.ub - node.node.value),
                df.format(node.node.value)
        );

        StringBuilder sb = new StringBuilder();
        sb.append(node.node.hashCode());
        sb.append(" [label=").append(nodeStr);
        if (node.node.type == NodeType.RELAXED) {
            sb.append(", shape=box, tooltip=\"Relaxed node\"");
        } else {
            sb.append(", style=rounded, shape=rectangle, tooltip=\"Exact node\"");
        }
        if (lastLayer) {
            sb.append(", style=\"filled, rounded\", shape=rectangle, color=black, fontcolor=white");
            sb.append(", tooltip=\"Terminal node\"");
        }
        sb.append("];\n");

        for (Edge e : node.node.edges) {
            String edgeStr = e.origin.hashCode() + " -> " + node.node.hashCode() +
                    " [label=" + df.format(e.weight) +
                    ", tooltip=\"" + e.decision.toString() + "\"";
            edgesDotStr.put(e.hashCode(), edgeStr);
        }
        return sb;
    }

    /**
     * Given the hashcode of an edge, updates its color. Used when the best solution is constructed.
     *
     * @param edgeHash The hashcode of the edge to color.
     * @param color    HTML string for the color of the edge
     */
    private void updateBestEdgeColor(int edgeHash, String color) {
        String edgeStr = edgesDotStr.get(edgeHash);
        if (edgeStr != null) {
            edgeStr += ", color=\"" + color + "\", fontcolor=\"" + color + "\"";
            edgesDotStr.replace(edgeHash, edgeStr);
        }
    }

    private void markNodesAboveExactCutSet(ArrayList<ArrayList<NodeSubProblem<T>>> nodePerLayer, CutSetType cutSetType) {
        HashSet<Node> current = new HashSet<>();
        HashSet<Node> parent = new HashSet<>();

        if (cutSetType == CutSetType.LastExactLayer) {
            for (NodeSubProblem<T> n : nodePerLayer.get(depthLEL)) {
                parent.add(n.node);
            }
        } else {
            parent.addAll(nextLayer.values());
        }

        while (!parent.isEmpty()) {
            HashSet<Node> tmp = current;
            current = parent;
            parent = tmp;
            parent.clear();

            for (Node n : current) {
                for (Edge e : n.edges) {
                    // Note: we might want to do something and stop as soon as the lel has been reached
                    Node origin = e.origin;
                    parent.add(origin);
                    if ((n.isInExactCutSet || n.isAboveExactCutSet)
                            && origin.type == NodeType.EXACT
                            && !origin.isInExactCutSet) {
                        origin.isAboveExactCutSet = true;
                    }
                }
            }
        }
    }

    /**
     * Performs the bottom up traversal of the mdd to compute and update the cache
     */
    private void computeAndUpdateThreshold(SimpleCache<T> simpleCache, ArrayList<Integer> listDepth, ArrayList<ArrayList<NodeSubProblem<T>>> nodePerLayer, ArrayList<ArrayList<Threshold>> currentCache, double lb, CutSetType cutSetType) {
        for (int j = listDepth.size() - 1; j >= 0; j--) {
            int depth = listDepth.get(j);
            for (int i = 0; i < nodePerLayer.get(j).size(); i++) {
                NodeSubProblem<T> sub = nodePerLayer.get(j).get(i);
                if (simpleCache.getLayer(depth).containsKey(sub.state)
                        && simpleCache.getLayer(depth).get(sub.state).isPresent()
                        && sub.node.value <= simpleCache.getLayer(depth).get(sub.state).get().getValue()) {
                    double value = simpleCache.getLayer(depth).get(sub.state).get().getValue();
                    currentCache.get(j).get(i).setValue(value);
                } else {
                    if (sub.ub <= lb) {
                        double rub = saturatedDiff(sub.ub, sub.node.value);
                        double value = saturatedDiff(lb, rub);
                        currentCache.get(j).get(i).setValue(value);
                    } else if (sub.node.isInExactCutSet) {
                        if (sub.node.suffix != null && saturatedAdd(sub.node.value, sub.node.suffix) <= lb) {
                            double value = Math.min(currentCache.get(j).get(i).getValue(), saturatedDiff(lb, sub.node.suffix));
                            currentCache.get(j).get(i).setValue(value);
                        } else {
                            currentCache.get(j).get(i).setValue(sub.node.value);
                        }
                    }
                    if (sub.node.type == NodeType.EXACT) {
                        if (sub.node.isAboveExactCutSet && !sub.node.isInExactCutSet) {
                            currentCache.get(j).get(i).setExplored(true);
                        }
                        if (cutSetType == CutSetType.LastExactLayer
                                && sub.node.value < currentCache.get(j).get(i).getValue()
                                && sub.node.isInExactCutSet)
                            currentCache.get(j).get(i).setExplored(true);
                        if (currentCache.get(j).get(i).isExplored()) {
                            simpleCache.getLayer(depth).update(sub.state, currentCache.get(j).get(i));
                        }
                    }
                }
                for (Edge e : sub.node.edges) {
                    Node origin = e.origin;
                    int index = -1;
                    for (int k = 0; k < nodePerLayer.get(j - 1).size(); k++) {
                        if (nodePerLayer.get(j - 1).get(k).node.equals(origin)) {
                            index = k;
                            break;
                        }
                    }
                    double value = Math.min(currentCache.get(j - 1).get(index).getValue(), saturatedDiff(currentCache.get(j).get(i).getValue(), e.weight));
                    currentCache.get(j - 1).get(index).setValue(value);
                }
            }
        }
    }
}
<|MERGE_RESOLUTION|>--- conflicted
+++ resolved
@@ -5,11 +5,7 @@
 import org.ddolib.ddo.core.SubProblem;
 import org.ddolib.ddo.core.cache.SimpleCache;
 import org.ddolib.ddo.core.cache.Threshold;
-<<<<<<< HEAD
 import org.ddolib.ddo.core.compilation.CompilationConfig;
-=======
-import org.ddolib.ddo.core.compilation.CompilationInput;
->>>>>>> a8fd0a85
 import org.ddolib.ddo.core.compilation.CompilationType;
 import org.ddolib.ddo.core.frontier.CutSetType;
 import org.ddolib.ddo.core.heuristics.variable.VariableHeuristic;
@@ -39,11 +35,7 @@
     /**
      * The list of decisions that have led to the root of this DD
      */
-<<<<<<< HEAD
     private final Set<Decision> pathToRoot;
-=======
-    private Set<Decision> pathToRoot = Collections.emptySet();
->>>>>>> a8fd0a85
 
     /**
      * All the nodes from the previous layer
@@ -97,7 +89,6 @@
      *     <li>2: 1 + export failing mdd as .dot</li>
      * </ul>
      */
-<<<<<<< HEAD
     private final int debugLevel;
 
     /**
@@ -119,10 +110,6 @@
         this.config = config;
 
     }
-=======
-    private int debugLevel = 0;
-
->>>>>>> a8fd0a85
 
     @Override
     public void compile() {
@@ -134,7 +121,6 @@
         dotStr.append("digraph ").append(config.compilationType.toString().toLowerCase()).append("{\n");
 
         // proceed to compilation
-<<<<<<< HEAD
         final Problem<T> problem = config.problem;
         final Relaxation<T> relax = config.relaxation;
         final VariableHeuristic<T> var = config.variableHeuristic;
@@ -142,25 +128,12 @@
         final DominanceChecker<T, K> dominance = config.dominance;
         final Optional<SimpleCache<T>> cache = config.cache;
         double bestLb = config.bestLB;
-=======
-        final Problem<T> problem = input.problem();
-        final Relaxation<T> relax = input.relaxation();
-        final VariableHeuristic<T> var = input.variableHeuristic();
-        final NodeSubProblemComparator<T> ranking = new NodeSubProblemComparator<>(input.stateRanking());
-        final DominanceChecker<T, K> dominance = input.dominance();
-        final Optional<SimpleCache<T>> cache = input.cache();
-        double bestLb = input.bestLB();
->>>>>>> a8fd0a85
 
         final Set<Integer> variables = varSet(config);
 
         int depthGlobalDD = residual.getPath().size();
         int depthCurrentDD = 0;
         int initialDepth = residual.getPath().size();
-<<<<<<< HEAD
-=======
-        ;
->>>>>>> a8fd0a85
 
 
         Set<NodeSubProblem<T>> currentCutSet = new HashSet<>();
@@ -272,13 +245,9 @@
                         branchOn(n, decision, problem);
                     }
                 }
-<<<<<<< HEAD
                 if (config.cutSetType == CutSetType.Frontier
                         && config.compilationType == CompilationType.Relaxed
                         && !exact && depthCurrentDD >= 2) {
-=======
-                if (input.cutSetType() == CutSetType.Frontier && input.compilationType() == CompilationType.Relaxed && !exact && depthCurrentDD >= 2) {
->>>>>>> a8fd0a85
                     if (variables.isEmpty() && n.node.type == NodeType.EXACT) {
                         currentCutSet.add(n);
                     }
@@ -293,11 +262,7 @@
                 }
             }
 
-<<<<<<< HEAD
             if (cache.isPresent() && config.compilationType == CompilationType.Relaxed) {
-=======
-            if (cache.isPresent() && input.compilationType() == CompilationType.Relaxed) {
->>>>>>> a8fd0a85
                 listDepths.add(depthGlobalDD);
                 nodeSubProblemPerLayer.add(new ArrayList<>());
                 layersThresholds.add(new ArrayList<>());
@@ -332,11 +297,7 @@
         }
 
 
-<<<<<<< HEAD
         if (cache.isPresent() && config.compilationType == CompilationType.Relaxed) {
-=======
-        if (cache.isPresent() && input.compilationType() == CompilationType.Relaxed) {
->>>>>>> a8fd0a85
             if (!cutset.isEmpty()) {
                 computeLocalBounds();
 
@@ -346,33 +307,19 @@
                     }
                 }
 
-<<<<<<< HEAD
                 markNodesAboveExactCutSet(nodeSubProblemPerLayer, config.cutSetType);
                 // update the cache to improve the next computation of the BB
                 computeAndUpdateThreshold(cache.get(), listDepths, nodeSubProblemPerLayer,
                         layersThresholds, bestLb, config.cutSetType);
             }
         } else if (config.compilationType == CompilationType.Relaxed) {
-=======
-                markNodesAboveExactCutSet(nodeSubProblemPerLayer, input.cutSetType());
-                // update the cache to improve the next computation of the BB
-                computeAndUpdateThreshold(cache.get(), listDepths, nodeSubProblemPerLayer,
-                        layersThresholds, bestLb, input.cutSetType());
-            }
-        } else if (input.compilationType() == CompilationType.Relaxed) {
->>>>>>> a8fd0a85
             // Compute the local bounds of the nodes in the mdd *iff* this is a relaxed mdd
             computeLocalBounds();
         }
 
 
-<<<<<<< HEAD
         if (debugLevel >= 1 && config.compilationType != CompilationType.Relaxed) {
             checkFub(config.problem);
-=======
-        if (debugLevel >= 1 && input.compilationType() != CompilationType.Relaxed) {
-            checkFub(input.problem());
->>>>>>> a8fd0a85
         }
     }
 
@@ -470,15 +417,9 @@
      * @param problem      The problem linked to this mdd.
      * @return A list of decisions of the generated states from root.
      */
-<<<<<<< HEAD
-    private LinkedList<T> constructStateFromRoot(LinkedList<Decision> pathFromRoot,
-                                                 Problem<T> problem) {
-        LinkedList<T> states = new LinkedList<>();
-=======
     private LinkedList<String> constructStateDescriptionFromRoot(LinkedList<PathInfo> pathFromRoot,
                                                                  Problem<T> problem) {
         LinkedList<String> states = new LinkedList<>();
->>>>>>> a8fd0a85
         T current = problem.initialState();
         int depth = 0;
         String msg = String.format("%-23s", depth + ".");
