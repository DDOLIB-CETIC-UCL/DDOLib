package org.ddolib.ddo.core.mdd;

import org.ddolib.common.dominance.DominanceChecker;
import org.ddolib.ddo.core.Decision;
import org.ddolib.ddo.core.SubProblem;
import org.ddolib.ddo.core.cache.SimpleCache;
import org.ddolib.ddo.core.cache.Threshold;
import org.ddolib.ddo.core.compilation.CompilationConfig;
import org.ddolib.ddo.core.compilation.CompilationType;
import org.ddolib.ddo.core.frontier.CutSetType;
import org.ddolib.ddo.core.heuristics.cluster.ReductionStrategy;
import org.ddolib.ddo.core.heuristics.variable.VariableHeuristic;
import org.ddolib.modeling.FastLowerBound;
import org.ddolib.modeling.Problem;
import org.ddolib.modeling.Relaxation;
import org.ddolib.util.DebugUtil;

import java.io.BufferedWriter;
import java.io.FileWriter;
import java.io.IOException;
import java.nio.file.Paths;
import java.text.DecimalFormat;
import java.util.*;
import java.util.Map.Entry;
import java.util.stream.Collectors;

import static org.ddolib.util.MathUtil.saturatedAdd;
import static org.ddolib.util.MathUtil.saturatedDiff;

/**
 * This class implements the decision diagram as a linked structure.
 *
 * @param <T> the type of state
 * @param <K> the type of key
 */
public final class LinkedDecisionDiagram<T, K> implements DecisionDiagram<T, K> {
    /**
     * The list of decisions that have led to the root of this DD
     */
    private final Set<Decision> pathToRoot;

    /**
     * All the nodes from the previous layer
     */
    private final HashMap<Node, NodeSubProblem<T>> prevLayer = new HashMap<>();

    /**
     * All the (subproblems) nodes from the previous layer -- That is, all nodes that will be expanded
     */
    private final List<NodeSubProblem<T>> currentLayer = new ArrayList<>();

    /**
     * All the nodes from the next layer
     */
    private final HashMap<T, Node> nextLayer = new HashMap<>();

    /**
     * All the nodes from the last exact layer cutset or the frontier cutset
     */
    private final List<NodeSubProblem<T>> cutset = new ArrayList<>();

    /**
     * A flag to keep track of the fact the MDD was relaxed (some merged occurred) or restricted  (some states were dropped)
     */
    private boolean exact = true;

    /**
     * The best node in the terminal layer (if it exists at all)
     */
    private Node best = null;

    /**
     * Depth of the last exact layer
     */
    private int depthLEL = -1;


    /**
     * Used to build the .dot file displaying the compiled mdd.
     */
    private final StringBuilder dotStr = new StringBuilder();
    /**
     * Given the hashcode of an edge, save its .dot representation
     */
    private final HashMap<Integer, String> edgesDotStr = new HashMap<>();

    /**
     * <ul>
     *     <li>0: no debug</li>
     *     <li>1: checks the coherence of the fub</li>
     *     <li>2: 1 + export failing mdd as .dot</li>
     * </ul>
     */
    private final int debugLevel;

    /**
     * The parameter used to tweak the compilation
     */
    private final CompilationConfig<T, K> config;

    /**
     * Creates an all new MDD
     *
     * @param config The set of parameters used by the compilation.
     */
    public LinkedDecisionDiagram(CompilationConfig<T, K> config) {
        final SubProblem<T> residual = config.residual;
        final Node root = new Node(residual.getValue());
        this.pathToRoot = residual.getPath();
        this.nextLayer.put(residual.getState(), root);
        this.debugLevel = config.debugLevel;
        this.config = config;

    }

    @Override
    public void compile() {

        // initialize the compilation
        final int maxWidth = config.maxWidth;
        final SubProblem<T> residual = config.residual;

        dotStr.append("digraph ").append(config.compilationType.toString().toLowerCase()).append("{\n");

        // proceed to compilation
        final Problem<T> problem = config.problem;
        final Relaxation<T> relax = config.relaxation;
        final VariableHeuristic<T> var = config.variableHeuristic;
        final NodeSubProblemComparator<T> ranking = new NodeSubProblemComparator<>(config.stateRanking);
        final DominanceChecker<T, K> dominance = config.dominance;
        final Optional<SimpleCache<T>> cache = config.cache;
        double bestUb = config.bestUB;

        final Set<Integer> variables = varSet(config);

        int depthGlobalDD = residual.getPath().size();
        int depthCurrentDD = 0;
        int initialDepth = residual.getPath().size();


        Set<NodeSubProblem<T>> currentCutSet = new HashSet<>();

        // list of depth for the current relax compilation of the DD
        ArrayList<Integer> listDepths = cache.isPresent() ? new ArrayList<>() : null;
        // the list of NodeSubProblem of the corresponding depth
        ArrayList<ArrayList<NodeSubProblem<T>>> nodeSubProblemPerLayer = cache.isPresent() ? new ArrayList<>() : null;
        // the list of Threshold of the corresponding depth
        ArrayList<ArrayList<Threshold>> layersThresholds = cache.isPresent() ? new ArrayList<>() : null;
        // list of nodes pruned
        ArrayList<NodeSubProblem<T>> pruned = cache.isPresent() ? new ArrayList<>() : null;

        while (!variables.isEmpty()) {
            Integer nextVar = var.nextVariable(variables, nextLayer.keySet().iterator());
            // change the layer focus: what was previously the next layer is now
            // becoming the current layer
            this.prevLayer.clear();
            for (NodeSubProblem<T> n : this.currentLayer) {
                this.prevLayer.put(n.node, n);
            }
            this.currentLayer.clear();

            for (Entry<T, Node> e : this.nextLayer.entrySet()) {
                T state = e.getKey();
                Node node = e.getValue();
                if (node.type != NodeType.EXACT || !dominance.updateDominance(state,
                        depthGlobalDD, node.value)) {
                    double flb = config.flb.fastLowerBound(state, variables);
                    double rlb = saturatedAdd(node.value, flb);
                    node.flb = flb;
                    this.currentLayer.add(new NodeSubProblem<>(state, rlb, node));
                }
            }

            if (cache.isPresent()) {
                pruned.clear();
                if (depthGlobalDD > initialDepth) {
                    for (NodeSubProblem<T> n : this.currentLayer) {
                        if (cache.get().getLayer(depthGlobalDD).containsKey(n.state)
                                && cache.get().getThreshold(n.state, depthGlobalDD).isPresent()
                                && n.node.value >= cache.get().getThreshold(n.state, depthGlobalDD).get().getValue()) {
                            pruned.add(n);
                        }
                    }
                }
                this.currentLayer.removeAll(pruned);
            }
            this.nextLayer.clear();

            if (currentLayer.isEmpty()) {
                // there is no feasible solution to this subproblem, we can stop the compilation here
                return;
            }

            if (nextVar == null) {
                // Some variables simply can't be assigned
                return;
            } else {
                variables.remove(nextVar);
            }


            // If the current layer is too large, we need to shrink it down. 
            // Whether this shrinking down means that we want to perform a restriction
            // or a relaxation depends on the type of compilation which has been 
            // requested from this decision diagram  
            //
            // IMPORTANT NOTE:
            // The check is on depth 2 because the parent of the current layer is saved
            // if a LEL is to be remembered. In order to be sure
            // to make progress, we must be certain to develop AT LEAST one layer per 
            // mdd compiled otherwise the LEL is going to be the root of this MDD (and
            // we would be stuck in an infinite loop)
            if (depthCurrentDD >= 2 && currentLayer.size() > maxWidth) {
                switch (config.compilationType) {
                    case Restricted:
                        exact = false;
                        restrict(maxWidth, ranking, config.reductionStrategy);
                        break;
                    case Relaxed:
                        if (exact) {
                            exact = false;
                            if (config.cutSetType == CutSetType.LastExactLayer) {
                                cutset.addAll(prevLayer.values());
                                depthLEL = depthCurrentDD - 1;
                            }
                        }
                        relax(maxWidth, relax, config.reductionStrategy);
                        break;
                    case Exact:
                        /* nothing to do */
                        break;
                }
            }

            for (NodeSubProblem<T> n : currentLayer) {
                if (config.exportAsDot || config.debugLevel >= 2) {
                    dotStr.append(generateDotStr(n, false));
                }
                if (n.lb >= config.bestUB) {
                    continue;
                } else {
                    final Iterator<Integer> domain = problem.domain(n.state, nextVar);
                    while (domain.hasNext()) {
                        final int val = domain.next();
                        final Decision decision = new Decision(nextVar, val);

                        branchOn(n, decision, problem);
                    }
                }
                if (config.cutSetType == CutSetType.Frontier
                        && config.compilationType == CompilationType.Relaxed
                        && !exact && depthCurrentDD >= 2) {
                    if (variables.isEmpty() && n.node.type == NodeType.EXACT) {
                        currentCutSet.add(n);
                    }
                    if (n.node.type == NodeType.RELAXED) {
                        for (Edge e : n.node.edges) {
                            Node origin = e.origin;
                            if (origin.type == NodeType.EXACT) {
                                currentCutSet.add(prevLayer.get(origin));
                            }
                        }
                    }
                }
            }

            if (cache.isPresent() && config.compilationType == CompilationType.Relaxed) {
                listDepths.add(depthGlobalDD);
                nodeSubProblemPerLayer.add(new ArrayList<>());
                layersThresholds.add(new ArrayList<>());
                for (NodeSubProblem<T> n : this.currentLayer) {
                    nodeSubProblemPerLayer.get(depthCurrentDD).add(n);
                    layersThresholds.get(depthCurrentDD).add(new Threshold(Integer.MIN_VALUE, false));
                }
            }

            depthGlobalDD += 1;
            depthCurrentDD += 1;
        }
        if (config.compilationType == CompilationType.Relaxed && config.cutSetType == CutSetType.Frontier) {
            cutset.addAll(currentCutSet);
        }


        // finalize: find best
        for (Node n : nextLayer.values()) {
            if (best == null || n.value < best.value) {
                best = n;
            }
        }

        if (config.exportAsDot || debugLevel >= 2) {
            for (Entry<T, Node> entry : nextLayer.entrySet()) {
                T state = entry.getKey();
                Node node = entry.getValue();
                NodeSubProblem<T> subProblem = new NodeSubProblem<>(state, best.value, node);
                dotStr.append(generateDotStr(subProblem, true));
            }
        }


        if (cache.isPresent() && config.compilationType == CompilationType.Relaxed) {
            if (!cutset.isEmpty()) {
                computeLocalBounds();

                for (NodeSubProblem<T> n : cutset) {
                    if (n.node.isMarked) {
                        n.node.isInExactCutSet = true;
                    }
                }

                markNodesAboveExactCutSet(nodeSubProblemPerLayer, config.cutSetType);
                // update the cache to improve the next computation of the BB
                computeAndUpdateThreshold(cache.get(), listDepths, nodeSubProblemPerLayer,
                        layersThresholds, bestUb, config.cutSetType);
            }
        } else if (config.compilationType == CompilationType.Relaxed) {
            // Compute the local bounds of the nodes in the mdd *iff* this is a relaxed mdd
            computeLocalBounds();
        }


        if (debugLevel >= 1 && config.compilationType != CompilationType.Relaxed) {
            checkFlb(config.problem);
        }
    }

    @Override
    public boolean isExact() {
        return exact;
    }

    @Override
    public Optional<Double> bestValue() {
        if (best == null) {
            return Optional.empty();
        } else {
            return Optional.of(best.value);
        }
    }

    @Override
    public Optional<Set<Decision>> bestSolution() {
        if (best == null) {
            return Optional.empty();
        } else {
            Set<Decision> sol = new HashSet<>(pathToRoot);

            Edge eb = best.best;
            while (eb != null) {
                sol.add(eb.decision);
                updateBestEdgeColor(eb.hashCode(), "#6fb052");
                eb = eb.origin == null ? null : eb.origin.best;
            }
            return Optional.of(sol);
        }
    }

    @Override
    public Iterator<SubProblem<T>> exactCutset() {
        return new NodeSubProblemsAsSubProblemsIterator<>(cutset.iterator(), pathToRoot);
    }

    @Override
    public boolean relaxedBestPathIsExact() {
        if (best == null) {
            return false;
        } else {
            Edge eb = best.best;
            while (eb != null) {
                if (eb.origin.type == NodeType.RELAXED)
                    return false;
                eb = eb.origin.best;
            }
            return true;
        }
    }

    @Override
    public String exportAsDot() {
        for (String e : edgesDotStr.values()) {
            dotStr.append(e);
            dotStr.append("];\n");
        }
        dotStr.append("}");
        return dotStr.toString();
    }

    private record PathInfo(Decision decision, double flbOfOrigin, double lengthToEnd) {
    }


    /**
     * Given a node, returns the list of decisions taken from the root to reach this node.
     *
     * @param node A node of the mdd
     * @return The list of decisions took from the root to reach the input node.
     */
    private LinkedList<PathInfo> constructPathFromRoot(Node node, double lengthToEnd) {
        LinkedList<PathInfo> path = new LinkedList<>();
        Edge eb = node.best;
        double currentLength = lengthToEnd;
        while (eb != null) {
            currentLength += eb.weight;
            PathInfo info = new PathInfo(eb.decision, eb.origin.flb, currentLength);
            path.addFirst(info);
            if (debugLevel >= 2) updateBestEdgeColor(eb.hashCode(), "#ff0000");
            eb = eb.origin == null ? null : eb.origin.best;

        }
        return path;
    }


    /**
     * Given a list of decisions returns string describing the states from root.
     *
     * @param pathFromRoot A list of decision.
     * @param problem      The problem linked to this mdd.
     * @return A list of decisions of the generated states from root.
     */
    private LinkedList<String> constructStateDescriptionFromRoot(LinkedList<PathInfo> pathFromRoot,
                                                                 Problem<T> problem) {
        LinkedList<String> states = new LinkedList<>();
        T current = problem.initialState();
        int depth = 0;
        String msg = String.format("%-23s", depth + ".");
        for (PathInfo pathInfo : pathFromRoot) {
            msg += String.format("length to end: %6s", pathInfo.lengthToEnd);
            msg += String.format(" - flb: %6s", pathInfo.flbOfOrigin);
            if (pathInfo.flbOfOrigin - 1e-10 > pathInfo.lengthToEnd) msg += "!";
            msg += " - " + current.toString();
            msg += "\n" + pathInfo.decision;
            states.addLast(msg);
            depth++;
            msg = String.format("%-20s - ", depth + ". cost: " + problem.transitionCost(current,
                    pathInfo.decision));
            current = problem.transition(current, pathInfo.decision);


        }
        states.addLast(msg);
        states.addLast(current.toString());
        return states;
    }

    /**
     * Checks if the {@link FastLowerBound} is well-defined.
     * This method constructs longest path from terminal nodes and checks for each node the mdd
     * if the associated fast lower bound is larger than the identified path.
     *
     */
    private void checkFlb(Problem<T> problem) {
        DecimalFormat df = new DecimalFormat("#.##########");
        for (Node last : nextLayer.values()) {
            //For each node we save the longest path to last
            LinkedHashMap<Node, Double> parent = new LinkedHashMap<>();
            parent.put(last, 0.0);
            while (!parent.isEmpty()) {
                Entry<Node, Double> current = parent.pollFirstEntry();
                if (current.getKey().flb - 1e-10 > current.getValue()) {
                    LinkedList<PathInfo> pathFromRoot = constructPathFromRoot(current.getKey(),
                            current.getValue());
                    LinkedList<String> failedState = constructStateDescriptionFromRoot(pathFromRoot, problem);
                    String lastState = failedState.getLast();
                    lastState =
                            String.format(" - fub: %6s", current.getKey().flb) + "! - " + lastState;
                    lastState =
                            String.format("length to end: %6s", current.getValue()) + lastState;
                    failedState.removeLast();
                    lastState = failedState.getLast() + lastState;
                    failedState.removeLast();
                    failedState.addLast(lastState);
                    String statesStr = failedState.stream().map(Objects::toString).collect(Collectors.joining("\n\t"));
                    String failureMsg = String.format("Found node with upper bound (%s) lower than " +
                                    "its longest path (%s)\n", df.format(current.getKey().flb),
                            df.format(current.getValue()));
                    failureMsg += String.format("Path from root: \n\t%s\n\n", statesStr);
                    failureMsg += String.format("Failing state: %s\n", failedState.getLast());
                    if (debugLevel >= 2) {
                        String dot = exportAsDot();
                        try (BufferedWriter bw =
                                     new BufferedWriter(new FileWriter(Paths.get("output",
                                             "failed.dot").toString()))) {
                            bw.write(dot);
                            failureMsg += "MDD saved in output/failed.dot\n";
                        } catch (IOException e) {
                            throw new RuntimeException(e);
                        }
                    }

                    throw new RuntimeException(failureMsg);
                }

                for (Edge edge : current.getKey().edges) {
                    double longestFromParent = parent.getOrDefault(edge.origin, Double.NEGATIVE_INFINITY);
                    parent.put(edge.origin, Double.max(longestFromParent, edge.weight + current.getValue()));
                }
            }
        }
    }

    // UTILITY METHODS -----------------------------------------------
    private Set<Integer> varSet(final CompilationConfig<T, K> input) {
        final HashSet<Integer> set = new HashSet<>();
        for (int i = 0; i < config.problem.nbVars(); i++) {
            set.add(i);
        }

        for (Decision d : input.residual.getPath()) {
            set.remove(d.var());
        }
        return set;
    }

    /**
     * Performs a restriction of the current layer.
     *
     * @param maxWidth the maximum tolerated layer width

     */
<<<<<<< HEAD
    private void restrict(final int maxWidth, final NodeSubProblemComparator<T> ranking, final ReductionStrategy<T> restrictStrategy) {
        List<NodeSubProblem<T>>[] clusters = restrictStrategy.defineClusters(currentLayer, maxWidth);

        // For each cluster, select the node with the best cost and add it to the layer, the other are dropped.
        for (List<NodeSubProblem<T>> cluster: clusters) {
            if (cluster.isEmpty()) continue;

            cluster.sort(ranking.reversed());
            currentLayer.add(cluster.getFirst());
        }
=======
    private void restrict(final int maxWidth, final NodeSubProblemComparator<T> ranking) {
        this.currentLayer.sort(ranking);
        this.currentLayer.subList(maxWidth, this.currentLayer.size()).clear(); // truncate
>>>>>>> e0bb7ddb
    }

    /**
     * Performs a restriction of the current layer.
     *
     * @param maxWidth the maximum tolerated layer width
     * @param relax    the relaxation operators which we will use to merge nodes
     */
<<<<<<< HEAD
    private void relax(final int maxWidth, final Relaxation<T> relax, final ReductionStrategy<T> relaxStrategy) {
        List<NodeSubProblem<T>>[] clusters = relaxStrategy.defineClusters(currentLayer, maxWidth);

        // For each cluster, merge all the nodes together and add the new node to the layer.
        for (List<NodeSubProblem<T>> cluster: clusters) {
            // if (cluster.size() == 1) {
            //     currentLayer.add(cluster.getFirst());
            //     continue;
            // }
=======
    private void relax(final int maxWidth, final NodeSubProblemComparator<T> ranking,
                       final Relaxation<T> relax) {
        this.currentLayer.sort(ranking);

        final List<NodeSubProblem<T>> keep = this.currentLayer.subList(0, maxWidth - 1);
        final List<NodeSubProblem<T>> merge = this.currentLayer.subList(maxWidth - 1, currentLayer.size());
        final T merged = relax.mergeStates(new NodeSubProblemsAsStateIterator<>(merge.iterator()));

        // is there another state in the kept partition having the same state as the merged state ?
        NodeSubProblem<T> node = null;
        boolean fresh = true;
        for (NodeSubProblem<T> n : keep) {
            if (n.state.equals(merged)) {
                node = n;
                fresh = false;
                break;
            }
        }
        // when the merged node is new, set its type to relaxed
        if (node == null) {
            Node newNode = new Node(Double.POSITIVE_INFINITY);
            newNode.type = NodeType.RELAXED;
            node = new NodeSubProblem<>(merged, Double.POSITIVE_INFINITY, newNode);
        }

        // redirect and relax all arcs entering the merged node
        for (NodeSubProblem<T> drop : merge) {
            node.lb = Math.min(node.lb, drop.lb);
>>>>>>> e0bb7ddb

            NodeType type = cluster.size() == 1 ? cluster.getFirst().node.type: NodeType.RELAXED;

<<<<<<< HEAD
            if (cluster.isEmpty()) {
                continue;
            }

            T merged = relax.mergeStates(new NodeSubProblemsAsStateIterator<>(cluster.iterator()));
            // System.out.println(merged);
            NodeSubProblem<T> node = null;
            for (NodeSubProblem<T> n: currentLayer) {
                if (n.state.equals(merged)) {
                    node = n;
                    node.node.type = node.node.type == NodeType.EXACT ? type: NodeType.RELAXED;
                    break;
=======
                double value = saturatedAdd(e.origin.value, rcost);
                e.weight = rcost;
                // if there exists an entring arc with relaxed origin, set the merged node to relaxed
                if (e.origin.type == NodeType.RELAXED) {
                    node.node.type = NodeType.RELAXED;
                }
                node.node.edges.add(e);
                if (value < node.node.value) {
                    node.node.value = value;
                    node.node.best = e;
>>>>>>> e0bb7ddb
                }
            }

            if (node == null) {
                Node newNode = new Node(Double.NEGATIVE_INFINITY);
                newNode.type = type;
                node = new NodeSubProblem<>(merged, Double.NEGATIVE_INFINITY, newNode);
                currentLayer.add(node);
            }

            for (NodeSubProblem<T> drop: cluster) {
                node.ub = Math.max(node.ub, drop.ub);

                for (Edge e : drop.node.edges) {
                    double rcost = relax.relaxEdge(prevLayer.get(e.origin).state, drop.state, merged, e.decision, e.weight);

                    double value = saturatedAdd(e.origin.value, rcost);
                    e.weight  = rcost;

                    // if there exists an entring arc with relaxed origin, set the merged node to relaxed
                    if (e.origin.type == NodeType.RELAXED) {
                        node.node.type = NodeType.RELAXED;
                    }

                    node.node.edges.add(e);
                    if (value > node.node.value) {
                        node.node.value = value;
                        node.node.best  = e;
                    }
                }
            }
        }
    }

    /**
     * This method performs the branching from the subproblem rooted in "node", making the given decision
     * and behaving as per the problem definition.
     *
     * @param node     the origin of the transition
     * @param decision the decision being made
     * @param problem  the problem that defines the transition and transition cost functions
     */
    private void branchOn(final NodeSubProblem<T> node,
                          final Decision decision,
                          final Problem<T> problem) {
        if (debugLevel >= 1)
            DebugUtil.checkHashCodeAndEquality(node.state, decision, problem::transition);

        T state = problem.transition(node.state, decision);
        double cost = problem.transitionCost(node.state, decision);
        double value = saturatedAdd(node.node.value, cost);

        // when the origin is relaxed, the destination must be relaxed
        Node n = nextLayer.get(state);
        if (n == null) {
            n = new Node(value);
            if (node.node.type == NodeType.RELAXED) {
                n.type = NodeType.RELAXED;
            }
            nextLayer.put(state, n);
        } else {
            if (node.node.type == NodeType.RELAXED) {
                n.type = NodeType.RELAXED;
            }
        }

        Edge edge = new Edge(node.node, decision, cost);
        n.edges.add(edge);
        if (value <= n.value) {
            n.best = edge;
            n.value = value;
        }
    }


    /**
     * Performs a bottom up traversal of the mdd to compute the local bounds
     */
    private void computeLocalBounds() {
        HashSet<Node> current = new HashSet<>();
        HashSet<Node> parent = new HashSet<>(nextLayer.values());

        for (Node n : parent) {
            n.suffix = 0.0;
            n.isMarked = true;
        }

        while (!parent.isEmpty()) {
            HashSet<Node> tmp = current;
            current = parent;
            parent = tmp;
            parent.clear();

            for (Node n : current) {
                if (n.isMarked) {
                    for (Edge e : n.edges) {
                        // Note: we might want to do something and stop as soon as the lel has been reached
                        Node origin = e.origin;
                        parent.add(origin);

                        if (origin.suffix == null) {
                            origin.suffix = saturatedAdd(n.suffix, e.weight);
                        } else {
                            origin.suffix = Math.min(origin.suffix, saturatedAdd(n.suffix, e.weight));
                        }
                        origin.isMarked = true;
                    }
                }
            }
        }
    }

    /**
     * Given a node, returns the .dot formatted string containing the node and the edges leading to this node.
     *
     * @param node      The node to add to the .dot string
     * @param lastLayer Whether the given node is in the last layer. Used to give it a dedicated format.
     * @return A .dot formatted string containing the node and the edges leading to this node.
     */
    private StringBuilder generateDotStr(NodeSubProblem<T> node, boolean lastLayer) {
        DecimalFormat df = new DecimalFormat("#.##########");

        if (lastLayer) {
            node.node.flb = config.flb.fastLowerBound(node.state, new HashSet<>());
        }

        String nodeStr = String.format(
                "\"%s\nflb: %s - value: %s\"",
                node.state,
                df.format(node.node.flb),
                df.format(node.node.value)
        );

        StringBuilder sb = new StringBuilder();
        sb.append(node.node.hashCode());
        sb.append(" [label=").append(nodeStr);
        if (node.node.type == NodeType.RELAXED) {
            sb.append(", shape=box, tooltip=\"Relaxed node\"");
        } else {
            sb.append(", style=rounded, shape=rectangle, tooltip=\"Exact node\"");
        }
        if (lastLayer) {
            sb.append(", style=\"filled, rounded\", shape=rectangle, color=black, fontcolor=white");
            sb.append(", tooltip=\"Terminal node\"");
        }
        sb.append("];\n");

        for (Edge e : node.node.edges) {
            String edgeStr = e.origin.hashCode() + " -> " + node.node.hashCode() +
                    " [label=" + df.format(e.weight) +
                    ", tooltip=\"" + e.decision.toString() + "\"";
            edgesDotStr.put(e.hashCode(), edgeStr);
        }
        return sb;
    }

    /**
     * Given the hashcode of an edge, updates its color. Used when the best solution is constructed.
     *
     * @param edgeHash The hashcode of the edge to color.
     * @param color    HTML string for the color of the edge
     */
    private void updateBestEdgeColor(int edgeHash, String color) {
        String edgeStr = edgesDotStr.get(edgeHash);
        if (edgeStr != null) {
            edgeStr += ", color=\"" + color + "\", fontcolor=\"" + color + "\"";
            edgesDotStr.replace(edgeHash, edgeStr);
        }
    }

    private void markNodesAboveExactCutSet(ArrayList<ArrayList<NodeSubProblem<T>>> nodePerLayer, CutSetType cutSetType) {
        HashSet<Node> current = new HashSet<>();
        HashSet<Node> parent = new HashSet<>();

        if (cutSetType == CutSetType.LastExactLayer) {
            for (NodeSubProblem<T> n : nodePerLayer.get(depthLEL)) {
                parent.add(n.node);
            }
        } else {
            parent.addAll(nextLayer.values());
        }

        while (!parent.isEmpty()) {
            HashSet<Node> tmp = current;
            current = parent;
            parent = tmp;
            parent.clear();

            for (Node n : current) {
                for (Edge e : n.edges) {
                    // Note: we might want to do something and stop as soon as the lel has been reached
                    Node origin = e.origin;
                    parent.add(origin);
                    if ((n.isInExactCutSet || n.isAboveExactCutSet)
                            && origin.type == NodeType.EXACT
                            && !origin.isInExactCutSet) {
                        origin.isAboveExactCutSet = true;
                    }
                }
            }
        }
    }

    /**
     * Performs the bottom up traversal of the mdd to compute and update the cache
     */
    private void computeAndUpdateThreshold(SimpleCache<T> simpleCache,
                                           ArrayList<Integer> listDepth,
                                           ArrayList<ArrayList<NodeSubProblem<T>>> nodePerLayer,
                                           ArrayList<ArrayList<Threshold>> currentCache,
                                           double ub,
                                           CutSetType cutSetType) {
        for (int j = listDepth.size() - 1; j >= 0; j--) {
            int depth = listDepth.get(j);
            for (int i = 0; i < nodePerLayer.get(j).size(); i++) {
                NodeSubProblem<T> sub = nodePerLayer.get(j).get(i);
                if (simpleCache.getLayer(depth).containsKey(sub.state)
                        && simpleCache.getLayer(depth).get(sub.state).isPresent()
                        && sub.node.value >= simpleCache.getLayer(depth).get(sub.state).get().getValue()) {
                    double value = simpleCache.getLayer(depth).get(sub.state).get().getValue();
                    currentCache.get(j).get(i).setValue(value);
                } else {
                    if (sub.lb >= ub) {
                        double rlb = saturatedDiff(sub.lb, sub.node.value);
                        double value = saturatedDiff(ub, rlb);
                        currentCache.get(j).get(i).setValue(value);
                    } else if (sub.node.isInExactCutSet) {
                        if (sub.node.suffix != null && saturatedAdd(sub.node.value, sub.node.suffix) >= ub) {
                            double value = Math.min(currentCache.get(j).get(i).getValue(), saturatedDiff(ub, sub.node.suffix));
                            currentCache.get(j).get(i).setValue(value);
                        } else {
                            currentCache.get(j).get(i).setValue(sub.node.value);
                        }
                    }
                    if (sub.node.type == NodeType.EXACT) {
                        if (sub.node.isAboveExactCutSet && !sub.node.isInExactCutSet) {
                            currentCache.get(j).get(i).setExplored(true);
                        }
                        if (cutSetType == CutSetType.LastExactLayer
                                && sub.node.value > currentCache.get(j).get(i).getValue()
                                && sub.node.isInExactCutSet)
                            currentCache.get(j).get(i).setExplored(true);
                        if (currentCache.get(j).get(i).isExplored()) {
                            simpleCache.getLayer(depth).update(sub.state, currentCache.get(j).get(i));
                        }
                    }
                }
                for (Edge e : sub.node.edges) {
                    Node origin = e.origin;
                    int index = -1;
                    for (int k = 0; k < nodePerLayer.get(j - 1).size(); k++) {
                        if (nodePerLayer.get(j - 1).get(k).node.equals(origin)) {
                            index = k;
                            break;
                        }
                    }
                    double value = Math.max(currentCache.get(j - 1).get(index).getValue(), saturatedDiff(currentCache.get(j).get(i).getValue(), e.weight));
                    currentCache.get(j - 1).get(index).setValue(value);
                }
            }
        }
    }
}
<|MERGE_RESOLUTION|>--- conflicted
+++ resolved
@@ -519,7 +519,6 @@
      * @param maxWidth the maximum tolerated layer width
 
      */
-<<<<<<< HEAD
     private void restrict(final int maxWidth, final NodeSubProblemComparator<T> ranking, final ReductionStrategy<T> restrictStrategy) {
         List<NodeSubProblem<T>>[] clusters = restrictStrategy.defineClusters(currentLayer, maxWidth);
 
@@ -527,14 +526,9 @@
         for (List<NodeSubProblem<T>> cluster: clusters) {
             if (cluster.isEmpty()) continue;
 
-            cluster.sort(ranking.reversed());
+            cluster.sort(ranking);
             currentLayer.add(cluster.getFirst());
         }
-=======
-    private void restrict(final int maxWidth, final NodeSubProblemComparator<T> ranking) {
-        this.currentLayer.sort(ranking);
-        this.currentLayer.subList(maxWidth, this.currentLayer.size()).clear(); // truncate
->>>>>>> e0bb7ddb
     }
 
     /**
@@ -543,50 +537,12 @@
      * @param maxWidth the maximum tolerated layer width
      * @param relax    the relaxation operators which we will use to merge nodes
      */
-<<<<<<< HEAD
     private void relax(final int maxWidth, final Relaxation<T> relax, final ReductionStrategy<T> relaxStrategy) {
         List<NodeSubProblem<T>>[] clusters = relaxStrategy.defineClusters(currentLayer, maxWidth);
 
         // For each cluster, merge all the nodes together and add the new node to the layer.
         for (List<NodeSubProblem<T>> cluster: clusters) {
-            // if (cluster.size() == 1) {
-            //     currentLayer.add(cluster.getFirst());
-            //     continue;
-            // }
-=======
-    private void relax(final int maxWidth, final NodeSubProblemComparator<T> ranking,
-                       final Relaxation<T> relax) {
-        this.currentLayer.sort(ranking);
-
-        final List<NodeSubProblem<T>> keep = this.currentLayer.subList(0, maxWidth - 1);
-        final List<NodeSubProblem<T>> merge = this.currentLayer.subList(maxWidth - 1, currentLayer.size());
-        final T merged = relax.mergeStates(new NodeSubProblemsAsStateIterator<>(merge.iterator()));
-
-        // is there another state in the kept partition having the same state as the merged state ?
-        NodeSubProblem<T> node = null;
-        boolean fresh = true;
-        for (NodeSubProblem<T> n : keep) {
-            if (n.state.equals(merged)) {
-                node = n;
-                fresh = false;
-                break;
-            }
-        }
-        // when the merged node is new, set its type to relaxed
-        if (node == null) {
-            Node newNode = new Node(Double.POSITIVE_INFINITY);
-            newNode.type = NodeType.RELAXED;
-            node = new NodeSubProblem<>(merged, Double.POSITIVE_INFINITY, newNode);
-        }
-
-        // redirect and relax all arcs entering the merged node
-        for (NodeSubProblem<T> drop : merge) {
-            node.lb = Math.min(node.lb, drop.lb);
->>>>>>> e0bb7ddb
-
-            NodeType type = cluster.size() == 1 ? cluster.getFirst().node.type: NodeType.RELAXED;
-
-<<<<<<< HEAD
+
             if (cluster.isEmpty()) {
                 continue;
             }
@@ -594,35 +550,24 @@
             T merged = relax.mergeStates(new NodeSubProblemsAsStateIterator<>(cluster.iterator()));
             // System.out.println(merged);
             NodeSubProblem<T> node = null;
+            boolean fresh = true;
             for (NodeSubProblem<T> n: currentLayer) {
                 if (n.state.equals(merged)) {
                     node = n;
-                    node.node.type = node.node.type == NodeType.EXACT ? type: NodeType.RELAXED;
+                    fresh = false;
                     break;
-=======
-                double value = saturatedAdd(e.origin.value, rcost);
-                e.weight = rcost;
-                // if there exists an entring arc with relaxed origin, set the merged node to relaxed
-                if (e.origin.type == NodeType.RELAXED) {
-                    node.node.type = NodeType.RELAXED;
-                }
-                node.node.edges.add(e);
-                if (value < node.node.value) {
-                    node.node.value = value;
-                    node.node.best = e;
->>>>>>> e0bb7ddb
                 }
             }
 
             if (node == null) {
-                Node newNode = new Node(Double.NEGATIVE_INFINITY);
-                newNode.type = type;
-                node = new NodeSubProblem<>(merged, Double.NEGATIVE_INFINITY, newNode);
-                currentLayer.add(node);
-            }
-
+                Node newNode = new Node(Double.POSITIVE_INFINITY);
+                newNode.type = NodeType.RELAXED;
+                node = new NodeSubProblem<>(merged, Double.POSITIVE_INFINITY, newNode);
+            }
+
+            // redirect and relax all arcs entering the merged node
             for (NodeSubProblem<T> drop: cluster) {
-                node.ub = Math.max(node.ub, drop.ub);
+                node.lb = Math.min(node.lb, drop.lb);
 
                 for (Edge e : drop.node.edges) {
                     double rcost = relax.relaxEdge(prevLayer.get(e.origin).state, drop.state, merged, e.decision, e.weight);
@@ -636,11 +581,15 @@
                     }
 
                     node.node.edges.add(e);
-                    if (value > node.node.value) {
+                    if (value < node.node.value) {
                         node.node.value = value;
                         node.node.best  = e;
                     }
                 }
+            }
+
+            if (fresh) {
+                currentLayer.add(node);
             }
         }
     }
