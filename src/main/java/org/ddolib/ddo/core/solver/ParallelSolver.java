package org.ddolib.ddo.core.solver;

import org.ddolib.common.dominance.DominanceChecker;
import org.ddolib.common.solver.Solver;
import org.ddolib.common.solver.SolverConfig;
import org.ddolib.ddo.core.Decision;
import org.ddolib.ddo.core.SubProblem;
import org.ddolib.ddo.core.compilation.CompilationConfig;
import org.ddolib.ddo.core.compilation.CompilationType;
import org.ddolib.ddo.core.frontier.Frontier;
import org.ddolib.ddo.core.heuristics.cluster.ReductionStrategy;
import org.ddolib.ddo.core.heuristics.variable.VariableHeuristic;
import org.ddolib.ddo.core.heuristics.width.WidthHeuristic;
import org.ddolib.ddo.core.mdd.DecisionDiagram;
import org.ddolib.ddo.core.mdd.LinkedDecisionDiagram;
import org.ddolib.ddo.core.profiling.SearchStatistics;
import org.ddolib.modeling.FastUpperBound;
import org.ddolib.modeling.Problem;
import org.ddolib.modeling.Relaxation;
import org.ddolib.modeling.StateRanking;

import java.util.Collections;
import java.util.Iterator;
import java.util.Optional;
import java.util.Set;
import java.util.concurrent.atomic.AtomicInteger;

/**
 * The branch and bound with mdd paradigm parallelizes *VERY* well. This is why
 * it has been chosen to show students how to implement such a parallel solver.
 * <p>
 * # Note:
 * IF YOU ARE INTERESTED IN READING THE BRANCH AND BOUND WITH MDD ALGORITHM TO
 * SEE WHAT IT LOOKS LIKE WITHOUT PAYING ATTENTION TO THE PARALLEL STUFFS, YOU
 * WILL WANT TO TAKE A LOOK AT THE `processOneNode()`. THIS IS WHERE THE INFO
 * YOU ARE LOOKING FOR IS LOCATED.
 *
 * @param <T> the type of state
 * @param <K> the type of key
 */
public final class ParallelSolver<T, K> implements Solver {
    /*
     * The various threads of the solver share a common zone of memory. That
     * zone of shared memory is split in two:
     */

    /**
     * The portion of the shared state that can be accessed concurrently
     */
    private final Shared<T, K> shared;
    /**
     * The portion of the shared state that can only be accessed from the critical sections
     */
    private final Critical<T> critical;


    /**
     * <ul>
     *     <li>0: no verbosity</li>
     *     <li>1: display newBest whenever there is a newBest</li>
     *     <li>2: 1 + statistics about the front every half a second (or so)</li>
     *     <li>3: 2 + every developed sub-problem</li>
     *     <li>4: 3 + details about the developed state</li>
     * </ul>
     * <p>
     * <p>
     * 3: 2 + every developed sub-problem
     * 4: 3 + details about the developed state
     */
    private final int verbosityLevel;

    /**
     * Whether we want to export the first explored restricted and relaxed mdd.
     */
    private final boolean exportAsDot;

    /**
     * <ul>
     *     <li>0: no additional tests</li>
     *     <li>1: checks if the upper bound is well-defined</li>
     *     <li>2: 1 + export diagram with failure in {@code output/failure.dot}</li>
     * </ul>
     */
    private final int debugLevel;


    /**
     * Creates a fully qualified instance. The parameters of this solver are given via a
     * {@link SolverConfig}<br><br>
     *
     * <b>Mandatory parameters:</b>
     * <ul>
     *     <li>An implementation of {@link Problem}</li>
     *     <li>An implementation of {@link Relaxation}</li>
     *     <li>An implementation of {@link StateRanking}</li>
     *     <li>An implementation of {@link VariableHeuristic}</li>
     *     <li>An implementation of {@link WidthHeuristic}</li>
     *     <li>An implementation of {@link Frontier}</li>
     * </ul>
     * <br>
     * <b>Optional parameters: </b>
     * <ul>
     *     <li>The number of threads that can be used in parallel (all available processors by default).</li>
     *     <li>An implementation of {@link FastUpperBound}</li>
     *     <li>An implementation of {@link DominanceChecker}</li>
     *     <li>A time limit</li>
     *     <li>A gap limit</li>
     *     <li>A verbosity level</li>
     *     <li>A debug level:
     *      <ul>
     *           <li>0: no additional tests (default)</li>
     *          <li>1: checks if the upper bound is well-defined and if the hash code
     *          of the states are coherent</li>
     *           <li>2: 1 + export diagram with failure in {@code output/failure.dot}</li>
     *       </ul>
     *     </li>
     * </ul>
     *
     * @param config All the parameters needed to configure the solver.
     */
    public ParallelSolver(SolverConfig<T, K> config) {
        this.shared = new Shared<>(config.nbThreads, config.problem, config.relax, config.varh, config.ranking, config.width, config.fub,
                config.dominance, config.relaxStrategy, config.restrictStrategy);
        this.critical = new Critical<>(config.nbThreads, config.frontier);
        this.verbosityLevel = config.verbosityLevel;
        this.exportAsDot = config.exportAsDot;
        this.debugLevel = config.debugLevel;
        if (config.cache != null) {
            throw new IllegalArgumentException("Caching is not available for parallel solver");
        }
    }


    @Override
    public SearchStatistics maximize() {
        long start = System.currentTimeMillis();
        final AtomicInteger nbIter = new AtomicInteger(0);
        final AtomicInteger queueMaxSize = new AtomicInteger(0);

        initialize();

        Thread[] workers = new Thread[shared.nbThreads];
        for (int i = 0; i < shared.nbThreads; i++) {
            final int threadId = i;
            workers[i] = new Thread() {
                @Override
                public void run() {
                    while (true) {
                        Workload<T> wl = getWorkload(threadId);
                        switch (wl.status) {
                            case Complete:
                                return;
                            case Starvation:
                                continue;
                            case WorkItem:
                                nbIter.incrementAndGet();
                                queueMaxSize.updateAndGet(current -> Math.max(current, critical.frontier.size()));
                                if (verbosityLevel >= 2)
                                    System.out.println("subProblem(ub:" + wl.subProblem.getUpperBound() + " val:" + wl.subProblem.getValue() + " depth:" + wl.subProblem.getPath().size() + " fastUpperBound:" + (wl.subProblem.getUpperBound() - wl.subProblem.getValue()) + "):" + wl.subProblem.getState());
                                processOneNode(wl.subProblem, verbosityLevel, exportAsDot);
                                notifyNodeFinished(threadId);
                                break;
                        }
                    }
                }
            };
            workers[i].start();
        }

        for (int i = 0; i < shared.nbThreads; i++) {
            try {
                workers[i].join();
            } catch (InterruptedException e) {
            }
        }
        long end = System.currentTimeMillis();
        return new SearchStatistics(nbIter.get(), queueMaxSize.get(), end - start, SearchStatistics.SearchStatus.OPTIMAL, 0.0);
    }

    @Override
    public Optional<Double> bestValue() {
        synchronized (critical) {
            if (critical.bestSol.isPresent()) {
                return Optional.of(critical.bestLB);
            } else {
                return Optional.empty();
            }
        }
    }

    @Override
    public Optional<Set<Decision>> bestSolution() {
        synchronized (critical) {
            return critical.bestSol;
        }
    }

    /**
     * @return the number of nodes that have been explored
     */
    public int explored() {
        synchronized (critical) {
            return critical.explored;
        }
    }

    /**
     * @return best known lower bound so far
     */
    public double lowerBound() {
        synchronized (critical) {
            return critical.bestLB;
        }
    }

    /**
     * @return best known upper bound so far
     */
    public double upperBound() {
        synchronized (critical) {
            return critical.bestUB;
        }
    }

    /**
     * @return the root subproblem
     */
    private SubProblem<T> root() {
        return new SubProblem<>(
                shared.problem.initialState(),
                shared.problem.initialValue(),
                Double.POSITIVE_INFINITY,
                Collections.emptySet());
    }

    /**
     * Utility method to initialize the solver structure
     */
    private void initialize() {
        synchronized (critical) {
            critical.frontier.push(root());
        }
    }

    /**
     * This method processes one node from the solver frontier.
     * <p>
     * This is typically the method you are searching for if you are searching after an implementation
     * of the branch and bound with mdd algo.
     */
    private void processOneNode(final SubProblem<T> sub, int verbosityLevel, boolean exportAsDot) {
        // 1. RESTRICTION
        double nodeUB = sub.getUpperBound();
        double bestLB = bestLB();

        if (nodeUB <= bestLB) {
            return;
        }

        int width = shared.width.maximumWidth(sub.getState());
<<<<<<< HEAD
        CompilationInput<T, K> compilation = new CompilationInput<>(
                CompilationType.Restricted,
                shared.problem,
                shared.relax,
                shared.varh,
                shared.ranking,
                sub,
                width,
                shared.fub,
                shared.dominance,
                Optional.empty(),
                bestLB,
                critical.frontier.cutSetType(),
                shared.restrictStrategy,
                false,
                debugLevel
        );

        mdd.compile(compilation);
        maybeUpdateBest(mdd, verbosityLevel);
        if (mdd.isExact()) {
=======
        CompilationConfig<T, K> compilation = new CompilationConfig<>();
        compilation.compilationType = CompilationType.Restricted;
        compilation.problem = shared.problem;
        compilation.relaxation = shared.relax;
        compilation.variableHeuristic = shared.varh;
        compilation.stateRanking = shared.ranking;
        compilation.residual = sub;
        compilation.maxWidth = width;
        compilation.fub = shared.fub;
        compilation.dominance = shared.dominance;
        compilation.cache = Optional.empty();
        compilation.bestLB = bestLB;
        compilation.cutSetType = critical.frontier.cutSetType();
        compilation.exportAsDot = false;
        compilation.debugLevel = this.debugLevel;
        DecisionDiagram<T, K> restrictedMdd = new LinkedDecisionDiagram<>(compilation);
        restrictedMdd.compile();
        maybeUpdateBest(restrictedMdd, verbosityLevel);
        if (restrictedMdd.isExact()) {
>>>>>>> 15cf4a70
            return;
        }

        // 2. RELAXATION
        bestLB = bestLB();
<<<<<<< HEAD
        compilation = new CompilationInput<>(
                CompilationType.Relaxed,
                shared.problem,
                shared.relax,
                shared.varh,
                shared.ranking,
                sub,
                width,
                shared.fub,
                shared.dominance,
                Optional.empty(),
                bestLB,
                critical.frontier.cutSetType(),
                shared.relaxStrategy,
                false,
                debugLevel
        );
        mdd.compile(compilation);
        if (mdd.isExact()) {
            maybeUpdateBest(mdd, verbosityLevel);
=======
        compilation.compilationType = CompilationType.Relaxed;
        compilation.bestLB = bestLB;
        DecisionDiagram<T, K> relaxedMdd = new LinkedDecisionDiagram<>(compilation);
        relaxedMdd.compile();
        if (relaxedMdd.isExact()) {
            maybeUpdateBest(relaxedMdd, verbosityLevel);
>>>>>>> 15cf4a70
        } else {
            enqueueCutset(relaxedMdd);
        }
    }

    /**
     * @return the current best known lower bound
     */
    private double bestLB() {
        synchronized (critical) {
            return critical.bestLB;
        }
    }

    /**
     * This private method updates the shared best known node and lower bound in
     * case the best value of the current `mdd` expansion improves the current
     * bounds.
     */
    private void maybeUpdateBest(final DecisionDiagram<T, K> mdd, int verbosityLevel) {
        synchronized (critical) {
            Optional<Double> ddval = mdd.bestValue();

            if (ddval.isPresent() && ddval.get() > critical.bestLB) {
                critical.bestLB = ddval.get();
                critical.bestSol = mdd.bestSolution();
                if (verbosityLevel >= 1) System.out.println("new best: " + ddval.get());
            }
        }
    }

    /**
     * If necessary, tightens the bound of nodes in the cutset of `mdd` and
     * then add the relevant nodes to the shared fringe.
     */
    private void enqueueCutset(final DecisionDiagram<T, K> mdd) {
        synchronized (critical) {
            double bestLB = critical.bestLB;
            Iterator<SubProblem<T>> cutset = mdd.exactCutset();
            while (cutset.hasNext()) {
                SubProblem<T> cutsetNode = cutset.next();
                if (cutsetNode.getUpperBound() > bestLB) {
                    critical.frontier.push(cutsetNode);
                }
            }
        }
    }

    /**
     * Acknowledges that a thread finished processing its node.
     */
    private void notifyNodeFinished(final int threadId) {
        synchronized (critical) {
            critical.ongoing -= 1;
            critical.upperBounds[threadId] = Integer.MAX_VALUE;
            critical.notifyAll();
        }
    }

    /**
     * Consults the shared state to fetch a workload. Depending on the current
     * state, the workload can either be:
     * <p>
     * + Complete, when the problem is solved and all threads should stop
     * + Starvation, when there is no subproblem available for processing
     * at the time being (but some subproblem are still being processed
     * and thus the problem cannot be considered solved).
     * + WorkItem, when the thread successfully obtained a subproblem to
     * process.
     */
    private Workload<T> getWorkload(int threadId) {
        synchronized (critical) {
            // Are we done ?
            if (critical.ongoing == 0 && critical.frontier.isEmpty()) {
                critical.bestUB = critical.bestLB;
                return new Workload<>(WorkloadStatus.Complete, null);
            }
            // Nothing to do yet ? => Wait for someone to post jobs
            if (critical.frontier.isEmpty()) {
                try {
                    critical.wait();
                } catch (InterruptedException e) {
                }
                return new Workload<>(WorkloadStatus.Starvation, null);
            }
            // Nothing relevant ? =>  Wait for someone to post jobs
            SubProblem<T> nn = critical.frontier.pop();
            if (nn.getUpperBound() <= critical.bestLB) {
                critical.frontier.clear();
                if (critical.ongoing == 0) {
                    return new Workload<>(WorkloadStatus.Complete, null);
                } else {
                    try {
                        critical.wait();
                    } catch (InterruptedException e) {
                    }
                    return new Workload<>(WorkloadStatus.Starvation, null);
                }
            }

            // Consume the current node and process it
            critical.ongoing += 1;
            critical.explored += 1;
            critical.upperBounds[threadId] = nn.getUpperBound();

            return new Workload<>(WorkloadStatus.WorkItem, nn);
        }
    }

    /**
     * The status of when a workload is retrieved
     */
    private enum WorkloadStatus {
        /**
         * When the complete state space has been explored
         */
        Complete,
        /**
         * When we are waiting for new nodes to appear on the solver frontier
         */
        Starvation,
        /**
         * When we are given a workitem which is ready to be processed
         */
        WorkItem,
    }

    /**
     * A work load that has been retrieved from the solver frontier
     */
    private static final class Workload<T> {
        /**
         * The status associated with this workload
         */
        final WorkloadStatus status;
        /**
         * The subproblem that was returned if one has been found
         */
        final SubProblem<T> subProblem;

        public Workload(final WorkloadStatus status, final SubProblem<T> subProblem) {
            this.status = status;
            this.subProblem = subProblem;
        }
    }

    /**
     * The various threads of the solver share a common zone of memory. That
     * zone of shared memory is split in two:
     * <p>
     * - what is publicly and concurrently accessible
     * - what is synchronized and can only be accessed within critical sections
     */
    private static class Shared<T, K> {
        /**
         * The number of threads that must be spawned to solve the problem
         */
        private final int nbThreads;
        /**
         * The problem we want to maximize
         */
        private final Problem<T> problem;
        /**
         * A suitable relaxation for the problem we want to maximize
         */
        private final Relaxation<T> relax;
        /**
         * A heuristic to identify the most promising nodes
         */
        private final StateRanking<T> ranking;
        /**
         * A heuristic to choose the maximum width of the DD you compile
         */
        private final WidthHeuristic<T> width;

        /**
         * The heuristic defining a very rough estimation (upper bound) of the optimal value.
         */
        private final FastUpperBound<T> fub;

        private final DominanceChecker<T, K> dominance;
        /**
         * A heuristic to choose the next variable to branch on when developing a DD
         */
        private final VariableHeuristic<T> varh;

        /**
         * Strategy to select which nodes should be merged together on a relaxed DD.
         */
        private final ReductionStrategy<T> relaxStrategy;

        /**
         * Strategy to select which nodes should be dropped on a restricted DD.
         */
        private final ReductionStrategy<T> restrictStrategy;

        public Shared(
                final int nbThreads,
                final Problem<T> problem,
                final Relaxation<T> relax,
                final VariableHeuristic<T> varh,
                final StateRanking<T> ranking,
                final WidthHeuristic<T> width,
                FastUpperBound<T> fub,
                final DominanceChecker<T, K> dominance,
                final ReductionStrategy<T> relaxStrategy,
                final ReductionStrategy<T> restrictStrategy) {
            this.nbThreads = nbThreads;
            this.problem = problem;
            this.relax = relax;
            this.fub = fub;
            this.varh = varh;
            this.ranking = ranking;
            this.width = width;
            this.dominance = dominance;
            this.relaxStrategy = relaxStrategy;
            this.restrictStrategy = restrictStrategy;
        }
    }

    /**
     * The shared data that may only be manipulated within critical sections
     */
    private static final class Critical<T> {
        /**
         * This is the fringe: the set of nodes that must still be explored before
         * the problem can be considered 'solved'.
         * <p>
         * # Note:
         * This fringe orders the nodes by upper bound (so the highest ub is going
         * to pop first). So, it is guaranteed that the upper bound of the first
         * node being popped is an upper bound on the value reachable by exploring
         * any of the nodes remaining on the fringe. As a consequence, the
         * exploration can be stopped as soon as a node with an ub &#8804; current best
         * lower bound is popped.
         */
        private final Frontier<T> frontier;
        /**
         * This vector is used to store the upper bound on the node which is
         * currently processed by each thread.
         * <p>
         * # Note
         * When a thread is idle (or more generally when it is done with processing
         * it node), it should place the value i32::min_value() in its corresponding
         * cell.
         */
        final double[] upperBounds;
        /**
         * This is the number of nodes that are currently being explored.
         * <p>
         * # Note
         * This information may seem innocuous/superfluous, whereas in fact it is
         * very important. Indeed, this is the piece of information that lets us
         * distinguish between a node-starvation and the completion of the problem
         * resolution. The bottom line is, this counter needs to be carefully
         * managed to guarantee the termination of all threads.
         */
        int ongoing;
        /**
         * This is a counter that tracks the number of nodes that have effectively
         * been explored. That is, the number of nodes that have been popped from
         * the fringe, and for which a restricted and relaxed mdd have been developed.
         */
        int explored;
        /**
         * This is the value of the best known lower bound.
         */
        double bestLB;
        /**
         * This is the value of the best known lower bound.
         * *WARNING* This one only gets set when the interrupt condition is satisfied
         */
        double bestUB;
        /**
         * If set, this keeps the info about the best solution so far.
         */
        Optional<Set<Decision>> bestSol;

        public Critical(final int nbThreads, final Frontier<T> frontier) {
            this.frontier = frontier;
            this.ongoing = 0;
            this.explored = 0;
            this.bestLB = Double.NEGATIVE_INFINITY;
            this.bestUB = Double.POSITIVE_INFINITY;
            this.upperBounds = new double[nbThreads];
            this.bestSol = Optional.empty();
            for (int i = 0; i < nbThreads; i++) {
                upperBounds[i] = Double.POSITIVE_INFINITY;
            }
        }
    }
}<|MERGE_RESOLUTION|>--- conflicted
+++ resolved
@@ -258,29 +258,6 @@
         }
 
         int width = shared.width.maximumWidth(sub.getState());
-<<<<<<< HEAD
-        CompilationInput<T, K> compilation = new CompilationInput<>(
-                CompilationType.Restricted,
-                shared.problem,
-                shared.relax,
-                shared.varh,
-                shared.ranking,
-                sub,
-                width,
-                shared.fub,
-                shared.dominance,
-                Optional.empty(),
-                bestLB,
-                critical.frontier.cutSetType(),
-                shared.restrictStrategy,
-                false,
-                debugLevel
-        );
-
-        mdd.compile(compilation);
-        maybeUpdateBest(mdd, verbosityLevel);
-        if (mdd.isExact()) {
-=======
         CompilationConfig<T, K> compilation = new CompilationConfig<>();
         compilation.compilationType = CompilationType.Restricted;
         compilation.problem = shared.problem;
@@ -294,47 +271,25 @@
         compilation.cache = Optional.empty();
         compilation.bestLB = bestLB;
         compilation.cutSetType = critical.frontier.cutSetType();
+        compilation.reductionStrategy = shared.restrictStrategy;
         compilation.exportAsDot = false;
         compilation.debugLevel = this.debugLevel;
         DecisionDiagram<T, K> restrictedMdd = new LinkedDecisionDiagram<>(compilation);
         restrictedMdd.compile();
         maybeUpdateBest(restrictedMdd, verbosityLevel);
         if (restrictedMdd.isExact()) {
->>>>>>> 15cf4a70
             return;
         }
 
         // 2. RELAXATION
         bestLB = bestLB();
-<<<<<<< HEAD
-        compilation = new CompilationInput<>(
-                CompilationType.Relaxed,
-                shared.problem,
-                shared.relax,
-                shared.varh,
-                shared.ranking,
-                sub,
-                width,
-                shared.fub,
-                shared.dominance,
-                Optional.empty(),
-                bestLB,
-                critical.frontier.cutSetType(),
-                shared.relaxStrategy,
-                false,
-                debugLevel
-        );
-        mdd.compile(compilation);
-        if (mdd.isExact()) {
-            maybeUpdateBest(mdd, verbosityLevel);
-=======
         compilation.compilationType = CompilationType.Relaxed;
+        compilation.reductionStrategy = shared.relaxStrategy;
         compilation.bestLB = bestLB;
         DecisionDiagram<T, K> relaxedMdd = new LinkedDecisionDiagram<>(compilation);
         relaxedMdd.compile();
         if (relaxedMdd.isExact()) {
             maybeUpdateBest(relaxedMdd, verbosityLevel);
->>>>>>> 15cf4a70
         } else {
             enqueueCutset(relaxedMdd);
         }
