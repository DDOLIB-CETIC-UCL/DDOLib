package org.ddolib.ddo.core.solver;

import org.ddolib.common.dominance.DominanceChecker;
import org.ddolib.common.solver.Solver;
<<<<<<< HEAD
import org.ddolib.ddo.core.ClusterStrat;
=======
import org.ddolib.common.solver.SolverConfig;
>>>>>>> 43eefbaf
import org.ddolib.ddo.core.Decision;
import org.ddolib.ddo.core.SubProblem;
import org.ddolib.ddo.core.compilation.CompilationInput;
import org.ddolib.ddo.core.compilation.CompilationType;
import org.ddolib.ddo.core.frontier.Frontier;
import org.ddolib.ddo.core.heuristics.variable.VariableHeuristic;
import org.ddolib.ddo.core.heuristics.width.WidthHeuristic;
import org.ddolib.ddo.core.mdd.DecisionDiagram;
import org.ddolib.ddo.core.mdd.LinkedDecisionDiagram;
import org.ddolib.ddo.core.profiling.SearchStatistics;
import org.ddolib.ddo.heuristics.StateCoordinates;
import org.ddolib.ddo.heuristics.StateDistance;
import org.ddolib.modeling.FastUpperBound;
import org.ddolib.modeling.Problem;
import org.ddolib.modeling.Relaxation;
import org.ddolib.modeling.StateRanking;

import java.util.*;
import java.util.concurrent.atomic.AtomicInteger;

/**
 * The branch and bound with mdd paradigm parallelizes *VERY* well. This is why
 * it has been chosen to show students how to implement such a parallel solver.
 * <p>
 * # Note:
 * IF YOU ARE INTERESTED IN READING THE BRANCH AND BOUND WITH MDD ALGORITHM TO
 * SEE WHAT IT LOOKS LIKE WITHOUT PAYING ATTENTION TO THE PARALLEL STUFFS, YOU
 * WILL WANT TO TAKE A LOOK AT THE `processOneNode()`. THIS IS WHERE THE INFO
 * YOU ARE LOOKING FOR IS LOCATED.
 *
 * @param <T> the type of state
 * @param <K> the type of key
 */
public final class ParallelSolver<T, K> implements Solver {
    /*
     * The various threads of the solver share a common zone of memory. That
     * zone of shared memory is split in two:
     */

    /**
     * The portion of the shared state that can be accessed concurrently
     */
    private final Shared<T, K> shared;
    /**
     * The portion of the shared state that can only be accessed from the critical sections
     */
    private final Critical<T> critical;


    /**
     * <ul>
     *     <li>0: no verbosity</li>
     *     <li>1: display newBest whenever there is a newBest</li>
     *     <li>2: 1 + statistics about the front every half a second (or so)</li>
     *     <li>3: 2 + every developed sub-problem</li>
     *     <li>4: 3 + details about the developed state</li>
     * </ul>
     * <p>
     * <p>
     * 3: 2 + every developed sub-problem
     * 4: 3 + details about the developed state
     */
    private final int verbosityLevel;

    /**
     * Whether we want to export the first explored restricted and relaxed mdd.
     */
    private final boolean exportAsDot;


    /**
     * Creates a fully qualified instance. The parameters of this solver are given via a
     * {@link SolverConfig}<br><br>
     *
     * <b>Mandatory parameters:</b>
     * <ul>
     *     <li>An implementation of {@link Problem}</li>
     *     <li>An implementation of {@link Relaxation}</li>
     *     <li>An implementation of {@link StateRanking}</li>
     *     <li>An implementation of {@link VariableHeuristic}</li>
     *     <li>An implementation of {@link WidthHeuristic}</li>
     *     <li>An implementation of {@link Frontier}</li>
     * </ul>
     * <br>
     * <b>Optional parameters: </b>
     * <ul>
     *     <li>The number of threads that can be used in parallel (all available processors by default).</li>
     *     <li>An implementation of {@link FastUpperBound}</li>
     *     <li>An implementation of {@link DominanceChecker}</li>
     *     <li>A time limit</li>
     *     <li>A gap limit</li>
     *     <li>A verbosity level</li>
     * </ul>
     *
     * @param config All the parameters needed to configure the solver.
     */
<<<<<<< HEAD
    public ParallelSolver(
            final int nbThreads,
            final Problem<T> problem,
            final Relaxation<T> relax,
            final VariableHeuristic<T> varh,
            final StateRanking<T> ranking,
            final WidthHeuristic<T> width,
            final Frontier<T> frontier,
            final FastUpperBound<T> fub,
            final DominanceChecker<T, K> dominance,
            final ClusterStrat relaxStrat,
            final ClusterStrat restrictionStrat,
            final StateDistance<T> distance,
            final StateCoordinates<T> coord,
            final int seed) {
        this.shared = new Shared<>(nbThreads, problem, relax, varh, ranking, width, fub, dominance, relaxStrat, restrictionStrat, distance, coord, new Random(seed));
        this.critical = new Critical<>(nbThreads, frontier);
=======
    public ParallelSolver(SolverConfig<T, K> config) {
        this.shared = new Shared<>(config.nbThreads, config.problem, config.relax, config.varh, config.ranking, config.width, config.fub,
                config.dominance);
        this.critical = new Critical<>(config.nbThreads, config.frontier);
        this.verbosityLevel = config.verbosityLevel;
        this.exportAsDot = config.exportAsDot;
>>>>>>> 43eefbaf
    }


    @Override
    public SearchStatistics maximize() {
        long start = System.currentTimeMillis();
        final AtomicInteger nbIter = new AtomicInteger(0);
        final AtomicInteger queueMaxSize = new AtomicInteger(0);

        initialize();

        Thread[] workers = new Thread[shared.nbThreads];
        for (int i = 0; i < shared.nbThreads; i++) {
            final int threadId = i;
            workers[i] = new Thread() {
                @Override
                public void run() {
                    DecisionDiagram<T, K> mdd = new LinkedDecisionDiagram<>();
                    while (true) {
                        Workload<T> wl = getWorkload(threadId);
                        switch (wl.status) {
                            case Complete:
                                return;
                            case Starvation:
                                continue;
                            case WorkItem:
                                nbIter.incrementAndGet();
                                queueMaxSize.updateAndGet(current -> Math.max(current, critical.frontier.size()));
                                if (verbosityLevel >= 2)
                                    System.out.println("subProblem(ub:" + wl.subProblem.getUpperBound() + " val:" + wl.subProblem.getValue() + " depth:" + wl.subProblem.getPath().size() + " fastUpperBound:" + (wl.subProblem.getUpperBound() - wl.subProblem.getValue()) + "):" + wl.subProblem.getState());
                                processOneNode(wl.subProblem, mdd, verbosityLevel, exportAsDot);
                                notifyNodeFinished(threadId);
                                break;
                        }
                    }
                }
            };
            workers[i].start();
        }

        for (int i = 0; i < shared.nbThreads; i++) {
            try {
                workers[i].join();
            } catch (InterruptedException e) {
            }
        }
        long end = System.currentTimeMillis();
        return new SearchStatistics(nbIter.get(), queueMaxSize.get(), end - start, SearchStatistics.SearchStatus.OPTIMAL, 0.0);
    }

    @Override
    public Optional<Double> bestValue() {
        synchronized (critical) {
            if (critical.bestSol.isPresent()) {
                return Optional.of(critical.bestLB);
            } else {
                return Optional.empty();
            }
        }
    }

    @Override
    public Optional<Set<Decision>> bestSolution() {
        synchronized (critical) {
            return critical.bestSol;
        }
    }

    /**
     * @return the number of nodes that have been explored
     */
    public int explored() {
        synchronized (critical) {
            return critical.explored;
        }
    }

    /**
     * @return best known lower bound so far
     */
    public double lowerBound() {
        synchronized (critical) {
            return critical.bestLB;
        }
    }

    /**
     * @return best known upper bound so far
     */
    public double upperBound() {
        synchronized (critical) {
            return critical.bestUB;
        }
    }

    /**
     * @return the root subproblem
     */
    private SubProblem<T> root() {
        return new SubProblem<>(
                shared.problem.initialState(),
                shared.problem.initialValue(),
                Double.POSITIVE_INFINITY,
                Collections.emptySet());
    }

    /**
     * Utility method to initialize the solver structure
     */
    private void initialize() {
        synchronized (critical) {
            critical.frontier.push(root());
        }
    }

    /**
     * This method processes one node from the solver frontier.
     * <p>
     * This is typically the method you are searching for if you are searching after an implementation
     * of the branch and bound with mdd algo.
     */
    private void processOneNode(final SubProblem<T> sub, final DecisionDiagram<T, K> mdd, int verbosityLevel, boolean exportAsDot) {
        // 1. RESTRICTION
        double nodeUB = sub.getUpperBound();
        double bestLB = bestLB();

        if (nodeUB <= bestLB) {
            return;
        }

        int width = shared.width.maximumWidth(sub.getState());
        CompilationInput<T, K> compilation = new CompilationInput<>(
                CompilationType.Restricted,
                shared.problem,
                shared.relax,
                shared.varh,
                shared.ranking,
                sub,
                width,
                shared.fub,
                shared.dominance,
                bestLB,
                critical.frontier.cutSetType(),
                false,
                shared.relaxStrat,
                shared.restrictionStrat,
                shared.distance,
                shared.coord,
                shared.rnd
        );

        mdd.compile(compilation);
        maybeUpdateBest(mdd, verbosityLevel);
        if (mdd.isExact()) {
            return;
        }

        // 2. RELAXATION
        bestLB = bestLB();
        compilation = new CompilationInput<>(
                CompilationType.Relaxed,
                shared.problem,
                shared.relax,
                shared.varh,
                shared.ranking,
                sub,
                width,
                shared.fub,
                shared.dominance,
                bestLB,
                critical.frontier.cutSetType(),
                false,
                shared.relaxStrat,
                shared.restrictionStrat,
                shared.distance,
                shared.coord,
                shared.rnd
        );
        mdd.compile(compilation);
        if (mdd.isExact()) {
            maybeUpdateBest(mdd, verbosityLevel);
        } else {
            enqueueCutset(mdd);
        }
    }

    /**
     * @return the current best known lower bound
     */
    private double bestLB() {
        synchronized (critical) {
            return critical.bestLB;
        }
    }

    /**
     * This private method updates the shared best known node and lower bound in
     * case the best value of the current `mdd` expansion improves the current
     * bounds.
     */
    private void maybeUpdateBest(final DecisionDiagram<T, K> mdd, int verbosityLevel) {
        synchronized (critical) {
            Optional<Double> ddval = mdd.bestValue();

            if (ddval.isPresent() && ddval.get() > critical.bestLB) {
                critical.bestLB = ddval.get();
                critical.bestSol = mdd.bestSolution();
                if (verbosityLevel >= 1) System.out.println("new best: " + ddval.get());
            }
        }
    }

    /**
     * If necessary, tightens the bound of nodes in the cutset of `mdd` and
     * then add the relevant nodes to the shared fringe.
     */
    private void enqueueCutset(final DecisionDiagram<T, K> mdd) {
        synchronized (critical) {
            double bestLB = critical.bestLB;
            Iterator<SubProblem<T>> cutset = mdd.exactCutset();
            while (cutset.hasNext()) {
                SubProblem<T> cutsetNode = cutset.next();
                if (cutsetNode.getUpperBound() > bestLB) {
                    critical.frontier.push(cutsetNode);
                }
            }
        }
    }

    /**
     * Acknowledges that a thread finished processing its node.
     */
    private void notifyNodeFinished(final int threadId) {
        synchronized (critical) {
            critical.ongoing -= 1;
            critical.upperBounds[threadId] = Integer.MAX_VALUE;
            critical.notifyAll();
        }
    }

    /**
     * Consults the shared state to fetch a workload. Depending on the current
     * state, the workload can either be:
     * <p>
     * + Complete, when the problem is solved and all threads should stop
     * + Starvation, when there is no subproblem available for processing
     * at the time being (but some subproblem are still being processed
     * and thus the problem cannot be considered solved).
     * + WorkItem, when the thread successfully obtained a subproblem to
     * process.
     */
    private Workload<T> getWorkload(int threadId) {
        synchronized (critical) {
            // Are we done ?
            if (critical.ongoing == 0 && critical.frontier.isEmpty()) {
                critical.bestUB = critical.bestLB;
                return new Workload<>(WorkloadStatus.Complete, null);
            }
            // Nothing to do yet ? => Wait for someone to post jobs
            if (critical.frontier.isEmpty()) {
                try {
                    critical.wait();
                } catch (InterruptedException e) {
                }
                return new Workload<>(WorkloadStatus.Starvation, null);
            }
            // Nothing relevant ? =>  Wait for someone to post jobs
            SubProblem<T> nn = critical.frontier.pop();
            if (nn.getUpperBound() <= critical.bestLB) {
                critical.frontier.clear();
                if (critical.ongoing == 0) {
                    return new Workload<>(WorkloadStatus.Complete, null);
                } else {
                    try {
                        critical.wait();
                    } catch (InterruptedException e) {
                    }
                    return new Workload<>(WorkloadStatus.Starvation, null);
                }
            }

            // Consume the current node and process it
            critical.ongoing += 1;
            critical.explored += 1;
            critical.upperBounds[threadId] = nn.getUpperBound();

            return new Workload<>(WorkloadStatus.WorkItem, nn);
        }
    }

    /**
     * The status of when a workload is retrieved
     */
    private static enum WorkloadStatus {
        /**
         * When the complete state space has been explored
         */
        Complete,
        /**
         * When we are waiting for new nodes to appear on the solver frontier
         */
        Starvation,
        /**
         * When we are given a workitem which is ready to be processed
         */
        WorkItem,
    }

    /**
     * A work load that has been retrieved from the solver frontier
     */
    private static final class Workload<T> {
        /**
         * The status associated with this workload
         */
        final WorkloadStatus status;
        /**
         * The subproblem that was returned if one has been found
         */
        final SubProblem<T> subProblem;

        public Workload(final WorkloadStatus status, final SubProblem<T> subProblem) {
            this.status = status;
            this.subProblem = subProblem;
        }
    }

    /**
     * The various threads of the solver share a common zone of memory. That
     * zone of shared memory is split in two:
     * <p>
     * - what is publicly and concurrently accessible
     * - what is synchronized and can only be accessed within critical sections
     */
    private static class Shared<T, K> {
        /**
         * The number of threads that must be spawned to solve the problem
         */
        private final int nbThreads;
        /**
         * The problem we want to maximize
         */
        private final Problem<T> problem;
        /**
         * A suitable relaxation for the problem we want to maximize
         */
        private final Relaxation<T> relax;
        /**
         * A heuristic to identify the most promising nodes
         */
        private final StateRanking<T> ranking;
        /**
         * A heuristic to choose the maximum width of the DD you compile
         */
        private final WidthHeuristic<T> width;

        /**
         * The heuristic defining a very rough estimation (upper bound) of the optimal value.
         */
        private final FastUpperBound<T> fub;

        private final DominanceChecker<T, K> dominance;
        /**
         * A heuristic to choose the next variable to branch on when developing a DD
         */
        private final VariableHeuristic<T> varh;

        private final ClusterStrat relaxStrat;
        private final ClusterStrat restrictionStrat;
        private final StateDistance<T> distance;
        private final StateCoordinates<T> coord;
        private final Random rnd;

        public Shared(
                final int nbThreads,
                final Problem<T> problem,
                final Relaxation<T> relax,
                final VariableHeuristic<T> varh,
                final StateRanking<T> ranking,
                final WidthHeuristic<T> width,
                FastUpperBound<T> fub,
                final DominanceChecker<T, K> dominance,
                final ClusterStrat relaxStrat,
                final ClusterStrat restrictionStrat,
                final StateDistance<T> distance,
                final StateCoordinates<T> coord,
                final Random rnd) {
            this.nbThreads = nbThreads;
            this.problem = problem;
            this.relax = relax;
            this.fub = fub;
            this.varh = varh;
            this.ranking = ranking;
            this.width = width;
            this.dominance = dominance;
            this.relaxStrat = relaxStrat;
            this.restrictionStrat = restrictionStrat;
            this.distance = distance;
            this.coord = coord;
            this.rnd = rnd;
        }
    }

    /**
     * The shared data that may only be manipulated within critical sections
     */
    private static final class Critical<T> {
        /**
         * This is the fringe: the set of nodes that must still be explored before
         * the problem can be considered 'solved'.
         * <p>
         * # Note:
         * This fringe orders the nodes by upper bound (so the highest ub is going
         * to pop first). So, it is guaranteed that the upper bound of the first
         * node being popped is an upper bound on the value reachable by exploring
         * any of the nodes remaining on the fringe. As a consequence, the
         * exploration can be stopped as soon as a node with an ub &#8804; current best
         * lower bound is popped.
         */
        private final Frontier<T> frontier;
        /**
         * This vector is used to store the upper bound on the node which is
         * currently processed by each thread.
         * <p>
         * # Note
         * When a thread is idle (or more generally when it is done with processing
         * it node), it should place the value i32::min_value() in its corresponding
         * cell.
         */
        final double[] upperBounds;
        /**
         * This is the number of nodes that are currently being explored.
         * <p>
         * # Note
         * This information may seem innocuous/superfluous, whereas in fact it is
         * very important. Indeed, this is the piece of information that lets us
         * distinguish between a node-starvation and the completion of the problem
         * resolution. The bottom line is, this counter needs to be carefully
         * managed to guarantee the termination of all threads.
         */
        int ongoing;
        /**
         * This is a counter that tracks the number of nodes that have effectively
         * been explored. That is, the number of nodes that have been popped from
         * the fringe, and for which a restricted and relaxed mdd have been developed.
         */
        int explored;
        /**
         * This is the value of the best known lower bound.
         */
        double bestLB;
        /**
         * This is the value of the best known lower bound.
         * *WARNING* This one only gets set when the interrupt condition is satisfied
         */
        double bestUB;
        /**
         * If set, this keeps the info about the best solution so far.
         */
        Optional<Set<Decision>> bestSol;

        public Critical(final int nbThreads, final Frontier<T> frontier) {
            this.frontier = frontier;
            this.ongoing = 0;
            this.explored = 0;
            this.bestLB = Double.NEGATIVE_INFINITY;
            this.bestUB = Double.POSITIVE_INFINITY;
            this.upperBounds = new double[nbThreads];
            this.bestSol = Optional.empty();
            for (int i = 0; i < nbThreads; i++) {
                upperBounds[i] = Double.POSITIVE_INFINITY;
            }
        }
    }
}<|MERGE_RESOLUTION|>--- conflicted
+++ resolved
@@ -2,11 +2,8 @@
 
 import org.ddolib.common.dominance.DominanceChecker;
 import org.ddolib.common.solver.Solver;
-<<<<<<< HEAD
+import org.ddolib.common.solver.SolverConfig;
 import org.ddolib.ddo.core.ClusterStrat;
-=======
-import org.ddolib.common.solver.SolverConfig;
->>>>>>> 43eefbaf
 import org.ddolib.ddo.core.Decision;
 import org.ddolib.ddo.core.SubProblem;
 import org.ddolib.ddo.core.compilation.CompilationInput;
@@ -103,32 +100,12 @@
      *
      * @param config All the parameters needed to configure the solver.
      */
-<<<<<<< HEAD
-    public ParallelSolver(
-            final int nbThreads,
-            final Problem<T> problem,
-            final Relaxation<T> relax,
-            final VariableHeuristic<T> varh,
-            final StateRanking<T> ranking,
-            final WidthHeuristic<T> width,
-            final Frontier<T> frontier,
-            final FastUpperBound<T> fub,
-            final DominanceChecker<T, K> dominance,
-            final ClusterStrat relaxStrat,
-            final ClusterStrat restrictionStrat,
-            final StateDistance<T> distance,
-            final StateCoordinates<T> coord,
-            final int seed) {
-        this.shared = new Shared<>(nbThreads, problem, relax, varh, ranking, width, fub, dominance, relaxStrat, restrictionStrat, distance, coord, new Random(seed));
-        this.critical = new Critical<>(nbThreads, frontier);
-=======
     public ParallelSolver(SolverConfig<T, K> config) {
         this.shared = new Shared<>(config.nbThreads, config.problem, config.relax, config.varh, config.ranking, config.width, config.fub,
-                config.dominance);
+                config.dominance, config.relaxStrat, config.restrictStrat, config.distance, config.coordinates, new Random(config.seed));
         this.critical = new Critical<>(config.nbThreads, config.frontier);
         this.verbosityLevel = config.verbosityLevel;
         this.exportAsDot = config.exportAsDot;
->>>>>>> 43eefbaf
     }
 
 
@@ -496,11 +473,11 @@
          */
         private final VariableHeuristic<T> varh;
 
-        private final ClusterStrat relaxStrat;
-        private final ClusterStrat restrictionStrat;
         private final StateDistance<T> distance;
         private final StateCoordinates<T> coord;
         private final Random rnd;
+        private final ClusterStrat relaxStrat;
+        private final ClusterStrat restrictionStrat;
 
         public Shared(
                 final int nbThreads,
@@ -514,7 +491,7 @@
                 final ClusterStrat relaxStrat,
                 final ClusterStrat restrictionStrat,
                 final StateDistance<T> distance,
-                final StateCoordinates<T> coord,
+                final StateCoordinates<T> coordinates,
                 final Random rnd) {
             this.nbThreads = nbThreads;
             this.problem = problem;
@@ -524,11 +501,11 @@
             this.ranking = ranking;
             this.width = width;
             this.dominance = dominance;
-            this.relaxStrat = relaxStrat;
             this.restrictionStrat = restrictionStrat;
             this.distance = distance;
-            this.coord = coord;
+            this.coord = coordinates;
             this.rnd = rnd;
+            this.relaxStrat = relaxStrat;
         }
     }
 
