package org.ddolib.ddo.core.solver;

import org.ddolib.common.dominance.DominanceChecker;
import org.ddolib.common.solver.Solver;
import org.ddolib.common.solver.SolverConfig;
import org.ddolib.ddo.core.Decision;
import org.ddolib.ddo.core.SubProblem;
import org.ddolib.ddo.core.compilation.CompilationInput;
import org.ddolib.ddo.core.compilation.CompilationType;
import org.ddolib.ddo.core.frontier.Frontier;
import org.ddolib.ddo.core.heuristics.variable.VariableHeuristic;
import org.ddolib.ddo.core.heuristics.width.WidthHeuristic;
import org.ddolib.ddo.core.mdd.DecisionDiagram;
import org.ddolib.ddo.core.mdd.LinkedDecisionDiagram;
import org.ddolib.ddo.core.profiling.SearchStatistics;
import org.ddolib.modeling.FastUpperBound;
import org.ddolib.modeling.Problem;
import org.ddolib.modeling.Relaxation;
import org.ddolib.modeling.StateRanking;

import java.util.Collections;
import java.util.Iterator;
import java.util.Optional;
import java.util.Set;
import java.util.concurrent.atomic.AtomicInteger;

/**
 * The branch and bound with mdd paradigm parallelizes *VERY* well. This is why
 * it has been chosen to show students how to implement such a parallel solver.
 * <p>
 * # Note:
 * IF YOU ARE INTERESTED IN READING THE BRANCH AND BOUND WITH MDD ALGORITHM TO
 * SEE WHAT IT LOOKS LIKE WITHOUT PAYING ATTENTION TO THE PARALLEL STUFFS, YOU
 * WILL WANT TO TAKE A LOOK AT THE `processOneNode()`. THIS IS WHERE THE INFO
 * YOU ARE LOOKING FOR IS LOCATED.
 *
 * @param <T> the type of state
 * @param <K> the type of key
 */
public final class ParallelSolver<T, K> implements Solver {
    /*
     * The various threads of the solver share a common zone of memory. That
     * zone of shared memory is split in two:
     */

    /**
     * The portion of the shared state that can be accessed concurrently
     */
    private final Shared<T, K> shared;
    /**
     * The portion of the shared state that can only be accessed from the critical sections
     */
    private final Critical<T> critical;


    /**
     * <ul>
     *     <li>0: no verbosity</li>
     *     <li>1: display newBest whenever there is a newBest</li>
     *     <li>2: 1 + statistics about the front every half a second (or so)</li>
     *     <li>3: 2 + every developed sub-problem</li>
     *     <li>4: 3 + details about the developed state</li>
     * </ul>
     * <p>
     * <p>
     * 3: 2 + every developed sub-problem
     * 4: 3 + details about the developed state
     */
    private final int verbosityLevel;

    /**
     * Whether we want to export the first explored restricted and relaxed mdd.
     */
    private final boolean exportAsDot;


    /**
     * Creates a fully qualified instance. The parameters of this solver are given via a
     * {@link SolverConfig}<br><br>
     *
     * <b>Mandatory parameters:</b>
     * <ul>
     *     <li>An implementation of {@link Problem}</li>
     *     <li>An implementation of {@link Relaxation}</li>
     *     <li>An implementation of {@link StateRanking}</li>
     *     <li>An implementation of {@link VariableHeuristic}</li>
     *     <li>An implementation of {@link WidthHeuristic}</li>
     *     <li>An implementation of {@link Frontier}</li>
     * </ul>
     * <br>
     * <b>Optional parameters: </b>
     * <ul>
     *     <li>The number of threads that can be used in parallel (all available processors by default).</li>
     *     <li>An implementation of {@link FastUpperBound}</li>
     *     <li>An implementation of {@link DominanceChecker}</li>
     *     <li>A time limit</li>
     *     <li>A gap limit</li>
     *     <li>A verbosity level</li>
     * </ul>
     *
     * @param config All the parameters needed to configure the solver.
     */
    public ParallelSolver(SolverConfig<T, K> config) {
        this.shared = new Shared<>(config.nbThreads, config.problem, config.relax, config.varh, config.ranking, config.width, config.fub,
                config.dominance);
        this.critical = new Critical<>(config.nbThreads, config.frontier);
        this.verbosityLevel = config.verbosityLevel;
        this.exportAsDot = config.exportAsDot;
    }

<<<<<<< HEAD
    @Override
    public SearchStatistics maximize() {
        return maximize(0, 0, false);
    }

    @Override
    public SearchStatistics maximize(int verbosityLevel, int debugLevel, boolean exportAsDot) {
=======

    @Override
    public SearchStatistics maximize() {
>>>>>>> 43eefbaf
        long start = System.currentTimeMillis();
        final AtomicInteger nbIter = new AtomicInteger(0);
        final AtomicInteger queueMaxSize = new AtomicInteger(0);

        initialize();

        Thread[] workers = new Thread[shared.nbThreads];
        for (int i = 0; i < shared.nbThreads; i++) {
            final int threadId = i;
            workers[i] = new Thread() {
                @Override
                public void run() {
                    DecisionDiagram<T, K> mdd = new LinkedDecisionDiagram<>();
                    while (true) {
                        Workload<T> wl = getWorkload(threadId);
                        switch (wl.status) {
                            case Complete:
                                return;
                            case Starvation:
                                continue;
                            case WorkItem:
                                nbIter.incrementAndGet();
                                queueMaxSize.updateAndGet(current -> Math.max(current, critical.frontier.size()));
                                if (verbosityLevel >= 2)
                                    System.out.println("subProblem(ub:" + wl.subProblem.getUpperBound() + " val:" + wl.subProblem.getValue() + " depth:" + wl.subProblem.getPath().size() + " fastUpperBound:" + (wl.subProblem.getUpperBound() - wl.subProblem.getValue()) + "):" + wl.subProblem.getState());
                                processOneNode(wl.subProblem, mdd, verbosityLevel, exportAsDot, debugLevel);
                                notifyNodeFinished(threadId);
                                break;
                        }
                    }
                }
            };
            workers[i].start();
        }

        for (int i = 0; i < shared.nbThreads; i++) {
            try {
                workers[i].join();
            } catch (InterruptedException e) {
            }
        }
        long end = System.currentTimeMillis();
        return new SearchStatistics(nbIter.get(), queueMaxSize.get(), end - start, SearchStatistics.SearchStatus.OPTIMAL, 0.0);
    }

    @Override
    public Optional<Double> bestValue() {
        synchronized (critical) {
            if (critical.bestSol.isPresent()) {
                return Optional.of(critical.bestLB);
            } else {
                return Optional.empty();
            }
        }
    }

    @Override
    public Optional<Set<Decision>> bestSolution() {
        synchronized (critical) {
            return critical.bestSol;
        }
    }

    /**
     * @return the number of nodes that have been explored
     */
    public int explored() {
        synchronized (critical) {
            return critical.explored;
        }
    }

    /**
     * @return best known lower bound so far
     */
    public double lowerBound() {
        synchronized (critical) {
            return critical.bestLB;
        }
    }

    /**
     * @return best known upper bound so far
     */
    public double upperBound() {
        synchronized (critical) {
            return critical.bestUB;
        }
    }

    /**
     * @return the root subproblem
     */
    private SubProblem<T> root() {
        return new SubProblem<>(
                shared.problem.initialState(),
                shared.problem.initialValue(),
                Double.POSITIVE_INFINITY,
                Collections.emptySet());
    }

    /**
     * Utility method to initialize the solver structure
     */
    private void initialize() {
        synchronized (critical) {
            critical.frontier.push(root());
        }
    }

    /**
     * This method processes one node from the solver frontier.
     * <p>
     * This is typically the method you are searching for if you are searching after an implementation
     * of the branch and bound with mdd algo.
     */
    private void processOneNode(final SubProblem<T> sub, final DecisionDiagram<T, K> mdd,
                                int verbosityLevel, boolean exportAsDot, int debugLevel) {
        // 1. RESTRICTION
        double nodeUB = sub.getUpperBound();
        double bestLB = bestLB();

        if (nodeUB <= bestLB) {
            return;
        }

        int width = shared.width.maximumWidth(sub.getState());
        CompilationInput<T, K> compilation = new CompilationInput<>(
                CompilationType.Restricted,
                shared.problem,
                shared.relax,
                shared.varh,
                shared.ranking,
                sub,
                width,
                shared.fub,
                shared.dominance,
                bestLB,
                critical.frontier.cutSetType(),
                false,
                debugLevel
        );

        mdd.compile(compilation);
        maybeUpdateBest(mdd, verbosityLevel);
        if (mdd.isExact()) {
            return;
        }

        // 2. RELAXATION
        bestLB = bestLB();
        compilation = new CompilationInput<>(
                CompilationType.Relaxed,
                shared.problem,
                shared.relax,
                shared.varh,
                shared.ranking,
                sub,
                width,
                shared.fub,
                shared.dominance,
                bestLB,
                critical.frontier.cutSetType(),
                false,
                debugLevel
        );
        mdd.compile(compilation);
        if (mdd.isExact()) {
            maybeUpdateBest(mdd, verbosityLevel);
        } else {
            enqueueCutset(mdd);
        }
    }

    /**
     * @return the current best known lower bound
     */
    private double bestLB() {
        synchronized (critical) {
            return critical.bestLB;
        }
    }

    /**
     * This private method updates the shared best known node and lower bound in
     * case the best value of the current `mdd` expansion improves the current
     * bounds.
     */
    private void maybeUpdateBest(final DecisionDiagram<T, K> mdd, int verbosityLevel) {
        synchronized (critical) {
            Optional<Double> ddval = mdd.bestValue();

            if (ddval.isPresent() && ddval.get() > critical.bestLB) {
                critical.bestLB = ddval.get();
                critical.bestSol = mdd.bestSolution();
                if (verbosityLevel >= 1) System.out.println("new best: " + ddval.get());
            }
        }
    }

    /**
     * If necessary, tightens the bound of nodes in the cutset of `mdd` and
     * then add the relevant nodes to the shared fringe.
     */
    private void enqueueCutset(final DecisionDiagram<T, K> mdd) {
        synchronized (critical) {
            double bestLB = critical.bestLB;
            Iterator<SubProblem<T>> cutset = mdd.exactCutset();
            while (cutset.hasNext()) {
                SubProblem<T> cutsetNode = cutset.next();
                if (cutsetNode.getUpperBound() > bestLB) {
                    critical.frontier.push(cutsetNode);
                }
            }
        }
    }

    /**
     * Acknowledges that a thread finished processing its node.
     */
    private void notifyNodeFinished(final int threadId) {
        synchronized (critical) {
            critical.ongoing -= 1;
            critical.upperBounds[threadId] = Integer.MAX_VALUE;
            critical.notifyAll();
        }
    }

    /**
     * Consults the shared state to fetch a workload. Depending on the current
     * state, the workload can either be:
     * <p>
     * + Complete, when the problem is solved and all threads should stop
     * + Starvation, when there is no subproblem available for processing
     * at the time being (but some subproblem are still being processed
     * and thus the problem cannot be considered solved).
     * + WorkItem, when the thread successfully obtained a subproblem to
     * process.
     */
    private Workload<T> getWorkload(int threadId) {
        synchronized (critical) {
            // Are we done ?
            if (critical.ongoing == 0 && critical.frontier.isEmpty()) {
                critical.bestUB = critical.bestLB;
                return new Workload<>(WorkloadStatus.Complete, null);
            }
            // Nothing to do yet ? => Wait for someone to post jobs
            if (critical.frontier.isEmpty()) {
                try {
                    critical.wait();
                } catch (InterruptedException e) {
                }
                return new Workload<>(WorkloadStatus.Starvation, null);
            }
            // Nothing relevant ? =>  Wait for someone to post jobs
            SubProblem<T> nn = critical.frontier.pop();
            if (nn.getUpperBound() <= critical.bestLB) {
                critical.frontier.clear();
                if (critical.ongoing == 0) {
                    return new Workload<>(WorkloadStatus.Complete, null);
                } else {
                    try {
                        critical.wait();
                    } catch (InterruptedException e) {
                    }
                    return new Workload<>(WorkloadStatus.Starvation, null);
                }
            }

            // Consume the current node and process it
            critical.ongoing += 1;
            critical.explored += 1;
            critical.upperBounds[threadId] = nn.getUpperBound();

            return new Workload<>(WorkloadStatus.WorkItem, nn);
        }
    }

    /**
     * The status of when a workload is retrieved
     */
    private static enum WorkloadStatus {
        /**
         * When the complete state space has been explored
         */
        Complete,
        /**
         * When we are waiting for new nodes to appear on the solver frontier
         */
        Starvation,
        /**
         * When we are given a workitem which is ready to be processed
         */
        WorkItem,
    }

    /**
     * A work load that has been retrieved from the solver frontier
     */
    private static final class Workload<T> {
        /**
         * The status associated with this workload
         */
        final WorkloadStatus status;
        /**
         * The subproblem that was returned if one has been found
         */
        final SubProblem<T> subProblem;

        public Workload(final WorkloadStatus status, final SubProblem<T> subProblem) {
            this.status = status;
            this.subProblem = subProblem;
        }
    }

    /**
     * The various threads of the solver share a common zone of memory. That
     * zone of shared memory is split in two:
     * <p>
     * - what is publicly and concurrently accessible
     * - what is synchronized and can only be accessed within critical sections
     */
    private static class Shared<T, K> {
        /**
         * The number of threads that must be spawned to solve the problem
         */
        private final int nbThreads;
        /**
         * The problem we want to maximize
         */
        private final Problem<T> problem;
        /**
         * A suitable relaxation for the problem we want to maximize
         */
        private final Relaxation<T> relax;
        /**
         * A heuristic to identify the most promising nodes
         */
        private final StateRanking<T> ranking;
        /**
         * A heuristic to choose the maximum width of the DD you compile
         */
        private final WidthHeuristic<T> width;

        /**
         * The heuristic defining a very rough estimation (upper bound) of the optimal value.
         */
        private final FastUpperBound<T> fub;

        private final DominanceChecker<T, K> dominance;
        /**
         * A heuristic to choose the next variable to branch on when developing a DD
         */
        private final VariableHeuristic<T> varh;

        public Shared(
                final int nbThreads,
                final Problem<T> problem,
                final Relaxation<T> relax,
                final VariableHeuristic<T> varh,
                final StateRanking<T> ranking,
                final WidthHeuristic<T> width,
                FastUpperBound<T> fub,
                final DominanceChecker<T, K> dominance) {
            this.nbThreads = nbThreads;
            this.problem = problem;
            this.relax = relax;
            this.fub = fub;
            this.varh = varh;
            this.ranking = ranking;
            this.width = width;
            this.dominance = dominance;
        }
    }

    /**
     * The shared data that may only be manipulated within critical sections
     */
    private static final class Critical<T> {
        /**
         * This is the fringe: the set of nodes that must still be explored before
         * the problem can be considered 'solved'.
         * <p>
         * # Note:
         * This fringe orders the nodes by upper bound (so the highest ub is going
         * to pop first). So, it is guaranteed that the upper bound of the first
         * node being popped is an upper bound on the value reachable by exploring
         * any of the nodes remaining on the fringe. As a consequence, the
         * exploration can be stopped as soon as a node with an ub &#8804; current best
         * lower bound is popped.
         */
        private final Frontier<T> frontier;
        /**
         * This vector is used to store the upper bound on the node which is
         * currently processed by each thread.
         * <p>
         * # Note
         * When a thread is idle (or more generally when it is done with processing
         * it node), it should place the value i32::min_value() in its corresponding
         * cell.
         */
        final double[] upperBounds;
        /**
         * This is the number of nodes that are currently being explored.
         * <p>
         * # Note
         * This information may seem innocuous/superfluous, whereas in fact it is
         * very important. Indeed, this is the piece of information that lets us
         * distinguish between a node-starvation and the completion of the problem
         * resolution. The bottom line is, this counter needs to be carefully
         * managed to guarantee the termination of all threads.
         */
        int ongoing;
        /**
         * This is a counter that tracks the number of nodes that have effectively
         * been explored. That is, the number of nodes that have been popped from
         * the fringe, and for which a restricted and relaxed mdd have been developed.
         */
        int explored;
        /**
         * This is the value of the best known lower bound.
         */
        double bestLB;
        /**
         * This is the value of the best known lower bound.
         * *WARNING* This one only gets set when the interrupt condition is satisfied
         */
        double bestUB;
        /**
         * If set, this keeps the info about the best solution so far.
         */
        Optional<Set<Decision>> bestSol;

        public Critical(final int nbThreads, final Frontier<T> frontier) {
            this.frontier = frontier;
            this.ongoing = 0;
            this.explored = 0;
            this.bestLB = Double.NEGATIVE_INFINITY;
            this.bestUB = Double.POSITIVE_INFINITY;
            this.upperBounds = new double[nbThreads];
            this.bestSol = Optional.empty();
            for (int i = 0; i < nbThreads; i++) {
                upperBounds[i] = Double.POSITIVE_INFINITY;
            }
        }
    }
}<|MERGE_RESOLUTION|>--- conflicted
+++ resolved
@@ -108,19 +108,9 @@
         this.exportAsDot = config.exportAsDot;
     }
 
-<<<<<<< HEAD
+
     @Override
     public SearchStatistics maximize() {
-        return maximize(0, 0, false);
-    }
-
-    @Override
-    public SearchStatistics maximize(int verbosityLevel, int debugLevel, boolean exportAsDot) {
-=======
-
-    @Override
-    public SearchStatistics maximize() {
->>>>>>> 43eefbaf
         long start = System.currentTimeMillis();
         final AtomicInteger nbIter = new AtomicInteger(0);
         final AtomicInteger queueMaxSize = new AtomicInteger(0);
@@ -146,7 +136,7 @@
                                 queueMaxSize.updateAndGet(current -> Math.max(current, critical.frontier.size()));
                                 if (verbosityLevel >= 2)
                                     System.out.println("subProblem(ub:" + wl.subProblem.getUpperBound() + " val:" + wl.subProblem.getValue() + " depth:" + wl.subProblem.getPath().size() + " fastUpperBound:" + (wl.subProblem.getUpperBound() - wl.subProblem.getValue()) + "):" + wl.subProblem.getState());
-                                processOneNode(wl.subProblem, mdd, verbosityLevel, exportAsDot, debugLevel);
+                                processOneNode(wl.subProblem, mdd, verbosityLevel, exportAsDot);
                                 notifyNodeFinished(threadId);
                                 break;
                         }
@@ -237,8 +227,7 @@
      * This is typically the method you are searching for if you are searching after an implementation
      * of the branch and bound with mdd algo.
      */
-    private void processOneNode(final SubProblem<T> sub, final DecisionDiagram<T, K> mdd,
-                                int verbosityLevel, boolean exportAsDot, int debugLevel) {
+    private void processOneNode(final SubProblem<T> sub, final DecisionDiagram<T, K> mdd, int verbosityLevel, boolean exportAsDot) {
         // 1. RESTRICTION
         double nodeUB = sub.getUpperBound();
         double bestLB = bestLB();
@@ -260,8 +249,7 @@
                 shared.dominance,
                 bestLB,
                 critical.frontier.cutSetType(),
-                false,
-                debugLevel
+                false
         );
 
         mdd.compile(compilation);
@@ -284,8 +272,7 @@
                 shared.dominance,
                 bestLB,
                 critical.frontier.cutSetType(),
-                false,
-                debugLevel
+                false
         );
         mdd.compile(compilation);
         if (mdd.isExact()) {
