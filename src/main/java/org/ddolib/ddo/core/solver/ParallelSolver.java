package org.ddolib.ddo.core.solver;

import org.ddolib.common.dominance.DominanceChecker;
import org.ddolib.common.solver.Solver;
import org.ddolib.common.solver.SolverConfig;
import org.ddolib.ddo.core.Decision;
import org.ddolib.ddo.core.SubProblem;
import org.ddolib.ddo.core.compilation.CompilationConfig;
import org.ddolib.ddo.core.compilation.CompilationType;
import org.ddolib.ddo.core.frontier.Frontier;
import org.ddolib.ddo.core.heuristics.cluster.ReductionStrategy;
import org.ddolib.ddo.core.heuristics.variable.VariableHeuristic;
import org.ddolib.ddo.core.heuristics.width.WidthHeuristic;
import org.ddolib.ddo.core.mdd.DecisionDiagram;
import org.ddolib.ddo.core.mdd.LinkedDecisionDiagram;
import org.ddolib.ddo.core.profiling.SearchStatistics;
import org.ddolib.modeling.FastUpperBound;
import org.ddolib.modeling.Problem;
import org.ddolib.modeling.Relaxation;
import org.ddolib.modeling.StateRanking;

import java.util.Collections;
import java.util.Iterator;
import java.util.Optional;
import java.util.Set;
import java.util.concurrent.atomic.AtomicInteger;

/**
 * The branch and bound with mdd paradigm parallelizes *VERY* well. This is why
 * it has been chosen to show students how to implement such a parallel solver.
 * <p>
 * # Note:
 * IF YOU ARE INTERESTED IN READING THE BRANCH AND BOUND WITH MDD ALGORITHM TO
 * SEE WHAT IT LOOKS LIKE WITHOUT PAYING ATTENTION TO THE PARALLEL STUFFS, YOU
 * WILL WANT TO TAKE A LOOK AT THE `processOneNode()`. THIS IS WHERE THE INFO
 * YOU ARE LOOKING FOR IS LOCATED.
 *
 * @param <T> the type of state
 * @param <K> the type of key
 */
public final class ParallelSolver<T, K> implements Solver {
    /*
     * The various threads of the solver share a common zone of memory. That
     * zone of shared memory is split in two:
     */

    /**
     * The portion of the shared state that can be accessed concurrently
     */
    private final Shared<T, K> shared;
    /**
     * The portion of the shared state that can only be accessed from the critical sections
     */
    private final Critical<T> critical;


    /**
     * <ul>
     *     <li>0: no verbosity</li>
     *     <li>1: display newBest whenever there is a newBest</li>
     *     <li>2: 1 + statistics about the front every half a second (or so)</li>
     *     <li>3: 2 + every developed sub-problem</li>
     *     <li>4: 3 + details about the developed state</li>
     * </ul>
     * <p>
     * <p>
     * 3: 2 + every developed sub-problem
     * 4: 3 + details about the developed state
     */
    private final int verbosityLevel;

    /**
     * Whether we want to export the first explored restricted and relaxed mdd.
     */
    private final boolean exportAsDot;

    /**
     * <ul>
     *     <li>0: no additional tests</li>
     *     <li>1: checks if the upper bound is well-defined</li>
     *     <li>2: 1 + export diagram with failure in {@code output/failure.dot}</li>
     * </ul>
     */
    private final int debugLevel;


    /**
     * Creates a fully qualified instance. The parameters of this solver are given via a
     * {@link SolverConfig}<br><br>
     *
     * <b>Mandatory parameters:</b>
     * <ul>
     *     <li>An implementation of {@link Problem}</li>
     *     <li>An implementation of {@link Relaxation}</li>
     *     <li>An implementation of {@link StateRanking}</li>
     *     <li>An implementation of {@link VariableHeuristic}</li>
     *     <li>An implementation of {@link WidthHeuristic}</li>
     *     <li>An implementation of {@link Frontier}</li>
     * </ul>
     * <br>
     * <b>Optional parameters: </b>
     * <ul>
     *     <li>The number of threads that can be used in parallel (all available processors by default).</li>
     *     <li>An implementation of {@link FastUpperBound}</li>
     *     <li>An implementation of {@link DominanceChecker}</li>
     *     <li>A time limit</li>
     *     <li>A gap limit</li>
     *     <li>A verbosity level</li>
     *     <li>A debug level:
     *      <ul>
     *           <li>0: no additional tests (default)</li>
     *          <li>1: checks if the upper bound is well-defined and if the hash code
     *          of the states are coherent</li>
     *           <li>2: 1 + export diagram with failure in {@code output/failure.dot}</li>
     *       </ul>
     *     </li>
     * </ul>
     *
     * @param config All the parameters needed to configure the solver.
     */
    public ParallelSolver(SolverConfig<T, K> config) {
        this.shared = new Shared<>(config.nbThreads, config.problem, config.relax, config.varh, config.ranking, config.width, config.fub,
                config.dominance, config.relaxStrategy, config.restrictStrategy);
        this.critical = new Critical<>(config.nbThreads, config.frontier);
        this.verbosityLevel = config.verbosityLevel;
        this.exportAsDot = config.exportAsDot;
        this.debugLevel = config.debugLevel;
        if (config.cache != null) {
            throw new IllegalArgumentException("Caching is not available for parallel solver");
        }
    }


    @Override
    public SearchStatistics maximize() {
        long start = System.currentTimeMillis();
        final AtomicInteger nbIter = new AtomicInteger(0);
        final AtomicInteger queueMaxSize = new AtomicInteger(0);

        initialize();

        Thread[] workers = new Thread[shared.nbThreads];
        for (int i = 0; i < shared.nbThreads; i++) {
            final int threadId = i;
            workers[i] = new Thread() {
                @Override
                public void run() {
                    while (true) {
                        Workload<T> wl = getWorkload(threadId);
                        switch (wl.status) {
                            case Complete:
                                return;
                            case Starvation:
                                continue;
                            case WorkItem:
                                nbIter.incrementAndGet();
                                queueMaxSize.updateAndGet(current -> Math.max(current, critical.frontier.size()));
                                if (verbosityLevel >= 2)
                                    System.out.println("subProblem(ub:" + wl.subProblem.getUpperBound() + " val:" + wl.subProblem.getValue() + " depth:" + wl.subProblem.getPath().size() + " fastUpperBound:" + (wl.subProblem.getUpperBound() - wl.subProblem.getValue()) + "):" + wl.subProblem.getState());
                                processOneNode(wl.subProblem, verbosityLevel, exportAsDot);
                                notifyNodeFinished(threadId);
                                break;
                        }
                    }
                }
            };
            workers[i].start();
        }

        for (int i = 0; i < shared.nbThreads; i++) {
            try {
                workers[i].join();
            } catch (InterruptedException e) {
            }
        }
        long end = System.currentTimeMillis();
        return new SearchStatistics(nbIter.get(), queueMaxSize.get(), end - start, SearchStatistics.SearchStatus.OPTIMAL, 0.0);
    }

    @Override
    public Optional<Double> bestValue() {
        synchronized (critical) {
            if (critical.bestSol.isPresent()) {
                return Optional.of(critical.bestLB);
            } else {
                return Optional.empty();
            }
        }
    }

    @Override
    public Optional<Set<Decision>> bestSolution() {
        synchronized (critical) {
            return critical.bestSol;
        }
    }

    /**
     * @return the number of nodes that have been explored
     */
    public int explored() {
        synchronized (critical) {
            return critical.explored;
        }
    }

    /**
     * @return best known lower bound so far
     */
    public double lowerBound() {
        synchronized (critical) {
            return critical.bestLB;
        }
    }

    /**
     * @return best known upper bound so far
     */
    public double upperBound() {
        synchronized (critical) {
            return critical.bestUB;
        }
    }

    /**
     * @return the root subproblem
     */
    private SubProblem<T> root() {
        return new SubProblem<>(
                shared.problem.initialState(),
                shared.problem.initialValue(),
                Double.POSITIVE_INFINITY,
                Collections.emptySet());
    }

    /**
     * Utility method to initialize the solver structure
     */
    private void initialize() {
        synchronized (critical) {
            critical.frontier.push(root());
        }
    }

    /**
     * This method processes one node from the solver frontier.
     * <p>
     * This is typically the method you are searching for if you are searching after an implementation
     * of the branch and bound with mdd algo.
     */
    private void processOneNode(final SubProblem<T> sub, int verbosityLevel, boolean exportAsDot) {
        // 1. RESTRICTION
        double nodeUB = sub.getUpperBound();
        double bestLB = bestLB();

        if (nodeUB <= bestLB) {
            return;
        }

        int width = shared.width.maximumWidth(sub.getState());
<<<<<<< HEAD
        CompilationInput<T, K> compilation = new CompilationInput<>(
                CompilationType.Restricted,
                shared.problem,
                shared.relax,
                shared.varh,
                shared.ranking,
                sub,
                width,
                shared.fub,
                shared.dominance,
                bestLB,
                critical.frontier.cutSetType(),
                shared.restrictStrategy,
                false
        );

        mdd.compile(compilation);
        maybeUpdateBest(mdd, verbosityLevel);
        if (mdd.isExact()) {
=======
        CompilationConfig<T, K> compilation = new CompilationConfig<>();
        compilation.compilationType = CompilationType.Restricted;
        compilation.problem = shared.problem;
        compilation.relaxation = shared.relax;
        compilation.variableHeuristic = shared.varh;
        compilation.stateRanking = shared.ranking;
        compilation.residual = sub;
        compilation.maxWidth = width;
        compilation.fub = shared.fub;
        compilation.dominance = shared.dominance;
        compilation.cache = Optional.empty();
        compilation.bestLB = bestLB;
        compilation.cutSetType = critical.frontier.cutSetType();
        compilation.exportAsDot = false;
        compilation.debugLevel = this.debugLevel;
        DecisionDiagram<T, K> restrictedMdd = new LinkedDecisionDiagram<>(compilation);
        restrictedMdd.compile();
        maybeUpdateBest(restrictedMdd, verbosityLevel);
        if (restrictedMdd.isExact()) {
>>>>>>> 8ad121ac
            return;
        }

        // 2. RELAXATION
        bestLB = bestLB();
<<<<<<< HEAD
        compilation = new CompilationInput<>(
                CompilationType.Relaxed,
                shared.problem,
                shared.relax,
                shared.varh,
                shared.ranking,
                sub,
                width,
                shared.fub,
                shared.dominance,
                bestLB,
                critical.frontier.cutSetType(),
                shared.relaxStrategy,
                false
        );
        mdd.compile(compilation);
        if (mdd.isExact()) {
            maybeUpdateBest(mdd, verbosityLevel);
=======
        compilation.compilationType = CompilationType.Relaxed;
        compilation.bestLB = bestLB;
        DecisionDiagram<T, K> relaxedMdd = new LinkedDecisionDiagram<>(compilation);
        relaxedMdd.compile();
        if (relaxedMdd.isExact()) {
            maybeUpdateBest(relaxedMdd, verbosityLevel);
>>>>>>> 8ad121ac
        } else {
            enqueueCutset(relaxedMdd);
        }
    }

    /**
     * @return the current best known lower bound
     */
    private double bestLB() {
        synchronized (critical) {
            return critical.bestLB;
        }
    }

    /**
     * This private method updates the shared best known node and lower bound in
     * case the best value of the current `mdd` expansion improves the current
     * bounds.
     */
    private void maybeUpdateBest(final DecisionDiagram<T, K> mdd, int verbosityLevel) {
        synchronized (critical) {
            Optional<Double> ddval = mdd.bestValue();

            if (ddval.isPresent() && ddval.get() > critical.bestLB) {
                critical.bestLB = ddval.get();
                critical.bestSol = mdd.bestSolution();
                if (verbosityLevel >= 1) System.out.println("new best: " + ddval.get());
            }
        }
    }

    /**
     * If necessary, tightens the bound of nodes in the cutset of `mdd` and
     * then add the relevant nodes to the shared fringe.
     */
    private void enqueueCutset(final DecisionDiagram<T, K> mdd) {
        synchronized (critical) {
            double bestLB = critical.bestLB;
            Iterator<SubProblem<T>> cutset = mdd.exactCutset();
            while (cutset.hasNext()) {
                SubProblem<T> cutsetNode = cutset.next();
                if (cutsetNode.getUpperBound() > bestLB) {
                    critical.frontier.push(cutsetNode);
                }
            }
        }
    }

    /**
     * Acknowledges that a thread finished processing its node.
     */
    private void notifyNodeFinished(final int threadId) {
        synchronized (critical) {
            critical.ongoing -= 1;
            critical.upperBounds[threadId] = Integer.MAX_VALUE;
            critical.notifyAll();
        }
    }

    /**
     * Consults the shared state to fetch a workload. Depending on the current
     * state, the workload can either be:
     * <p>
     * + Complete, when the problem is solved and all threads should stop
     * + Starvation, when there is no subproblem available for processing
     * at the time being (but some subproblem are still being processed
     * and thus the problem cannot be considered solved).
     * + WorkItem, when the thread successfully obtained a subproblem to
     * process.
     */
    private Workload<T> getWorkload(int threadId) {
        synchronized (critical) {
            // Are we done ?
            if (critical.ongoing == 0 && critical.frontier.isEmpty()) {
                critical.bestUB = critical.bestLB;
                return new Workload<>(WorkloadStatus.Complete, null);
            }
            // Nothing to do yet ? => Wait for someone to post jobs
            if (critical.frontier.isEmpty()) {
                try {
                    critical.wait();
                } catch (InterruptedException e) {
                }
                return new Workload<>(WorkloadStatus.Starvation, null);
            }
            // Nothing relevant ? =>  Wait for someone to post jobs
            SubProblem<T> nn = critical.frontier.pop();
            if (nn.getUpperBound() <= critical.bestLB) {
                critical.frontier.clear();
                if (critical.ongoing == 0) {
                    return new Workload<>(WorkloadStatus.Complete, null);
                } else {
                    try {
                        critical.wait();
                    } catch (InterruptedException e) {
                    }
                    return new Workload<>(WorkloadStatus.Starvation, null);
                }
            }

            // Consume the current node and process it
            critical.ongoing += 1;
            critical.explored += 1;
            critical.upperBounds[threadId] = nn.getUpperBound();

            return new Workload<>(WorkloadStatus.WorkItem, nn);
        }
    }

    /**
     * The status of when a workload is retrieved
     */
    private enum WorkloadStatus {
        /**
         * When the complete state space has been explored
         */
        Complete,
        /**
         * When we are waiting for new nodes to appear on the solver frontier
         */
        Starvation,
        /**
         * When we are given a workitem which is ready to be processed
         */
        WorkItem,
    }

    /**
     * A work load that has been retrieved from the solver frontier
     */
    private static final class Workload<T> {
        /**
         * The status associated with this workload
         */
        final WorkloadStatus status;
        /**
         * The subproblem that was returned if one has been found
         */
        final SubProblem<T> subProblem;

        public Workload(final WorkloadStatus status, final SubProblem<T> subProblem) {
            this.status = status;
            this.subProblem = subProblem;
        }
    }

    /**
     * The various threads of the solver share a common zone of memory. That
     * zone of shared memory is split in two:
     * <p>
     * - what is publicly and concurrently accessible
     * - what is synchronized and can only be accessed within critical sections
     */
    private static class Shared<T, K> {
        /**
         * The number of threads that must be spawned to solve the problem
         */
        private final int nbThreads;
        /**
         * The problem we want to maximize
         */
        private final Problem<T> problem;
        /**
         * A suitable relaxation for the problem we want to maximize
         */
        private final Relaxation<T> relax;
        /**
         * A heuristic to identify the most promising nodes
         */
        private final StateRanking<T> ranking;
        /**
         * A heuristic to choose the maximum width of the DD you compile
         */
        private final WidthHeuristic<T> width;

        /**
         * The heuristic defining a very rough estimation (upper bound) of the optimal value.
         */
        private final FastUpperBound<T> fub;

        private final DominanceChecker<T, K> dominance;
        /**
         * A heuristic to choose the next variable to branch on when developing a DD
         */
        private final VariableHeuristic<T> varh;

        /**
         * Strategy to select which nodes should be merged together on a relaxed DD.
         */
        private final ReductionStrategy<T> relaxStrategy;

        /**
         * Strategy to select which nodes should be dropped on a restricted DD.
         */
        private final ReductionStrategy<T> restrictStrategy;

        public Shared(
                final int nbThreads,
                final Problem<T> problem,
                final Relaxation<T> relax,
                final VariableHeuristic<T> varh,
                final StateRanking<T> ranking,
                final WidthHeuristic<T> width,
                FastUpperBound<T> fub,
                final DominanceChecker<T, K> dominance,
                final ReductionStrategy<T> relaxStrategy,
                final ReductionStrategy<T> restrictStrategy) {
            this.nbThreads = nbThreads;
            this.problem = problem;
            this.relax = relax;
            this.fub = fub;
            this.varh = varh;
            this.ranking = ranking;
            this.width = width;
            this.dominance = dominance;
            this.relaxStrategy = relaxStrategy;
            this.restrictStrategy = restrictStrategy;
        }
    }

    /**
     * The shared data that may only be manipulated within critical sections
     */
    private static final class Critical<T> {
        /**
         * This is the fringe: the set of nodes that must still be explored before
         * the problem can be considered 'solved'.
         * <p>
         * # Note:
         * This fringe orders the nodes by upper bound (so the highest ub is going
         * to pop first). So, it is guaranteed that the upper bound of the first
         * node being popped is an upper bound on the value reachable by exploring
         * any of the nodes remaining on the fringe. As a consequence, the
         * exploration can be stopped as soon as a node with an ub &#8804; current best
         * lower bound is popped.
         */
        private final Frontier<T> frontier;
        /**
         * This vector is used to store the upper bound on the node which is
         * currently processed by each thread.
         * <p>
         * # Note
         * When a thread is idle (or more generally when it is done with processing
         * it node), it should place the value i32::min_value() in its corresponding
         * cell.
         */
        final double[] upperBounds;
        /**
         * This is the number of nodes that are currently being explored.
         * <p>
         * # Note
         * This information may seem innocuous/superfluous, whereas in fact it is
         * very important. Indeed, this is the piece of information that lets us
         * distinguish between a node-starvation and the completion of the problem
         * resolution. The bottom line is, this counter needs to be carefully
         * managed to guarantee the termination of all threads.
         */
        int ongoing;
        /**
         * This is a counter that tracks the number of nodes that have effectively
         * been explored. That is, the number of nodes that have been popped from
         * the fringe, and for which a restricted and relaxed mdd have been developed.
         */
        int explored;
        /**
         * This is the value of the best known lower bound.
         */
        double bestLB;
        /**
         * This is the value of the best known lower bound.
         * *WARNING* This one only gets set when the interrupt condition is satisfied
         */
        double bestUB;
        /**
         * If set, this keeps the info about the best solution so far.
         */
        Optional<Set<Decision>> bestSol;

        public Critical(final int nbThreads, final Frontier<T> frontier) {
            this.frontier = frontier;
            this.ongoing = 0;
            this.explored = 0;
            this.bestLB = Double.NEGATIVE_INFINITY;
            this.bestUB = Double.POSITIVE_INFINITY;
            this.upperBounds = new double[nbThreads];
            this.bestSol = Optional.empty();
            for (int i = 0; i < nbThreads; i++) {
                upperBounds[i] = Double.POSITIVE_INFINITY;
            }
        }
    }
}<|MERGE_RESOLUTION|>--- conflicted
+++ resolved
@@ -258,27 +258,6 @@
         }
 
         int width = shared.width.maximumWidth(sub.getState());
-<<<<<<< HEAD
-        CompilationInput<T, K> compilation = new CompilationInput<>(
-                CompilationType.Restricted,
-                shared.problem,
-                shared.relax,
-                shared.varh,
-                shared.ranking,
-                sub,
-                width,
-                shared.fub,
-                shared.dominance,
-                bestLB,
-                critical.frontier.cutSetType(),
-                shared.restrictStrategy,
-                false
-        );
-
-        mdd.compile(compilation);
-        maybeUpdateBest(mdd, verbosityLevel);
-        if (mdd.isExact()) {
-=======
         CompilationConfig<T, K> compilation = new CompilationConfig<>();
         compilation.compilationType = CompilationType.Restricted;
         compilation.problem = shared.problem;
@@ -294,43 +273,23 @@
         compilation.cutSetType = critical.frontier.cutSetType();
         compilation.exportAsDot = false;
         compilation.debugLevel = this.debugLevel;
+        compilation.reductionStrategy = shared.restrictStrategy;
         DecisionDiagram<T, K> restrictedMdd = new LinkedDecisionDiagram<>(compilation);
         restrictedMdd.compile();
         maybeUpdateBest(restrictedMdd, verbosityLevel);
         if (restrictedMdd.isExact()) {
->>>>>>> 8ad121ac
             return;
         }
 
         // 2. RELAXATION
         bestLB = bestLB();
-<<<<<<< HEAD
-        compilation = new CompilationInput<>(
-                CompilationType.Relaxed,
-                shared.problem,
-                shared.relax,
-                shared.varh,
-                shared.ranking,
-                sub,
-                width,
-                shared.fub,
-                shared.dominance,
-                bestLB,
-                critical.frontier.cutSetType(),
-                shared.relaxStrategy,
-                false
-        );
-        mdd.compile(compilation);
-        if (mdd.isExact()) {
-            maybeUpdateBest(mdd, verbosityLevel);
-=======
         compilation.compilationType = CompilationType.Relaxed;
         compilation.bestLB = bestLB;
+        compilation.reductionStrategy = shared.relaxStrategy;
         DecisionDiagram<T, K> relaxedMdd = new LinkedDecisionDiagram<>(compilation);
         relaxedMdd.compile();
         if (relaxedMdd.isExact()) {
             maybeUpdateBest(relaxedMdd, verbosityLevel);
->>>>>>> 8ad121ac
         } else {
             enqueueCutset(relaxedMdd);
         }
