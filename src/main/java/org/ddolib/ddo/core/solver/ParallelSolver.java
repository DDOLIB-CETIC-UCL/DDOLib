--- conflicted
+++ resolved
@@ -272,13 +272,9 @@
                 Optional.empty(),
                 bestLB,
                 critical.frontier.cutSetType(),
-<<<<<<< HEAD
                 shared.restrictStrategy,
-                false
-=======
                 false,
                 debugLevel
->>>>>>> e4644738
         );
 
         mdd.compile(compilation);
@@ -302,13 +298,9 @@
                 Optional.empty(),
                 bestLB,
                 critical.frontier.cutSetType(),
-<<<<<<< HEAD
                 shared.relaxStrategy,
-                false
-=======
                 false,
                 debugLevel
->>>>>>> e4644738
         );
         mdd.compile(compilation);
         if (mdd.isExact()) {
