package org.ddolib.ddo.core.solver;

import org.ddolib.common.dominance.DominanceChecker;
import org.ddolib.common.solver.Solver;
import org.ddolib.common.solver.SolverConfig;
import org.ddolib.ddo.core.Decision;
import org.ddolib.ddo.core.SubProblem;
import org.ddolib.ddo.core.cache.SimpleCache;
import org.ddolib.ddo.core.compilation.CompilationInputWithCache;
import org.ddolib.ddo.core.compilation.CompilationType;
import org.ddolib.ddo.core.frontier.Frontier;
import org.ddolib.ddo.core.heuristics.variable.VariableHeuristic;
import org.ddolib.ddo.core.heuristics.width.WidthHeuristic;
import org.ddolib.ddo.core.mdd.DecisionDiagramWithCache;
import org.ddolib.ddo.core.mdd.LinkedDecisionDiagramWithCache;
import org.ddolib.ddo.core.profiling.SearchStatistics;
import org.ddolib.modeling.FastUpperBound;
import org.ddolib.modeling.Problem;
import org.ddolib.modeling.Relaxation;
import org.ddolib.modeling.StateRanking;

import java.io.BufferedWriter;
import java.io.FileWriter;
import java.io.IOException;
import java.nio.file.Paths;
import java.util.Collections;
import java.util.Iterator;
import java.util.Optional;
import java.util.Set;

/**
 * From the lecture, you should have a good grasp on what a branch-and-bound
 * with mdd solver does even though you haven't looked into concrete code
 * yet.
 * <p>
 * One of the tasks from this assignment is for you to implement the vanilla
 * algorithm (sequentially) as it has been explained during the lecture.
 * <p>
 * To help you, we provide you with a well documented framework that defines
 * and implements all the abstractions you will need in order to implement
 * a generic solver. Additionally, and because the BaB-MDD framework parallelizes
 * *VERY* well, we provide you with a parallel implementation of the algorithm
 * (@see ParallelSolver). Digging into that code, understanding it, and stripping
 * away all the parallel-related concerns should finalize to give you a thorough
 * understanding of the sequential algo.
 * <p>
 * # Note
 * ONCE YOU HAVE A CLEAR IDEA OF HOW THE CODE WORKS, THIS TASK SHOULD BE EXTREMELY
 * EASY TO COMPLETE.
 *
 * @param <T> the type of state
 * @param <K> the type of key
 */
public final class SequentialSolverWithCache<T, K> implements Solver {
    /**
     * The problem we want to maximize
     */
    private final Problem<T> problem;
    /**
     * A suitable relaxation for the problem we want to maximize
     */
    private final Relaxation<T> relax;
    /**
     * An heuristic to identify the most promising nodes
     */
    private final StateRanking<T> ranking;
    /**
     * A heuristic to choose the maximum width of the DD you compile
     */
    private final WidthHeuristic<T> width;
    /**
     * A heuristic to choose the next variable to branch on when developing a DD
     */
    private final VariableHeuristic<T> varh;

    /**
     * This is the fringe: the set of nodes that must still be explored before
     * the problem can be considered 'solved'.
     * <p>
     * # Note:
     * This fringe orders the nodes by upper bound (so the highest ub is going
     * to pop first). So, it is guaranteed that the upper bound of the first
     * node being popped is an upper bound on the value reachable by exploring
     * any of the nodes remaining on the fringe. As a consequence, the
     * exploration can be stopped as soon as a node with an ub <= current best
     * lower bound is popped.
     */
    private final Frontier<T> frontier;
    /**
     * Your implementation (just like the parallel version) will reuse the same
     * data structure to compile all mdds.
     * <p>
     * # Note:
     * This approach is recommended, however we do not force this design choice.
     * You might decide against reusing the same object over and over (even though
     * it has been designed to be reused). Should you decide to not reuse this
     * object, then you can simply ignore this field (and remove it altogether).
     */
    private final DecisionDiagramWithCache<T, K> mdd;

    /**
     * This is the value of the best known lower bound.
     */
    private double bestLB;
    /**
     * If set, this keeps the info about the best solution so far.
     */
    private Optional<Set<Decision>> bestSol;

    /**
     * The heuristic defining a very rough estimation (upper bound) of the optimal value.
     */
    private final FastUpperBound<T> fub;

    /**
     * This is the dominance object that will be used to prune the search space.
     */
    private DominanceChecker<T, K> dominance;

    /**
     * Only the first restricted mdd can be exported to a .dot file
     */
    private boolean firstRestricted = true;
    /**
     * Only the first relaxed mdd can be exported to a .dot file
     */
    private boolean firstRelaxed = true;

    /**
     * This is the cache used to prune the search tree
     */
    private SimpleCache<T> cache;

    /**
     * Add a time limit for the search, by default it is set to infinity
     */
    private final int timeLimit;

    /**
     * Add a gap limit for the search, by default it is set to zero
     */
    private final double gapLimit;


    /**
     * <ul>
     *     <li>0: no verbosity</li>
     *     <li>1: display newBest whenever there is a newBest</li>
     *     <li>2: 1 + statistics about the front every half a second (or so)</li>
     *     <li>3: 2 + every developed sub-problem</li>
     *     <li>4: 3 + details about the developed state</li>
     * </ul>
     * <p>
     * <p>
     * 3: 2 + every developed sub-problem
     * 4: 3 + details about the developed state
     */
    private final int verbosityLevel;

    /**
     * Whether we want to export the first explored restricted and relaxed mdd.
     */
    private final boolean exportAsDot;

    /**
     * Creates a fully qualified instance. The parameters of this solver are given via a
     * {@link SolverConfig}<br><br>
     *
<<<<<<< HEAD
     * @param problem   The problem we want to maximize.
     * @param relax     A suitable relaxation for the problem we want to maximize
     * @param varh      A heuristic to choose the next variable to branch on when developing a DD.
     * @param ranking   A heuristic to identify the most promising nodes.
     * @param width     A heuristic to choose the maximum width of the DD you compile.
     * @param frontier  The set of nodes that must still be explored before
     *                  the problem can be considered 'solved'.
     *                  <p>
     *                  # Note:
     *                  This fringe orders the nodes by upper bound (so the highest ub is going
     *                  to pop first). So, it is guaranteed that the upper bound of the first
     *                  node being popped is an upper bound on the value reachable by exploring
     *                  any of the nodes remaining on the fringe. As a consequence, the
     *                  exploration can be stopped as soon as a node with an ub &#8804; current best
     *                  lower bound is popped.
     * @param dominance The dominance object that will be used to prune the search space.
     * @param cache     The cache used to prune the search space.
     * @param timeLimit The budget of time give to the solver to solve the problem.
     * @param gapLimit  The stop the search when the gat of the search reach the limit.
     */
    public SequentialSolverWithCache(
            final Problem<T> problem,
            final Relaxation<T> relax,
            final VariableHeuristic<T> varh,
            final StateRanking<T> ranking,
            final WidthHeuristic<T> width,
            final Frontier<T> frontier,
            FastUpperBound<T> fub,
            final DominanceChecker<T, K> dominance,
            final SimpleCache<T> cache,
            final int timeLimit,
            final double gapLimit) {
        this.problem = problem;
        this.relax = relax;
        this.varh = varh;
        this.ranking = ranking;
        this.width = width;
        this.fub = fub;
        this.dominance = dominance;
        this.cache = cache;
        this.frontier = frontier;
=======
     * <b>Mandatory parameters:</b>
     * <ul>
     *     <li>An implementation of {@link Problem}</li>
     *     <li>An implementation of {@link Relaxation}</li>
     *     <li>An implementation of {@link StateRanking}</li>
     *     <li>An implementation of {@link VariableHeuristic}</li>
     *     <li>An implementation of {@link WidthHeuristic}</li>
     *     <li>An implementation of {@link Frontier}</li>
     *     <li>An instance of {@link SimpleCache}</li>
     * </ul>
     * <br>
     * <b>Optional parameters: </b>
     * <ul>
     *     <li>An implementation of {@link FastUpperBound}</li>
     *     <li>An implementation of {@link DominanceChecker}</li>
     *     <li>A time limit</li>
     *     <li>A gap limit</li>
     *     <li>A verbosity level</li>
     *     <li>A boolean to export some mdd as .dot file</li>
     * </ul>
     *
     * @param config All the parameters needed to configure the solver.
     */
    public SequentialSolverWithCache(SolverConfig<T, K> config) {
        this.problem = config.problem;
        this.relax = config.relax;
        this.varh = config.varh;
        this.ranking = config.ranking;
        this.width = config.width;
        this.fub = config.fub;
        this.dominance = config.dominance;
        this.cache = config.cache;
        this.frontier = config.frontier;
>>>>>>> 43eefbaf
        this.mdd = new LinkedDecisionDiagramWithCache<T, K>();
        this.bestLB = Double.NEGATIVE_INFINITY;
        this.bestSol = Optional.empty();
        this.timeLimit = config.timeLimit;
        this.gapLimit = config.gapLimit;
        this.verbosityLevel = config.verbosityLevel;
        this.exportAsDot = config.exportAsDot;
    }

    @Override
    public SearchStatistics maximize() {
<<<<<<< HEAD
        return maximize(0, 0, false);
    }

    @Override
    public SearchStatistics maximize(int verbosityLevel, int debugLevel, boolean exportAsDot) {
=======
>>>>>>> 43eefbaf
        long start = System.currentTimeMillis();
        int printInterval = 500; //ms; half a second
        long nextPrint = start + printInterval;
        int nbIter = 0;
        int queueMaxSize = 0;
        frontier.push(root());
        cache.initialize(problem);
        while (!frontier.isEmpty()) {
            nbIter++;
            if (verbosityLevel >= 2) {
                long now = System.currentTimeMillis();
                if (now >= nextPrint) {
                    double bestInFrontier = frontier.bestInFrontier();
                    double gap = 100 * (bestInFrontier - bestLB) / bestLB;

                    System.out.printf("it:%d  frontierSize:%d bestObj:%g bestInFrontier:%g gap:%.1f%%%n",
                            nbIter, frontier.size(), bestLB, bestInFrontier, gap());

                    nextPrint = now + printInterval;
                }
            }

            queueMaxSize = Math.max(queueMaxSize, frontier.size());
            // 1. RESTRICTION
            SubProblem<T> sub = frontier.pop();
            double nodeUB = sub.getUpperBound();

            long end = System.currentTimeMillis();
            if (!frontier.isEmpty() && gapLimit != 0.0 && gap() <= gapLimit) {
                return new SearchStatistics(nbIter, queueMaxSize, end - start, currentSearchStatus(gap()), gap(), cache.stats());
            }
<<<<<<< HEAD
            if (!frontier.isEmpty() && timeLimit != Integer.MAX_VALUE && end - start > 1000L * timeLimit) {
=======
            if (!frontier.isEmpty() && timeLimit != Integer.MAX_VALUE && end - start > 1000 * timeLimit) {
>>>>>>> 43eefbaf
                return new SearchStatistics(nbIter, queueMaxSize, end - start, currentSearchStatus(gap()), gap(), cache.stats());
            }


            if (verbosityLevel >= 3) {
                System.out.println("it:" + nbIter + "\t" + sub.statistics());
                if (verbosityLevel >= 4) {
                    System.out.println("\t" + sub.getState());
                }
            }
            if (nodeUB <= bestLB) {
                double gap = gap();
                frontier.clear();
                end = System.currentTimeMillis();
                return new SearchStatistics(nbIter, queueMaxSize, end - start, currentSearchStatus(gap), gap, cache.stats());
            }
            int depth = sub.getPath().size();
            if (cache.getLayer(depth).containsKey(sub.getState())) {
                if (cache.mustExplore(sub, depth)) {
                    continue;
                }
            }

            int maxWidth = width.maximumWidth(sub.getState());
            CompilationInputWithCache<T, K> compilation = new CompilationInputWithCache<>(
                    CompilationType.Restricted,
                    problem,
                    relax,
                    varh,
                    ranking,
                    sub,
                    maxWidth,
                    fub,
                    dominance,
                    cache,
                    bestLB,
                    frontier.cutSetType(),
                    exportAsDot && firstRestricted,
                    debugLevel
            );
            mdd.compile(compilation);
            String problemName = problem.getClass().getSimpleName().replace("Problem", "");
            maybeUpdateBest(verbosityLevel, exportAsDot && firstRestricted);
            if (exportAsDot && firstRestricted) {
                exportDot(mdd.exportAsDot(),
                        Paths.get("output", problemName + "_restricted.dot").toString());
            }
            firstRestricted = false;

            if (mdd.isExact()) {
                continue;
            }

            // 2. RELAXATION
            compilation = new CompilationInputWithCache<T, K>(
                    CompilationType.Relaxed,
                    problem,
                    relax,
                    varh,
                    ranking,
                    sub,
                    maxWidth,
                    fub,
                    dominance,
                    cache,
                    bestLB,
                    frontier.cutSetType(),
                    exportAsDot && firstRestricted,
                    debugLevel
            );
            mdd.compile(compilation);
            if (compilation.compilationType() == CompilationType.Relaxed && mdd.relaxedBestPathIsExact()) {
                maybeUpdateBest(verbosityLevel, false);
            }
            if (exportAsDot && firstRelaxed) {
                if (!mdd.isExact()) mdd.bestSolution(); // to update the best edges' color
                exportDot(mdd.exportAsDot(),
                        Paths.get("output", problemName + "_relaxed.dot").toString());
            }
            firstRelaxed = false;

            if (mdd.isExact()) {
                maybeUpdateBest(verbosityLevel, exportAsDot && firstRelaxed);
            } else {
                enqueueCutset();
            }
        }
        long end = System.currentTimeMillis();
        return new SearchStatistics(nbIter, queueMaxSize, end - start, SearchStatistics.SearchStatus.OPTIMAL, 0.0, cache.stats());
    }

    @Override
    public Optional<Double> bestValue() {
        if (bestSol.isPresent()) {
            return Optional.of(bestLB);
        } else {
            return Optional.empty();
        }
    }

    @Override
    public Optional<Set<Decision>> bestSolution() {
        return bestSol;
    }

    /**
     * @return the root subproblem
     */
    private SubProblem<T> root() {
        return new SubProblem<>(
                problem.initialState(),
                problem.initialValue(),
                Integer.MAX_VALUE,
                Collections.emptySet());
    }

    /**
     * This private method updates the best known node and lower bound in
     * case the best value of the current `mdd` expansion improves the current
     * bounds.
     */
    private void maybeUpdateBest(int verbosityLevel, boolean exportAsDot) {
        Optional<Double> ddval = mdd.bestValue();
        if (ddval.isPresent() && ddval.get() > bestLB) {
            bestLB = ddval.get();
            bestSol = mdd.bestSolution();
            if (verbosityLevel >= 1) System.out.println("new best: " + bestLB);
        } else if (exportAsDot) {
            mdd.exportAsDot(); // to be sure to update the color of the edges.
        }
    }

    /**
     * If necessary, tightens the bound of nodes in the cutset of `mdd` and
     * then add the relevant nodes to the shared fringe.
     */
    private void enqueueCutset() {
        Iterator<SubProblem<T>> cutset = mdd.exactCutset();
        while (cutset.hasNext()) {
            SubProblem<T> cutsetNode = cutset.next();
            if (cutsetNode.getUpperBound() > bestLB) {
                frontier.push(cutsetNode);
            }
        }
    }

    private void exportDot(String dot, String fileName) {
        try (BufferedWriter bw = new BufferedWriter(new FileWriter(fileName))) {
            bw.write(dot);
        } catch (IOException e) {
            throw new RuntimeException(e);
        }
    }

    private SearchStatistics.SearchStatus currentSearchStatus(double gap) {
        if (bestSol.isEmpty()) {
            if (bestLB == -Double.MAX_VALUE) {
                return SearchStatistics.SearchStatus.UNKNOWN;
            } else {
                return SearchStatistics.SearchStatus.UNSAT;
            }
        } else {
            if (gap > 0.0)
                return SearchStatistics.SearchStatus.SAT;
            else
                return SearchStatistics.SearchStatus.OPTIMAL;
        }
    }

    private double gap() {
        if (frontier.isEmpty()) {
            return 0.0;
        } else {
            double bestInFrontier = frontier.bestInFrontier();
            return 100 * (bestInFrontier - bestLB) / bestLB;
        }
    }
}<|MERGE_RESOLUTION|>--- conflicted
+++ resolved
@@ -166,49 +166,6 @@
      * Creates a fully qualified instance. The parameters of this solver are given via a
      * {@link SolverConfig}<br><br>
      *
-<<<<<<< HEAD
-     * @param problem   The problem we want to maximize.
-     * @param relax     A suitable relaxation for the problem we want to maximize
-     * @param varh      A heuristic to choose the next variable to branch on when developing a DD.
-     * @param ranking   A heuristic to identify the most promising nodes.
-     * @param width     A heuristic to choose the maximum width of the DD you compile.
-     * @param frontier  The set of nodes that must still be explored before
-     *                  the problem can be considered 'solved'.
-     *                  <p>
-     *                  # Note:
-     *                  This fringe orders the nodes by upper bound (so the highest ub is going
-     *                  to pop first). So, it is guaranteed that the upper bound of the first
-     *                  node being popped is an upper bound on the value reachable by exploring
-     *                  any of the nodes remaining on the fringe. As a consequence, the
-     *                  exploration can be stopped as soon as a node with an ub &#8804; current best
-     *                  lower bound is popped.
-     * @param dominance The dominance object that will be used to prune the search space.
-     * @param cache     The cache used to prune the search space.
-     * @param timeLimit The budget of time give to the solver to solve the problem.
-     * @param gapLimit  The stop the search when the gat of the search reach the limit.
-     */
-    public SequentialSolverWithCache(
-            final Problem<T> problem,
-            final Relaxation<T> relax,
-            final VariableHeuristic<T> varh,
-            final StateRanking<T> ranking,
-            final WidthHeuristic<T> width,
-            final Frontier<T> frontier,
-            FastUpperBound<T> fub,
-            final DominanceChecker<T, K> dominance,
-            final SimpleCache<T> cache,
-            final int timeLimit,
-            final double gapLimit) {
-        this.problem = problem;
-        this.relax = relax;
-        this.varh = varh;
-        this.ranking = ranking;
-        this.width = width;
-        this.fub = fub;
-        this.dominance = dominance;
-        this.cache = cache;
-        this.frontier = frontier;
-=======
      * <b>Mandatory parameters:</b>
      * <ul>
      *     <li>An implementation of {@link Problem}</li>
@@ -242,7 +199,6 @@
         this.dominance = config.dominance;
         this.cache = config.cache;
         this.frontier = config.frontier;
->>>>>>> 43eefbaf
         this.mdd = new LinkedDecisionDiagramWithCache<T, K>();
         this.bestLB = Double.NEGATIVE_INFINITY;
         this.bestSol = Optional.empty();
@@ -254,14 +210,6 @@
 
     @Override
     public SearchStatistics maximize() {
-<<<<<<< HEAD
-        return maximize(0, 0, false);
-    }
-
-    @Override
-    public SearchStatistics maximize(int verbosityLevel, int debugLevel, boolean exportAsDot) {
-=======
->>>>>>> 43eefbaf
         long start = System.currentTimeMillis();
         int printInterval = 500; //ms; half a second
         long nextPrint = start + printInterval;
@@ -293,11 +241,7 @@
             if (!frontier.isEmpty() && gapLimit != 0.0 && gap() <= gapLimit) {
                 return new SearchStatistics(nbIter, queueMaxSize, end - start, currentSearchStatus(gap()), gap(), cache.stats());
             }
-<<<<<<< HEAD
-            if (!frontier.isEmpty() && timeLimit != Integer.MAX_VALUE && end - start > 1000L * timeLimit) {
-=======
             if (!frontier.isEmpty() && timeLimit != Integer.MAX_VALUE && end - start > 1000 * timeLimit) {
->>>>>>> 43eefbaf
                 return new SearchStatistics(nbIter, queueMaxSize, end - start, currentSearchStatus(gap()), gap(), cache.stats());
             }
 
@@ -335,8 +279,7 @@
                     cache,
                     bestLB,
                     frontier.cutSetType(),
-                    exportAsDot && firstRestricted,
-                    debugLevel
+                    exportAsDot && firstRestricted
             );
             mdd.compile(compilation);
             String problemName = problem.getClass().getSimpleName().replace("Problem", "");
@@ -365,8 +308,7 @@
                     cache,
                     bestLB,
                     frontier.cutSetType(),
-                    exportAsDot && firstRestricted,
-                    debugLevel
+                    exportAsDot && firstRestricted
             );
             mdd.compile(compilation);
             if (compilation.compilationType() == CompilationType.Relaxed && mdd.relaxedBestPathIsExact()) {
