package org.ddolib.ddo.core.solver;

import org.ddolib.common.dominance.DominanceChecker;
import org.ddolib.common.solver.Solver;
import org.ddolib.common.solver.SolverConfig;
import org.ddolib.ddo.core.Decision;
import org.ddolib.ddo.core.SubProblem;
import org.ddolib.ddo.core.cache.SimpleCache;
import org.ddolib.ddo.core.compilation.CompilationInput;
import org.ddolib.ddo.core.compilation.CompilationType;
import org.ddolib.ddo.core.frontier.CutSetType;
import org.ddolib.ddo.core.frontier.Frontier;
import org.ddolib.ddo.core.heuristics.cluster.ReductionStrategy;
import org.ddolib.ddo.core.heuristics.variable.VariableHeuristic;
import org.ddolib.ddo.core.heuristics.width.WidthHeuristic;
import org.ddolib.ddo.core.mdd.DecisionDiagram;
import org.ddolib.ddo.core.mdd.LinkedDecisionDiagram;
import org.ddolib.ddo.core.profiling.SearchStatistics;
import org.ddolib.modeling.FastUpperBound;
import org.ddolib.modeling.Problem;
import org.ddolib.modeling.Relaxation;
import org.ddolib.modeling.StateRanking;

import java.io.BufferedWriter;
import java.io.FileWriter;
import java.io.IOException;
import java.nio.file.Paths;
import java.util.Collections;
import java.util.Iterator;
import java.util.Optional;
import java.util.Set;

/**
 * From the lecture, you should have a good grasp on what a branch-and-bound
 * with mdd solver does even though you haven't looked into concrete code
 * yet.
 * <p>
 * One of the tasks from this assignment is for you to implement the vanilla
 * algorithm (sequentially) as it has been explained during the lecture.
 * <p>
 * To help you, we provide you with a well documented framework that defines
 * and implements all the abstractions you will need in order to implement
 * a generic solver. Additionally, and because the BaB-MDD framework parallelizes
 * *VERY* well, we provide you with a parallel implementation of the algorithm
 * (@see ParallelSolver). Digging into that code, understanding it, and stripping
 * away all the parallel-related concerns should finalize to give you a thorough
 * understanding of the sequential algo.
 * <p>
 * # Note
 * ONCE YOU HAVE A CLEAR IDEA OF HOW THE CODE WORKS, THIS TASK SHOULD BE EXTREMELY
 * EASY TO COMPLETE.
 *
 * @param <T> The type of states.
 * @param <K> The type of dominance keys.
 */
public final class SequentialSolver<T, K> implements Solver {
    /**
     * The problem we want to maximize
     */
    private final Problem<T> problem;
    /**
     * A suitable relaxation for the problem we want to maximize
     */
    private final Relaxation<T> relax;
    /**
     * A heuristic to identify the most promising nodes
     */
    private final StateRanking<T> ranking;
    /**
     * A heuristic to choose the maximum width of the DD you compile
     */
    private final WidthHeuristic<T> width;
    /**
     * A heuristic to choose the next variable to branch on when developing a DD
     */
    private final VariableHeuristic<T> varh;

    /**
     * Set of nodes that must still be explored before
     * the problem can be considered 'solved'.
     * <p>
     * # Note:
     * This fringe orders the nodes by upper bound (so the highest ub is going
     * to pop first). So, it is guaranteed that the upper bound of the first
     * node being popped is an upper bound on the value reachable by exploring
     * any of the nodes remaining on the fringe. As a consequence, the
     * exploration can be stopped as soon as a node with an ub &#8804; current best
     * lower bound is popped.
     */
    private final Frontier<T> frontier;
    /**
     * Your implementation (just like the parallel version) will reuse the same
     * data structure to compile all mdds.
     * <p>
     * # Note:
     * This approach is recommended, however we do not force this design choice.
     * You might decide against reusing the same object over and over (even though
     * it has been designed to be reused). Should you decide to not reuse this
     * object, then you can simply ignore this field (and remove it altogether).
     */
    private final DecisionDiagram<T, K> mdd;

    /**
     * Value of the best known lower bound.
     */
    private double bestLB;
    /**
     * If set, this keeps the info about the best solution so far.
     */
    private Optional<Set<Decision>> bestSol;

    /**
     * The heuristic defining a very rough estimation (upper bound) of the optimal value.
     */
    private final FastUpperBound<T> fub;

    /**
     * The dominance object that will be used to prune the search space.
     */
    private final DominanceChecker<T, K> dominance;

    /**
     * This is the cache used to prune the search tree
     */
    private Optional<SimpleCache<T>> cache;

    /**
     * Only the first restricted mdd can be exported to a .dot file
     */
    private boolean firstRestricted = true;
    /**
     * Only the first relaxed mdd can be exported to a .dot file
     */
    private boolean firstRelaxed = true;


    /**
     * Add a time limit for the search, by default it is set to infinity
     */
    private final int timeLimit;

    /**
     * Add a gap limit for the search, by default it is set to zero
     */
    private final double gapLimit;


    /**
     * <ul>
     *     <li>0: no verbosity</li>
     *     <li>1: display newBest whenever there is a newBest</li>
     *     <li>2: 1 + statistics about the front every half a second (or so)</li>
     *     <li>3: 2 + every developed sub-problem</li>
     *     <li>4: 3 + details about the developed state</li>
     * </ul>
     * <p>
     * <p>
     * 3: 2 + every developed sub-problem
     * 4: 3 + details about the developed state
     */
    private final int verbosityLevel;

    /**
     * Whether we want to export the first explored restricted and relaxed mdd.
     */
    private final boolean exportAsDot;

    /**
<<<<<<< HEAD
     * Strategy to select which nodes should be merged together on a relaxed DD.
     */
    private final ReductionStrategy<T> relaxStrategy;

    /**
     * Strategy to select which nodes should be dropped on a restricted DD.
     */
    private final ReductionStrategy<T> restrictStrategy;
=======
     * <ul>
     *     <li>0: no additional tests</li>
     *     <li>1: checks if the upper bound is well-defined</li>
     *     <li>2: 1 + export diagram with failure in {@code output/failure.dot}</li>
     * </ul>
     */
    private final int debugLevel;


    /*

    <ul>
                <li>0: no additional tests (default)</li>
                <li>1: checks if the upper bound is well-defined</li>
                <li>2: 1 + export diagram with failure in {@code output/failure.dot}</li>
            </ul>
          </li>
     */
>>>>>>> e4644738

    /**
     * Creates a fully qualified instance. The parameters of this solver are given via a
     * {@link SolverConfig}<br><br>
     *
     * <b>Mandatory parameters:</b>
     * <ul>
     *     <li>An implementation of {@link Problem}</li>
     *     <li>An implementation of {@link Relaxation}</li>
     *     <li>An implementation of {@link StateRanking}</li>
     *     <li>An implementation of {@link VariableHeuristic}</li>
     *     <li>An implementation of {@link WidthHeuristic}</li>
     *     <li>An implementation of {@link Frontier}</li>
     * </ul>
     * <br>
     * <b>Optional parameters: </b>
     * <ul>
     *     <li>An implementation of {@link FastUpperBound}</li>
     *     <li>An implementation of {@link DominanceChecker}</li>
     *     <li>A time limit</li>
     *     <li>A gap limit</li>
     *     <li>A verbosity level</li>
     *     <li>A boolean to export some mdd as .dot file</li>
     *     <li>A debug level:
     *          <ul>
     *               <li>0: no additional tests (default)</li>
     *               <li>1: checks if the upper bound is well-defined and if the hash code
     *               of the states are coherent</li>
     *               <li>2: 1 + export diagram with failure in {@code output/failure.dot}</li>
     *             </ul>
     *     </li>
     * </ul>
     *
     * @param config All the parameters needed to configure the solver.
     */
    public SequentialSolver(SolverConfig<T, K> config) {
        this.problem = config.problem;
        this.relax = config.relax;
        this.varh = config.varh;
        this.ranking = config.ranking;
        this.width = config.width;
        this.fub = config.fub;
        this.dominance = config.dominance;
        this.cache = config.cache == null ? Optional.empty() : Optional.of(config.cache);
        this.frontier = config.frontier;
        this.mdd = new LinkedDecisionDiagram<>();
        this.bestLB = Double.NEGATIVE_INFINITY;
        this.bestSol = Optional.empty();
        this.timeLimit = config.timeLimit;
        this.gapLimit = config.gapLimit;
        this.verbosityLevel = config.verbosityLevel;
        this.exportAsDot = config.exportAsDot;
<<<<<<< HEAD
        this.relaxStrategy = config.relaxStrategy;
        this.restrictStrategy = config.restrictStrategy;
=======
        this.debugLevel = config.debugLevel;
>>>>>>> e4644738
    }


    @Override
    public SearchStatistics maximize() {
        long start = System.currentTimeMillis();
        int printInterval = 500; //ms; half a second
        long nextPrint = start + printInterval;
        int nbIter = 0;
        int queueMaxSize = 0;
        frontier.push(root());
        cache.ifPresent(c -> c.initialize(problem));

        while (!frontier.isEmpty()) {
            nbIter++;
            if (verbosityLevel >= 2) {
                long now = System.currentTimeMillis();
                if (now >= nextPrint) {
                    double bestInFrontier = frontier.bestInFrontier();

                    System.out.printf("it:%d  frontierSize:%d bestObj:%g bestInFrontier:%g gap:%.1f%%%n",
                            nbIter, frontier.size(), bestLB, bestInFrontier, gap());

                    nextPrint = now + printInterval;
                }
            }

            queueMaxSize = Math.max(queueMaxSize, frontier.size());
            // 1. RESTRICTION
            SubProblem<T> sub = frontier.pop();
            double nodeUB = sub.getUpperBound();

            long end = System.currentTimeMillis();
            if (!frontier.isEmpty() && gapLimit != 0.0 && gap() <= gapLimit) {
                return new SearchStatistics(nbIter, queueMaxSize, end - start, currentSearchStatus(gap()), gap());
            }
            if (!frontier.isEmpty() && timeLimit != Integer.MAX_VALUE && end - start > 1000L * timeLimit) {
                return new SearchStatistics(nbIter, queueMaxSize, end - start, currentSearchStatus(gap()), gap());
            }

            if (verbosityLevel >= 3) {
                System.out.println("it:" + nbIter + "\t" + sub.statistics());
                if (verbosityLevel >= 4) {
                    System.out.println("\t" + sub.getState());
                }
            }

            if (nodeUB <= bestLB) {
                double gap = gap();
                frontier.clear();
                end = System.currentTimeMillis();
                return new SearchStatistics(nbIter, queueMaxSize, end - start, currentSearchStatus(gap), gap);
            }

            int maxWidth = width.maximumWidth(sub.getState());
            CompilationInput<T, K> compilation = new CompilationInput<>(
                    CompilationType.Restricted,
                    problem,
                    relax,
                    varh,
                    ranking,
                    sub,
                    maxWidth,
                    fub,
                    dominance,
                    cache,
                    bestLB,
                    frontier.cutSetType(),
<<<<<<< HEAD
                    restrictStrategy,
                    exportAsDot && firstRestricted
=======
                    exportAsDot && firstRestricted,
                    debugLevel
>>>>>>> e4644738
            );

            mdd.compile(compilation);
            String problemName = problem.getClass().getSimpleName().replace("Problem", "");
            maybeUpdateBest(exportAsDot && firstRestricted);
            if (exportAsDot && firstRestricted) {
                exportDot(mdd.exportAsDot(),
                        Paths.get("output", problemName + "_restricted.dot").toString());
            }
            firstRestricted = false;


            if (mdd.isExact()) {
                continue;
            }

            // 2. RELAXATION
            compilation = new CompilationInput<>(
                    CompilationType.Relaxed,
                    problem,
                    relax,
                    varh,
                    ranking,
                    sub,
                    maxWidth,
                    fub,
                    dominance,
                    cache,
                    bestLB,
                    frontier.cutSetType(),
<<<<<<< HEAD
                    relaxStrategy,
                    exportAsDot && firstRelaxed
=======
                    exportAsDot && firstRelaxed,
                    debugLevel
>>>>>>> e4644738
            );
            mdd.compile(compilation);
            if (compilation.compilationType() == CompilationType.Relaxed && mdd.relaxedBestPathIsExact()
                    && frontier.cutSetType() == CutSetType.Frontier) {
                maybeUpdateBest(exportAsDot && firstRelaxed);
            }
            if (exportAsDot && firstRelaxed) {
                if (!mdd.isExact()) mdd.bestSolution(); // to update the best edges' color
                exportDot(mdd.exportAsDot(),
                        Paths.get("output", problemName + "_relaxed.dot").toString());
            }
            firstRelaxed = false;
            if (mdd.isExact()) {
                maybeUpdateBest(exportAsDot && firstRelaxed);
            } else {
                enqueueCutset();
            }
        }
        long end = System.currentTimeMillis();
        return new SearchStatistics(nbIter, queueMaxSize, end - start,
                SearchStatistics.SearchStatus.OPTIMAL, 0.0,
                cache.map(SimpleCache::stats).orElse("noCache"));
    }

    @Override
    public Optional<Double> bestValue() {
        if (bestSol.isPresent()) {
            return Optional.of(bestLB);
        } else {
            return Optional.empty();
        }
    }

    @Override
    public Optional<Set<Decision>> bestSolution() {
        return bestSol;
    }

    /**
     * @return the root subproblem
     */
    private SubProblem<T> root() {
        return new SubProblem<>(
                problem.initialState(),
                problem.initialValue(),
                Double.POSITIVE_INFINITY,
                Collections.emptySet());
    }

    /**
     * This private method updates the best known node and lower bound in
     * case the best value of the current `mdd` expansion improves the current
     * bounds.
     */
    private void maybeUpdateBest(boolean exportDot) {
        Optional<Double> ddval = mdd.bestValue();
        if (ddval.isPresent() && ddval.get() > bestLB) {
            bestLB = ddval.get();
            bestSol = mdd.bestSolution();
            if (verbosityLevel >= 1) System.out.println("new best: " + bestLB);
        } else if (exportDot) {
            mdd.exportAsDot(); // to be sure to update the color of the edges.
        }
    }

    /**
     * If necessary, tightens the bound of nodes in the cutset of `mdd` and
     * then add the relevant nodes to the shared fringe.
     */
    private void enqueueCutset() {
        Iterator<SubProblem<T>> cutset = mdd.exactCutset();
        while (cutset.hasNext()) {
            SubProblem<T> cutsetNode = cutset.next();
            if (cutsetNode.getUpperBound() > bestLB) {
                frontier.push(cutsetNode);
            }
        }
    }

    private void exportDot(String dot, String fileName) {
        try (BufferedWriter bw = new BufferedWriter(new FileWriter(fileName))) {
            bw.write(dot);
        } catch (IOException e) {
            throw new RuntimeException(e);
        }
    }

    private SearchStatistics.SearchStatus currentSearchStatus(double gap) {
        if (bestSol.isEmpty()) {
            if (bestLB == -Double.MAX_VALUE) {
                return SearchStatistics.SearchStatus.UNKNOWN;
            } else {
                return SearchStatistics.SearchStatus.UNSAT;
            }
        } else {
            if (gap > 0.0)
                return SearchStatistics.SearchStatus.SAT;
            else return SearchStatistics.SearchStatus.OPTIMAL;
        }
    }

    private double gap() {
        if (frontier.isEmpty()) {
            return 0.0;
        } else {
            double bestInFrontier = frontier.bestInFrontier();
            return 100 * (Math.abs(bestInFrontier) - Math.abs(bestLB)) / bestLB;
        }
    }
}<|MERGE_RESOLUTION|>--- conflicted
+++ resolved
@@ -166,7 +166,6 @@
     private final boolean exportAsDot;
 
     /**
-<<<<<<< HEAD
      * Strategy to select which nodes should be merged together on a relaxed DD.
      */
     private final ReductionStrategy<T> relaxStrategy;
@@ -175,7 +174,8 @@
      * Strategy to select which nodes should be dropped on a restricted DD.
      */
     private final ReductionStrategy<T> restrictStrategy;
-=======
+
+    /**
      * <ul>
      *     <li>0: no additional tests</li>
      *     <li>1: checks if the upper bound is well-defined</li>
@@ -194,7 +194,6 @@
             </ul>
           </li>
      */
->>>>>>> e4644738
 
     /**
      * Creates a fully qualified instance. The parameters of this solver are given via a
@@ -247,12 +246,9 @@
         this.gapLimit = config.gapLimit;
         this.verbosityLevel = config.verbosityLevel;
         this.exportAsDot = config.exportAsDot;
-<<<<<<< HEAD
         this.relaxStrategy = config.relaxStrategy;
         this.restrictStrategy = config.restrictStrategy;
-=======
         this.debugLevel = config.debugLevel;
->>>>>>> e4644738
     }
 
 
@@ -321,13 +317,9 @@
                     cache,
                     bestLB,
                     frontier.cutSetType(),
-<<<<<<< HEAD
                     restrictStrategy,
-                    exportAsDot && firstRestricted
-=======
                     exportAsDot && firstRestricted,
                     debugLevel
->>>>>>> e4644738
             );
 
             mdd.compile(compilation);
@@ -358,13 +350,9 @@
                     cache,
                     bestLB,
                     frontier.cutSetType(),
-<<<<<<< HEAD
                     relaxStrategy,
-                    exportAsDot && firstRelaxed
-=======
                     exportAsDot && firstRelaxed,
                     debugLevel
->>>>>>> e4644738
             );
             mdd.compile(compilation);
             if (compilation.compilationType() == CompilationType.Relaxed && mdd.relaxedBestPathIsExact()
