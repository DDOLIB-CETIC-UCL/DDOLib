--- conflicted
+++ resolved
@@ -205,14 +205,6 @@
 
     @Override
     public SearchStatistics maximize() {
-<<<<<<< HEAD
-        return maximize(0, 0, false);
-    }
-
-    @Override
-    public SearchStatistics maximize(int verbosityLevel, int debugLevel, boolean exportAsDot) {
-=======
->>>>>>> 43eefbaf
         long start = System.currentTimeMillis();
         int printInterval = 500; //ms; half a second
         long nextPrint = start + printInterval;
@@ -274,8 +266,7 @@
                     dominance,
                     bestLB,
                     frontier.cutSetType(),
-                    exportAsDot && firstRestricted,
-                    debugLevel
+                    exportAsDot && firstRestricted
             );
 
             mdd.compile(compilation);
@@ -305,8 +296,7 @@
                     dominance,
                     bestLB,
                     frontier.cutSetType(),
-                    exportAsDot && firstRelaxed,
-                    debugLevel
+                    exportAsDot && firstRelaxed
             );
             mdd.compile(compilation);
             if (compilation.compilationType() == CompilationType.Relaxed && mdd.relaxedBestPathIsExact()
