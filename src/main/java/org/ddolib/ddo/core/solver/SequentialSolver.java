package org.ddolib.ddo.core.solver;

import org.ddolib.ddo.core.*;
import org.ddolib.ddo.heuristics.StateDistance;
import org.ddolib.ddo.heuristics.StateCoordinates;
import org.ddolib.common.dominance.DominanceChecker;
import org.ddolib.common.solver.Solver;
import org.ddolib.common.solver.SolverConfig;
import org.ddolib.ddo.core.Decision;
import org.ddolib.ddo.core.SubProblem;
import org.ddolib.ddo.core.compilation.CompilationInput;
import org.ddolib.ddo.core.compilation.CompilationType;
import org.ddolib.ddo.core.frontier.CutSetType;
import org.ddolib.ddo.core.frontier.Frontier;
import org.ddolib.ddo.core.heuristics.variable.VariableHeuristic;
import org.ddolib.ddo.core.heuristics.width.WidthHeuristic;
import org.ddolib.ddo.core.mdd.DecisionDiagram;
import org.ddolib.ddo.core.mdd.LinkedDecisionDiagram;
import org.ddolib.ddo.core.profiling.SearchStatistics;
import org.ddolib.modeling.FastUpperBound;
import org.ddolib.modeling.Problem;
import org.ddolib.modeling.Relaxation;
import org.ddolib.modeling.StateRanking;

import java.io.BufferedWriter;
import java.io.FileWriter;
import java.io.IOException;
import java.nio.file.Paths;
import java.util.Collections;
import java.util.Iterator;
import java.util.Optional;
import java.util.Set;
import java.util.Random;

/**
 * From the lecture, you should have a good grasp on what a branch-and-bound
 * with mdd solver does even though you haven't looked into concrete code
 * yet.
 * <p>
 * One of the tasks from this assignment is for you to implement the vanilla
 * algorithm (sequentially) as it has been explained during the lecture.
 * <p>
 * To help you, we provide you with a well documented framework that defines
 * and implements all the abstractions you will need in order to implement
 * a generic solver. Additionally, and because the BaB-MDD framework parallelizes
 * *VERY* well, we provide you with a parallel implementation of the algorithm
 * (@see ParallelSolver). Digging into that code, understanding it, and stripping
 * away all the parallel-related concerns should finalize to give you a thorough
 * understanding of the sequential algo.
 * <p>
 * # Note
 * ONCE YOU HAVE A CLEAR IDEA OF HOW THE CODE WORKS, THIS TASK SHOULD BE EXTREMELY
 * EASY TO COMPLETE.
 *
 * @param <T> The type of states.
 * @param <K> The type of dominance keys.
 */
public final class SequentialSolver<T, K> implements Solver {
    /**
     * The problem we want to maximize
     */
    private final Problem<T> problem;
    /**
     * A suitable relaxation for the problem we want to maximize
     */
    private final Relaxation<T> relax;
    /**
     * A heuristic to identify the most promising nodes
     */
    private final StateRanking<T> ranking;
    /**
     * A heuristic to choose the maximum width of the DD you compile
     */
    private final WidthHeuristic<T> width;
    /**
     * A heuristic to choose the next variable to branch on when developing a DD
     */
    private final VariableHeuristic<T> varh;
    private final ClusterStrat relaxStrat;
    private final ClusterStrat restrictionStrat;

    /**
     * Set of nodes that must still be explored before
     * the problem can be considered 'solved'.
     * <p>
     * # Note:
     * This fringe orders the nodes by upper bound (so the highest ub is going
     * to pop first). So, it is guaranteed that the upper bound of the first
     * node being popped is an upper bound on the value reachable by exploring
     * any of the nodes remaining on the fringe. As a consequence, the
     * exploration can be stopped as soon as a node with an ub &#8804; current best
     * lower bound is popped.
     */
    private final Frontier<T> frontier;
    /**
     * Your implementation (just like the parallel version) will reuse the same
     * data structure to compile all mdds.
     * <p>
     * # Note:
     * This approach is recommended, however we do not force this design choice.
     * You might decide against reusing the same object over and over (even though
     * it has been designed to be reused). Should you decide to not reuse this
     * object, then you can simply ignore this field (and remove it altogether).
     */
    private final DecisionDiagram<T, K> mdd;

    private final StateDistance<T> distance;
    private final StateCoordinates<T> coord;

    private int bestUB;
    private long startTime;
    public double timeForBest;
    private final Random rnd;

    /**
     * Value of the best known lower bound.
     */
    private double bestLB;
    /**
     * If set, this keeps the info about the best solution so far.
     */
    private Optional<Set<Decision>> bestSol;

    /**
     * The heuristic defining a very rough estimation (upper bound) of the optimal value.
     */
    private final FastUpperBound<T> fub;

    /**
     * The dominance object that will be used to prune the search space.
     */
    private final DominanceChecker<T, K> dominance;

    /**
     * Only the first restricted mdd can be exported to a .dot file
     */
    private boolean firstRestricted = true;
    /**
     * Only the first relaxed mdd can be exported to a .dot file
     */
    private boolean firstRelaxed = true;


    /**
     * Add a time limit for the search, by default it is set to infinity
     */
    private final int timeLimit;

    /**
     * Add a gap limit for the search, by default it is set to zero
     */
    private final double gapLimit;


    /**
     * <ul>
     *     <li>0: no verbosity</li>
     *     <li>1: display newBest whenever there is a newBest</li>
     *     <li>2: 1 + statistics about the front every half a second (or so)</li>
     *     <li>3: 2 + every developed sub-problem</li>
     *     <li>4: 3 + details about the developed state</li>
     * </ul>
     * <p>
     * <p>
     * 3: 2 + every developed sub-problem
     * 4: 3 + details about the developed state
     */
    private final int verbosityLevel;

    /**
     * Whether we want to export the first explored restricted and relaxed mdd.
     */
    private final boolean exportAsDot;

<<<<<<< HEAD
    public SequentialSolver(
            final Problem<T> problem,
            final Relaxation<T> relax,
            final VariableHeuristic<T> varh,
            final StateRanking<T> ranking,
            final WidthHeuristic<T> width,
            final Frontier<T> frontier,
            final FastUpperBound<T> fub,
            final DominanceChecker<T, K> dominance,
            int timeLimit,
            double gapLimit,
            final ClusterStrat relaxStrat,
            final ClusterStrat restrictionStrat,
            final StateDistance<T> distance,
            final StateCoordinates<T> coord,
            final int seed) {
        this.relaxStrat = relaxStrat;
        this.restrictionStrat = restrictionStrat;
        this.problem = problem;
        this.relax = relax;
        this.varh = varh;
        this.ranking = ranking;
        this.width = width;
        this.fub = fub;
        this.dominance = dominance;
        this.frontier = frontier;
        this.mdd = new LinkedDecisionDiagram<>();
        this.bestLB = Double.NEGATIVE_INFINITY;
        this.bestSol = Optional.empty();
        this.timeLimit = timeLimit;
        this.gapLimit = gapLimit;
        this.distance = distance;
        this.coord = coord;
        this.bestUB = Integer.MAX_VALUE;
        this.rnd = new Random(seed);
=======
    /**
     * Creates a fully qualified instance. The parameters of this solver are given via a
     * {@link SolverConfig}<br><br>
     *
     * <b>Mandatory parameters:</b>
     * <ul>
     *     <li>An implementation of {@link Problem}</li>
     *     <li>An implementation of {@link Relaxation}</li>
     *     <li>An implementation of {@link StateRanking}</li>
     *     <li>An implementation of {@link VariableHeuristic}</li>
     *     <li>An implementation of {@link WidthHeuristic}</li>
     *     <li>An implementation of {@link Frontier}</li>
     * </ul>
     * <br>
     * <b>Optional parameters: </b>
     * <ul>
     *     <li>An implementation of {@link FastUpperBound}</li>
     *     <li>An implementation of {@link DominanceChecker}</li>
     *     <li>A time limit</li>
     *     <li>A gap limit</li>
     *     <li>A verbosity level</li>
     *     <li>A boolean to export some mdd as .dot file</li>
     * </ul>
     *
     * @param config All the parameters needed to configure the solver.
     */
    public SequentialSolver(SolverConfig<T, K> config) {
        this.problem = config.problem;
        this.relax = config.relax;
        this.varh = config.varh;
        this.ranking = config.ranking;
        this.width = config.width;
        this.fub = config.fub;
        this.dominance = config.dominance;
        this.frontier = config.frontier;
        this.mdd = new LinkedDecisionDiagram<>();
        this.bestLB = Double.NEGATIVE_INFINITY;
        this.bestSol = Optional.empty();
        this.timeLimit = config.timeLimit;
        this.gapLimit = config.gapLimit;
        this.verbosityLevel = config.verbosityLevel;
        this.exportAsDot = config.exportAsDot;
>>>>>>> 43eefbaf
    }


    @Override
    public SearchStatistics maximize() {
        long start = System.currentTimeMillis();
        int printInterval = 500; //ms; half a second
        long nextPrint = start + printInterval;
        int nbIter = 0;
        int queueMaxSize = 0;
        frontier.push(root());
        while (!frontier.isEmpty()) {
            nbIter++;
            if (verbosityLevel >= 2) {
                long now = System.currentTimeMillis();
                if (now >= nextPrint) {
                    double bestInFrontier = frontier.bestInFrontier();
                    double gap = 100 * (bestInFrontier - bestLB) / bestLB;

                    System.out.printf("it:%d  frontierSize:%d bestObj:%g bestInFrontier:%g gap:%.1f%%%n",
                            nbIter, frontier.size(), bestLB, bestInFrontier, gap());

                    nextPrint = now + printInterval;
                }
            }

            queueMaxSize = Math.max(queueMaxSize, frontier.size());
            // 1. RESTRICTION
            SubProblem<T> sub = frontier.pop();
            double nodeUB = sub.getUpperBound();

            long end = System.currentTimeMillis();
            if (!frontier.isEmpty() && gapLimit != 0.0 && gap() <= gapLimit) {
                return new SearchStatistics(nbIter, queueMaxSize, end - start, currentSearchStatus(gap()), gap());
            }
            if (!frontier.isEmpty() && timeLimit != Integer.MAX_VALUE && end - start > 1000 * timeLimit) {
                return new SearchStatistics(nbIter, queueMaxSize, end - start, currentSearchStatus(gap()), gap());
            }

            if (verbosityLevel >= 3) {
                System.out.println("it:" + nbIter + "\t" + sub.statistics());
                if (verbosityLevel >= 4) {
                    System.out.println("\t" + sub.getState());
                }
            }

            if (nodeUB <= bestLB) {
                double gap = gap();
                frontier.clear();
                end = System.currentTimeMillis();
                return new SearchStatistics(nbIter, queueMaxSize, end - start, currentSearchStatus(gap), gap);
            }

            int maxWidth = width.maximumWidth(sub.getState());
            CompilationInput<T, K> compilation = new CompilationInput<>(
                    CompilationType.Restricted,
                    problem,
                    relax,
                    varh,
                    ranking,
                    sub,
                    maxWidth,
                    fub,
                    dominance,
                    bestLB,
                    frontier.cutSetType(),
                    exportAsDot && firstRestricted,
                    relaxStrat,
                    restrictionStrat,
                    distance,
                    coord,
                    rnd
            );

            mdd.compile(compilation);
            String problemName = problem.getClass().getSimpleName().replace("Problem", "");
            maybeUpdateBest(exportAsDot && firstRestricted);
            if (exportAsDot && firstRestricted) {
                exportDot(mdd.exportAsDot(),
                        Paths.get("output", problemName + "_restricted.dot").toString());
            }
            firstRestricted = false;


            if (mdd.isExact()) {
                continue;
            }

            // 2. RELAXATION
            compilation = new CompilationInput<>(
                    CompilationType.Relaxed,
                    problem,
                    relax,
                    varh,
                    ranking,
                    sub,
                    maxWidth,
                    fub,
                    dominance,
                    bestLB,
                    frontier.cutSetType(),
                    exportAsDot && firstRelaxed,
                    relaxStrat,
                    restrictionStrat,
                    distance,
                    coord,
                    rnd
            );
            mdd.compile(compilation);
            if (compilation.compilationType() == CompilationType.Relaxed && mdd.relaxedBestPathIsExact()
                    && frontier.cutSetType() == CutSetType.Frontier) {
                maybeUpdateBest(exportAsDot && firstRelaxed);
            }
            if (exportAsDot && firstRelaxed) {
                if (!mdd.isExact()) mdd.bestSolution(); // to update the best edges' color
                exportDot(mdd.exportAsDot(),
                        Paths.get("output", problemName + "_relaxed.dot").toString());
            }
            firstRelaxed = false;
            if (mdd.isExact()) {
                maybeUpdateBest(exportAsDot && firstRelaxed);
            } else {
                enqueueCutset();
            }
        }
        long end = System.currentTimeMillis();
        return new SearchStatistics(nbIter, queueMaxSize, end - start, SearchStatistics.SearchStatus.OPTIMAL, 0.0);
    }

    @Override
    public Optional<Double> bestValue() {
        if (bestSol.isPresent()) {
            return Optional.of(bestLB);
        } else {
            return Optional.empty();
        }
    }

    @Override
    public Optional<Set<Decision>> bestSolution() {
        return bestSol;
    }

    /**
     * @return the root subproblem
     */
    private SubProblem<T> root() {
        return new SubProblem<>(
                problem.initialState(),
                problem.initialValue(),
                Double.POSITIVE_INFINITY,
                Collections.emptySet());
    }

    /**
     * This private method updates the best known node and lower bound in
     * case the best value of the current `mdd` expansion improves the current
     * bounds.
     */
    private void maybeUpdateBest(boolean exportDot) {
        Optional<Double> ddval = mdd.bestValue();
        if (ddval.isPresent() && ddval.get() > bestLB) {
            bestLB = ddval.get();
            bestSol = mdd.bestSolution();
            if (verbosityLevel >= 1) System.out.println("new best: " + bestLB);
        } else if (exportDot) {
            mdd.exportAsDot(); // to be sure to update the color of the edges.
        }
    }

    /**
     * If necessary, tightens the bound of nodes in the cutset of `mdd` and
     * then add the relevant nodes to the shared fringe.
     */
    private void enqueueCutset() {
        Iterator<SubProblem<T>> cutset = mdd.exactCutset();
        while (cutset.hasNext()) {
            SubProblem<T> cutsetNode = cutset.next();
            if (cutsetNode.getUpperBound() > bestLB) {
                frontier.push(cutsetNode);
            }
        }
    }

    private void exportDot(String dot, String fileName) {
        try (BufferedWriter bw = new BufferedWriter(new FileWriter(fileName))) {
            bw.write(dot);
        } catch (IOException e) {
            throw new RuntimeException(e);
        }
    }

    private SearchStatistics.SearchStatus currentSearchStatus(double gap) {
        if (bestSol.isEmpty()) {
            if (bestLB == -Double.MAX_VALUE) {
                return SearchStatistics.SearchStatus.UNKNOWN;
            } else {
                return SearchStatistics.SearchStatus.UNSAT;
            }
        } else {
            if (Math.abs(gap) > 0.0) {
                return SearchStatistics.SearchStatus.SAT;
            }
            else return SearchStatistics.SearchStatus.OPTIMAL;
        }
    }

    private double gap() {
        if (frontier.isEmpty()) {
            return 0.0;
        } else {
            double bestInFrontier = frontier.bestInFrontier();
            return 100.0 * (bestInFrontier - bestLB) / bestLB;
        }
    }
}<|MERGE_RESOLUTION|>--- conflicted
+++ resolved
@@ -76,8 +76,6 @@
      * A heuristic to choose the next variable to branch on when developing a DD
      */
     private final VariableHeuristic<T> varh;
-    private final ClusterStrat relaxStrat;
-    private final ClusterStrat restrictionStrat;
 
     /**
      * Set of nodes that must still be explored before
@@ -104,52 +102,51 @@
      */
     private final DecisionDiagram<T, K> mdd;
 
+    /**
+     * Value of the best known lower bound.
+     */
+    private double bestLB;
+    /**
+     * If set, this keeps the info about the best solution so far.
+     */
+    private Optional<Set<Decision>> bestSol;
+
+    /**
+     * The heuristic defining a very rough estimation (upper bound) of the optimal value.
+     */
+    private final FastUpperBound<T> fub;
+
+    /**
+     * The dominance object that will be used to prune the search space.
+     */
+    private final DominanceChecker<T, K> dominance;
+
+    /**
+     * Only the first restricted mdd can be exported to a .dot file
+     */
+    private boolean firstRestricted = true;
+    /**
+     * Only the first relaxed mdd can be exported to a .dot file
+     */
+    private boolean firstRelaxed = true;
+
+
+    /**
+     * Add a time limit for the search, by default it is set to infinity
+     */
+    private final int timeLimit;
+
+    /**
+     * Add a gap limit for the search, by default it is set to zero
+     */
+    private final double gapLimit;
+
+
     private final StateDistance<T> distance;
     private final StateCoordinates<T> coord;
-
-    private int bestUB;
-    private long startTime;
-    public double timeForBest;
     private final Random rnd;
-
-    /**
-     * Value of the best known lower bound.
-     */
-    private double bestLB;
-    /**
-     * If set, this keeps the info about the best solution so far.
-     */
-    private Optional<Set<Decision>> bestSol;
-
-    /**
-     * The heuristic defining a very rough estimation (upper bound) of the optimal value.
-     */
-    private final FastUpperBound<T> fub;
-
-    /**
-     * The dominance object that will be used to prune the search space.
-     */
-    private final DominanceChecker<T, K> dominance;
-
-    /**
-     * Only the first restricted mdd can be exported to a .dot file
-     */
-    private boolean firstRestricted = true;
-    /**
-     * Only the first relaxed mdd can be exported to a .dot file
-     */
-    private boolean firstRelaxed = true;
-
-
-    /**
-     * Add a time limit for the search, by default it is set to infinity
-     */
-    private final int timeLimit;
-
-    /**
-     * Add a gap limit for the search, by default it is set to zero
-     */
-    private final double gapLimit;
+    private final ClusterStrat relaxStrat;
+    private final ClusterStrat restrictionStrat;
 
 
     /**
@@ -172,43 +169,6 @@
      */
     private final boolean exportAsDot;
 
-<<<<<<< HEAD
-    public SequentialSolver(
-            final Problem<T> problem,
-            final Relaxation<T> relax,
-            final VariableHeuristic<T> varh,
-            final StateRanking<T> ranking,
-            final WidthHeuristic<T> width,
-            final Frontier<T> frontier,
-            final FastUpperBound<T> fub,
-            final DominanceChecker<T, K> dominance,
-            int timeLimit,
-            double gapLimit,
-            final ClusterStrat relaxStrat,
-            final ClusterStrat restrictionStrat,
-            final StateDistance<T> distance,
-            final StateCoordinates<T> coord,
-            final int seed) {
-        this.relaxStrat = relaxStrat;
-        this.restrictionStrat = restrictionStrat;
-        this.problem = problem;
-        this.relax = relax;
-        this.varh = varh;
-        this.ranking = ranking;
-        this.width = width;
-        this.fub = fub;
-        this.dominance = dominance;
-        this.frontier = frontier;
-        this.mdd = new LinkedDecisionDiagram<>();
-        this.bestLB = Double.NEGATIVE_INFINITY;
-        this.bestSol = Optional.empty();
-        this.timeLimit = timeLimit;
-        this.gapLimit = gapLimit;
-        this.distance = distance;
-        this.coord = coord;
-        this.bestUB = Integer.MAX_VALUE;
-        this.rnd = new Random(seed);
-=======
     /**
      * Creates a fully qualified instance. The parameters of this solver are given via a
      * {@link SolverConfig}<br><br>
@@ -249,9 +209,13 @@
         this.bestSol = Optional.empty();
         this.timeLimit = config.timeLimit;
         this.gapLimit = config.gapLimit;
+        this.relaxStrat = config.relaxStrat;
+        this.restrictionStrat = config.restrictStrat;
+        this.distance = config.distance;
+        this.coord = config.coordinates;
+        this.rnd = new Random(config.seed);
         this.verbosityLevel = config.verbosityLevel;
         this.exportAsDot = config.exportAsDot;
->>>>>>> 43eefbaf
     }
 
 
@@ -452,9 +416,8 @@
                 return SearchStatistics.SearchStatus.UNSAT;
             }
         } else {
-            if (Math.abs(gap) > 0.0) {
+            if (gap > 0.0)
                 return SearchStatistics.SearchStatus.SAT;
-            }
             else return SearchStatistics.SearchStatus.OPTIMAL;
         }
     }
@@ -464,7 +427,7 @@
             return 0.0;
         } else {
             double bestInFrontier = frontier.bestInFrontier();
-            return 100.0 * (bestInFrontier - bestLB) / bestLB;
+            return 100 * (bestInFrontier - bestLB) / bestLB;
         }
     }
 }