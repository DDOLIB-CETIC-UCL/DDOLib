--- conflicted
+++ resolved
@@ -265,9 +265,9 @@
             compilation.cache = this.cache;
             compilation.bestUB = this.bestUB;
             compilation.cutSetType = frontier.cutSetType();
-            compilation.reductionStrategy = this.restrictStrategy;
             compilation.exportAsDot = this.exportAsDot && this.firstRestricted;
             compilation.debugLevel = this.debugLevel;
+            compilation.reductionStrategy = restrictStrategy;
 
             DecisionDiagram<T> restrictedMdd = new LinkedDecisionDiagram<>(compilation);
 
@@ -292,14 +292,9 @@
             // 2. RELAXATION
             compilation.compilationType = CompilationType.Relaxed;
             compilation.bestUB = this.bestUB;
-            compilation.reductionStrategy = this.relaxStrategy;
             compilation.exportAsDot = this.exportAsDot && this.firstRelaxed;
-<<<<<<< HEAD
-            DecisionDiagram<T, K> relaxedMdd = new LinkedDecisionDiagram<>(compilation);
-=======
             compilation.reductionStrategy = relaxStrategy;
             DecisionDiagram<T> relaxedMdd = new LinkedDecisionDiagram<>(compilation);
->>>>>>> 47cff80f
 
             relaxedMdd.compile();
             if (compilation.compilationType == CompilationType.Relaxed && relaxedMdd.relaxedBestPathIsExact()
