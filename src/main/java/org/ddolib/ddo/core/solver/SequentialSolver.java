--- conflicted
+++ resolved
@@ -1,8 +1,5 @@
 package org.ddolib.ddo.core.solver;
 
-import org.ddolib.ddo.core.*;
-import org.ddolib.ddo.heuristics.StateDistance;
-import org.ddolib.ddo.heuristics.StateCoordinates;
 import org.ddolib.common.dominance.DominanceChecker;
 import org.ddolib.common.solver.Solver;
 import org.ddolib.common.solver.SolverConfig;
@@ -31,7 +28,6 @@
 import java.util.Iterator;
 import java.util.Optional;
 import java.util.Set;
-import java.util.Random;
 
 /**
  * From the lecture, you should have a good grasp on what a branch-and-bound
@@ -143,13 +139,6 @@
     private final double gapLimit;
 
 
-    private final StateDistance<T> distance;
-    private final StateCoordinates<T> coord;
-    private final Random rnd;
-    private final ClusterStrat relaxStrat;
-    private final ClusterStrat restrictionStrat;
-
-
     /**
      * <ul>
      *     <li>0: no verbosity</li>
@@ -220,11 +209,6 @@
         this.bestSol = Optional.empty();
         this.timeLimit = config.timeLimit;
         this.gapLimit = config.gapLimit;
-        this.relaxStrat = config.relaxStrat;
-        this.restrictionStrat = config.restrictStrat;
-        this.distance = config.distance;
-        this.coord = config.coordinates;
-        this.rnd = new Random(config.seed);
         this.verbosityLevel = config.verbosityLevel;
         this.exportAsDot = config.exportAsDot;
         this.relaxStrategy = config.relaxStrategy;
@@ -295,17 +279,8 @@
                     dominance,
                     bestLB,
                     frontier.cutSetType(),
-<<<<<<< HEAD
-                    exportAsDot && firstRestricted,
-                    relaxStrat,
-                    restrictionStrat,
-                    distance,
-                    coord,
-                    rnd
-=======
                     restrictStrategy,
                     exportAsDot && firstRestricted
->>>>>>> 9b887b4d
             );
 
             mdd.compile(compilation);
@@ -335,17 +310,8 @@
                     dominance,
                     bestLB,
                     frontier.cutSetType(),
-<<<<<<< HEAD
-                    exportAsDot && firstRelaxed,
-                    relaxStrat,
-                    restrictionStrat,
-                    distance,
-                    coord,
-                    rnd
-=======
                     relaxStrategy,
                     exportAsDot && firstRelaxed
->>>>>>> 9b887b4d
             );
             mdd.compile(compilation);
             if (compilation.compilationType() == CompilationType.Relaxed && mdd.relaxedBestPathIsExact()
