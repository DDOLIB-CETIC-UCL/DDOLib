package org.ddolib.ddo.core.solver;

import org.ddolib.common.dominance.DominanceChecker;
import org.ddolib.common.solver.SearchStatistics;
import org.ddolib.common.solver.SearchStatus;
import org.ddolib.common.solver.Solution;
import org.ddolib.common.solver.Solver;
import org.ddolib.ddo.core.Decision;
import org.ddolib.ddo.core.SubProblem;
import org.ddolib.ddo.core.cache.SimpleCache;
import org.ddolib.ddo.core.compilation.CompilationConfig;
import org.ddolib.ddo.core.compilation.CompilationType;
import org.ddolib.ddo.core.frontier.CutSetType;
import org.ddolib.ddo.core.heuristics.variable.VariableHeuristic;
import org.ddolib.ddo.core.mdd.DecisionDiagram;
import org.ddolib.ddo.core.mdd.LinkedDecisionDiagram;
import org.ddolib.modeling.*;
import org.ddolib.util.debug.DebugLevel;
import org.ddolib.util.verbosity.VerbosityLevel;

import java.io.BufferedWriter;
import java.io.FileWriter;
import java.io.IOException;
import java.nio.file.Paths;
import java.text.DecimalFormat;
import java.util.Collections;
import java.util.Optional;
import java.util.Set;
import java.util.function.BiConsumer;
import java.util.function.Predicate;

/**
 * Solver that compiles a single exact decision diagram (MDD) to find the optimal solution.
 * <p>
 * <b>Warning:</b> Using only exact MDDs can consume a significant amount of memory.
 * It is recommended to use this solver for small instances or for testing your model.
 * For larger instances or more advanced strategies, consider using {@link SequentialSolver}.
 * </p>
 *
 * <p>
 * This solver constructs the MDD in a single pass:
 * </p>
 * <ul>
 *     <li>Initializes the root subproblem from the initial state.</li>
 *     <li>Compiles the MDD using exact node expansion without any width restriction.</li>
 *     <li>Optionally uses dominance rules and caching to prune redundant subproblems.</li>
 *     <li>Extracts the best solution and value from the compiled MDD.</li>
 *     <li>Can export the MDD in DOT format if enabled.</li>
 * </ul>
 *
 * @param <T> the type of state used by the problem
 */
public final class ExactSolver<T> implements Solver {

    /**
     * The problem instance to be minimized.
     */
    private final Problem<T> problem;

    /**
     * A relaxation of the problem (used internally, e.g., for fast lower bounds).
     */
    private final Relaxation<T> relax;

    /**
     * Heuristic used to rank states and identify the most promising nodes.
     */
    private final StateRanking<T> ranking;

    /**
     * Heuristic used to select the next variable to branch on during MDD compilation.
     */
    private final VariableHeuristic<T> varh;

    /**
     * Heuristic providing a lower bound of the optimal value.
     */
    private final FastLowerBound<T> flb;

    /**
     * Dominance checker used to prune the search space.
     */
    private final DominanceChecker<T> dominance;

    /**
     * Optional cache for pruning repeated subproblems.
     */
    private final Optional<SimpleCache<T>> cache;
    /**
     * Verbosity level controlling output during the solving process.
     */
    private final VerbosityLevel verbosityLevel;
    /**
     * Flag to indicate whether the compiled MDD should be exported as a DOT file.
     */
    private final boolean exportAsDot;
    /**
     * Debug level controlling additional consistency checks during compilation.
     */
    private final DebugLevel debugLevel;
<<<<<<< HEAD
=======
    private final DdoModel<T> model;
>>>>>>> 4f114279
    /**
     * Optional set containing the best solution found so far.
     */
    private Optional<Set<Decision>> bestSol;
    /**
     * Optional value of the best solution found so far.
     */
    private Optional<Double> bestValue = Optional.empty();
<<<<<<< HEAD

=======
>>>>>>> 4f114279

    /**
     * Creates a fully-configured ExactSolver instance.
     *
     * @param model The {@link DdoModel} containing all necessary parameters and heuristics
     *              to configure the solver, including the problem, relaxation, ranking,
     *              variable heuristic, lower bound, dominance checker, caching, and verbosity settings.
     */
    public ExactSolver(DdoModel<T> model) {
        this.problem = model.problem();
        this.relax = model.relaxation();
        this.ranking = model.ranking();
        this.varh = model.variableHeuristic();
        this.flb = model.lowerBound();
        this.dominance = model.dominance();
        this.cache = model.useCache() ? Optional.of(new SimpleCache<>()) : Optional.empty();
        this.bestSol = Optional.empty();
        this.verbosityLevel = model.verbosityLevel();
        this.exportAsDot = model.exportDot();
        this.debugLevel = model.debugMode();
        this.model = model;
    }

    /**
     * Minimizes the problem by compiling an exact decision diagram (MDD).
     * <p>
     * The method performs the following steps:
     * <ul>
     *     <li>Initializes the root subproblem with the initial state.</li>
     *     <li>Configures the compilation parameters for an exact MDD.</li>
     *     <li>Compiles the MDD and optionally prunes using dominance and caching.</li>
     *     <li>Extracts the best solution and value.</li>
     *     <li>Optionally exports the MDD in DOT format.</li>
     * </ul>
     *
     * @param limit      a predicate that may be used to limit the search based on statistics
     * @param onSolution a callback invoked when a solution is found
     * @return statistics about the search process, including the best value found
     */
    @Override
    public Solution minimize(Predicate<SearchStatistics> limit,
                             BiConsumer<int[], SearchStatistics> onSolution) {
        long start = System.currentTimeMillis();
        SubProblem<T> root = new SubProblem<>(
                problem.initialState(),
                problem.initialValue(),
                Double.POSITIVE_INFINITY,
                Collections.emptySet());
        cache.ifPresent(c -> c.initialize(problem));

        CompilationConfig<T> compilation = new CompilationConfig<>(model);
        compilation.compilationType = CompilationType.Exact;
        compilation.problem = this.problem;
        compilation.relaxation = this.relax;
        compilation.variableHeuristic = this.varh;
        compilation.stateRanking = this.ranking;
        compilation.residual = root;
        compilation.maxWidth = Integer.MAX_VALUE;
        compilation.flb = flb;
        compilation.dominance = this.dominance;
        compilation.cache = this.cache;
        compilation.bestUB = Double.POSITIVE_INFINITY;
        compilation.cutSetType = CutSetType.LastExactLayer;
        compilation.exportAsDot = this.exportAsDot;
        compilation.debugLevel = this.debugLevel;

        DecisionDiagram<T> mdd = new LinkedDecisionDiagram<>(compilation);
        mdd.compile();
        extractBest(mdd);
        if (exportAsDot) {
            String problemName = problem.getClass().getSimpleName().replace("Problem", "");
            exportDot(mdd.exportAsDot(),
                    Paths.get("output", problemName + "_exact.dot").toString());
        }

        long end = System.currentTimeMillis();
        SearchStatistics stats = new SearchStatistics(SearchStatus.OPTIMAL,
                1,
                1,
                end - start,
                bestValue.orElse(Double.POSITIVE_INFINITY),
                0);


        bestSol.ifPresent(sol -> onSolution.accept(constructSolution(bestSol.get()), stats));
        return new Solution(bestSolution(), stats);
    }

    /**
     * Returns the value of the best solution found so far.
     *
     * @return an {@link Optional} containing the best solution value or empty if none was found
     */
    @Override
    public Optional<Double> bestValue() {
        return bestValue;
    }

    /**
     * Returns the best solution found so far as a set of decisions.
     *
     * @return an {@link Optional} containing the best solution or empty if none was found
     */
    @Override
    public Optional<Set<Decision>> bestSolution() {
        return bestSol;
    }

    /**
     * Extracts the best solution and value from a compiled decision diagram.
     *
     * @param mdd the compiled {@link DecisionDiagram} from which to extract the best solution
     */
    private void extractBest(DecisionDiagram<T> mdd) {
        Optional<Double> ddval = mdd.bestValue();
        if (ddval.isPresent()) {
            bestSol = mdd.bestSolution();
            bestValue = ddval;
            DecimalFormat df = new DecimalFormat("#.##########");
            if (verbosityLevel != VerbosityLevel.SILENT)
                System.out.printf("best solution found: %s\n", df.format(ddval.get()));
        }
    }

    /**
     * Exports a DOT representation of the MDD to a file.
     *
     * @param dot      the DOT string representing the MDD
     * @param fileName the output file path
     */
    private void exportDot(String dot, String fileName) {
        try (BufferedWriter bw = new BufferedWriter(new FileWriter(fileName))) {
            bw.write(dot);
        } catch (IOException e) {
            throw new RuntimeException(e);
        }
    }
}<|MERGE_RESOLUTION|>--- conflicted
+++ resolved
@@ -98,22 +98,18 @@
      * Debug level controlling additional consistency checks during compilation.
      */
     private final DebugLevel debugLevel;
-<<<<<<< HEAD
-=======
+    /**
+     * Optional set containing the best solution found so far.
+     */
+    private Optional<Set<Decision>> bestSol;
+    /**
+     * Optional value of the best solution found so far.
+     */
+    private Optional<Double> bestValue = Optional.empty();
+
     private final DdoModel<T> model;
->>>>>>> 4f114279
-    /**
-     * Optional set containing the best solution found so far.
-     */
-    private Optional<Set<Decision>> bestSol;
-    /**
-     * Optional value of the best solution found so far.
-     */
-    private Optional<Double> bestValue = Optional.empty();
-<<<<<<< HEAD
-
-=======
->>>>>>> 4f114279
+
+
 
     /**
      * Creates a fully-configured ExactSolver instance.
