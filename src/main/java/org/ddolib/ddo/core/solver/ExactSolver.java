--- conflicted
+++ resolved
@@ -169,17 +169,8 @@
                 dominance,
                 Double.NEGATIVE_INFINITY,
                 CutSetType.LastExactLayer,
-<<<<<<< HEAD
-                exportAsDot,
-                null,
-                null,
-                null,
-                null,
-                null
-=======
                 this.restrictStrategy,
                 exportAsDot
->>>>>>> 9b887b4d
         );
         mdd.compile(compilation);
         extractBest();
