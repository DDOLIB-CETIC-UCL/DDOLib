--- conflicted
+++ resolved
@@ -163,12 +163,9 @@
         this.bestSol = Optional.empty();
         this.verbosityLevel = config.verbosityLevel;
         this.exportAsDot = config.exportAsDot;
-<<<<<<< HEAD
         this.restrictStrategy = config.restrictStrategy;
         this.relaxStrategy = config.relaxStrategy;
-=======
         this.debugLevel = config.debugLevel;
->>>>>>> e4644738
     }
 
     @Override
@@ -194,13 +191,9 @@
                 cache,
                 Double.NEGATIVE_INFINITY,
                 CutSetType.LastExactLayer,
-<<<<<<< HEAD
                 this.restrictStrategy,
-                exportAsDot
-=======
                 exportAsDot,
                 debugLevel
->>>>>>> e4644738
         );
         mdd.compile(compilation);
         extractBest();
