package org.ddolib.ddo.core.solver;

import org.ddolib.common.dominance.DominanceChecker;
import org.ddolib.common.solver.Solver;
import org.ddolib.common.solver.SolverConfig;
import org.ddolib.ddo.core.Decision;
import org.ddolib.ddo.core.SubProblem;
import org.ddolib.ddo.core.cache.SimpleCache;
import org.ddolib.ddo.core.compilation.CompilationConfig;
import org.ddolib.ddo.core.compilation.CompilationType;
import org.ddolib.ddo.core.frontier.CutSetType;
import org.ddolib.ddo.core.heuristics.cluster.ReductionStrategy;
import org.ddolib.ddo.core.heuristics.variable.VariableHeuristic;
import org.ddolib.ddo.core.mdd.DecisionDiagram;
import org.ddolib.ddo.core.mdd.LinkedDecisionDiagram;
import org.ddolib.ddo.core.profiling.SearchStatistics;
import org.ddolib.modeling.FastUpperBound;
import org.ddolib.modeling.Problem;
import org.ddolib.modeling.Relaxation;
import org.ddolib.modeling.StateRanking;

import java.io.BufferedWriter;
import java.io.FileWriter;
import java.io.IOException;
import java.nio.file.Paths;
import java.text.DecimalFormat;
import java.util.Collections;
import java.util.Optional;
import java.util.Set;

/**
 * Solver that compile an unique exact mdd.
 * <p>
 * <b>Note:</b> By only using exact mdd, this solver can consume a lot of memory. It is advisable to use this solver to
 * test your model on small instances. See {@link SequentialSolver} or {@link ParallelSolver} for other use cases.
 *
 * @param <T> The type of states.
 * @param <K> The type of dominance keys.
 */
public final class ExactSolver<T, K> implements Solver {

    /**
     * The problem we want to maximize
     */
    private final Problem<T> problem;

    /**
     * A suitable relaxation for the problem we want to maximize
     */
    private final Relaxation<T> relax;

    /**
     * A heuristic to identify the most promising nodes
     */
    private final StateRanking<T> ranking;

    /**
     * A heuristic to choose the next variable to branch on when developing a DD
     */
    private final VariableHeuristic<T> varh;

    /**
     * The heuristic defining a very rough estimation (upper bound) of the optimal value.
     */
    private final FastUpperBound<T> fub;

    /**
     * The dominance object that will be used to prune the search space.
     */
    private final DominanceChecker<T, K> dominance;

    /**
     * This is the cache used to prune the search tree
     */
    private final Optional<SimpleCache<T>> cache;


    /**
     * If set, this keeps the info about the best solution so far.
     */
    private Optional<Set<Decision>> bestSol;

<<<<<<< HEAD
    private final ReductionStrategy<T> relaxStrategy;
    private final ReductionStrategy<T> restrictStrategy;
=======
    private Optional<Double> bestValue = Optional.empty();
>>>>>>> 8ad121ac


    /**
     * <ul>
     *     <li>0: no verbosity</li>
     *     <li>1: display newBest whenever there is a newBest</li>
     *     <li>2: 1 + statistics about the front every half a second (or so)</li>
     *     <li>3: 2 + every developed sub-problem</li>
     *     <li>4: 3 + details about the developed state</li>
     * </ul>
     * <p>
     * <p>
     * 3: 2 + every developed sub-problem
     * 4: 3 + details about the developed state
     */
    private final int verbosityLevel;

    /**
     * Whether we want to export the first explored restricted and relaxed mdd.
     */
    private final boolean exportAsDot;

    private final int debugLevel;


    /**
     * Creates a fully qualified instance. The parameters of this solver are given via a
     * {@link SolverConfig}<br><br>
     *
     * <b>Mandatory parameters:</b>
     * <ul>
     *     <li>An implementation of {@link Problem}</li>
     *     <li>An implementation of {@link Relaxation}</li>
     *     <li>An implementation of {@link StateRanking}</li>
     *     <li>An implementation of {@link VariableHeuristic}</li>
     * </ul>
     * <br>
     * <b>Optional parameters: </b>
     * <ul>
     *     <li>An implementation of {@link FastUpperBound}</li>
     *     <li>An implementation of {@link DominanceChecker}</li>
     *     <li>A time limit</li>
     *     <li>A gap limit</li>
     *     <li>A verbosity level</li>
     *     <li>A boolean to export some mdd as .dot file</li>
     *     <li>A debug level:
     *          <ul>
     *               <li>0: no additional tests (default)</li>
     *               <li>1: checks if the upper bound is well-defined and if the hash code
     *               of the states are coherent</li>
     *               <li>2: 1 + export diagram with failure in {@code output/failure.dot}</li>
     *           </ul>
     *     </li>
     * </ul>
     *
     * @param config All the parameters needed to configure the solver.
     */
    public ExactSolver(SolverConfig<T, K> config) {
        this.problem = config.problem;
        this.relax = config.relax;
        this.ranking = config.ranking;
        this.varh = config.varh;
        this.fub = config.fub;
        this.dominance = config.dominance;
        this.cache = config.cache == null ? Optional.empty() : Optional.of(config.cache);
        this.bestSol = Optional.empty();
        this.verbosityLevel = config.verbosityLevel;
        this.exportAsDot = config.exportAsDot;
<<<<<<< HEAD
        this.restrictStrategy = config.restrictStrategy;
        this.relaxStrategy = config.relaxStrategy;
=======
        this.debugLevel = config.debugLevel;
>>>>>>> 8ad121ac
    }

    @Override
    public SearchStatistics maximize() {
        long start = System.currentTimeMillis();
        SubProblem<T> root = new SubProblem<>(
                problem.initialState(),
                problem.initialValue(),
                Double.POSITIVE_INFINITY,
                Collections.emptySet());
<<<<<<< HEAD

        CompilationInput<T, K> compilation = new CompilationInput<>(
                CompilationType.Exact,
                problem,
                relax,
                varh,
                ranking,
                root,
                Integer.MAX_VALUE,
                fub,
                dominance,
                Double.NEGATIVE_INFINITY,
                CutSetType.LastExactLayer,
                this.restrictStrategy,
                exportAsDot
        );
        mdd.compile(compilation);
        extractBest();
=======
        cache.ifPresent(c -> c.initialize(problem));

        CompilationConfig<T, K> compilation = new CompilationConfig<>();
        compilation.compilationType = CompilationType.Exact;
        compilation.problem = this.problem;
        compilation.relaxation = this.relax;
        compilation.variableHeuristic = this.varh;
        compilation.stateRanking = this.ranking;
        compilation.residual = root;
        compilation.maxWidth = Integer.MAX_VALUE;
        compilation.fub = fub;
        compilation.dominance = this.dominance;
        compilation.cache = this.cache;
        compilation.bestLB = Double.NEGATIVE_INFINITY;
        compilation.cutSetType = CutSetType.LastExactLayer;
        compilation.exportAsDot = this.exportAsDot;
        compilation.debugLevel = this.debugLevel;

        DecisionDiagram<T, K> mdd = new LinkedDecisionDiagram<>(compilation);
        mdd.compile();
        extractBest(mdd);
>>>>>>> 8ad121ac
        if (exportAsDot) {
            String problemName = problem.getClass().getSimpleName().replace("Problem", "");
            exportDot(mdd.exportAsDot(),
                    Paths.get("output", problemName + "_exact.dot").toString());
        }

        long end = System.currentTimeMillis();
        return new SearchStatistics(1, 1, end - start,
                SearchStatistics.SearchStatus.OPTIMAL, 0.0,
                cache.map(SimpleCache::stats).orElse("noCache"));
    }


    @Override
    public Optional<Double> bestValue() {
        return bestValue;
    }

    @Override
    public Optional<Set<Decision>> bestSolution() {
        return bestSol;
    }

    /**
     * Method that extract the best solution from the compiled mdd
     */
    private void extractBest(DecisionDiagram<T, K> mdd) {
        Optional<Double> ddval = mdd.bestValue();
        if (ddval.isPresent()) {
            bestSol = mdd.bestSolution();
            bestValue = ddval;
            DecimalFormat df = new DecimalFormat("#.##########");
            if (verbosityLevel >= 1)
                System.out.printf("best solution found: %s\n", df.format(ddval.get()));
        }
    }

    private void exportDot(String dot, String fileName) {
        try (BufferedWriter bw = new BufferedWriter(new FileWriter(fileName))) {
            bw.write(dot);
        } catch (IOException e) {
            throw new RuntimeException(e);
        }
    }
}<|MERGE_RESOLUTION|>--- conflicted
+++ resolved
@@ -9,7 +9,6 @@
 import org.ddolib.ddo.core.compilation.CompilationConfig;
 import org.ddolib.ddo.core.compilation.CompilationType;
 import org.ddolib.ddo.core.frontier.CutSetType;
-import org.ddolib.ddo.core.heuristics.cluster.ReductionStrategy;
 import org.ddolib.ddo.core.heuristics.variable.VariableHeuristic;
 import org.ddolib.ddo.core.mdd.DecisionDiagram;
 import org.ddolib.ddo.core.mdd.LinkedDecisionDiagram;
@@ -80,12 +79,7 @@
      */
     private Optional<Set<Decision>> bestSol;
 
-<<<<<<< HEAD
-    private final ReductionStrategy<T> relaxStrategy;
-    private final ReductionStrategy<T> restrictStrategy;
-=======
     private Optional<Double> bestValue = Optional.empty();
->>>>>>> 8ad121ac
 
 
     /**
@@ -154,12 +148,7 @@
         this.bestSol = Optional.empty();
         this.verbosityLevel = config.verbosityLevel;
         this.exportAsDot = config.exportAsDot;
-<<<<<<< HEAD
-        this.restrictStrategy = config.restrictStrategy;
-        this.relaxStrategy = config.relaxStrategy;
-=======
         this.debugLevel = config.debugLevel;
->>>>>>> 8ad121ac
     }
 
     @Override
@@ -170,26 +159,6 @@
                 problem.initialValue(),
                 Double.POSITIVE_INFINITY,
                 Collections.emptySet());
-<<<<<<< HEAD
-
-        CompilationInput<T, K> compilation = new CompilationInput<>(
-                CompilationType.Exact,
-                problem,
-                relax,
-                varh,
-                ranking,
-                root,
-                Integer.MAX_VALUE,
-                fub,
-                dominance,
-                Double.NEGATIVE_INFINITY,
-                CutSetType.LastExactLayer,
-                this.restrictStrategy,
-                exportAsDot
-        );
-        mdd.compile(compilation);
-        extractBest();
-=======
         cache.ifPresent(c -> c.initialize(problem));
 
         CompilationConfig<T, K> compilation = new CompilationConfig<>();
@@ -211,7 +180,6 @@
         DecisionDiagram<T, K> mdd = new LinkedDecisionDiagram<>(compilation);
         mdd.compile();
         extractBest(mdd);
->>>>>>> 8ad121ac
         if (exportAsDot) {
             String problemName = problem.getClass().getSimpleName().replace("Problem", "");
             exportDot(mdd.exportAsDot(),
