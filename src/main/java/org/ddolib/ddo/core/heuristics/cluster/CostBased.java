--- conflicted
+++ resolved
@@ -1,7 +1,6 @@
 package org.ddolib.ddo.core.heuristics.cluster;
 
 import org.ddolib.ddo.core.mdd.NodeSubProblem;
-import org.ddolib.ddo.core.mdd.NodeSubProblemComparator;
 import org.ddolib.modeling.StateRanking;
 
 import java.util.ArrayList;
@@ -15,19 +14,10 @@
  */
 public class CostBased<T> implements ReductionStrategy<T> {
 
-<<<<<<< HEAD
-    private NodeSubProblemComparator<T> ranking;
-=======
     final private NodeSubroblemComparator<T> ranking;
->>>>>>> d0ab9394
 
     public CostBased(final StateRanking<T> ranking) {
-        this.ranking = new NodeSubProblemComparator<>(ranking);
-    }
-
-    @Override
-    public void setSeed(long seed) {
-        return;
+        this.ranking = new NodeSubroblemComparator<>(ranking);
     }
 
     @Override
@@ -52,9 +42,32 @@
         return cluster;
     }
 
-    @Override
-    public String toString() {
-        return "Cost";
+    /**
+     * This utility class implements a decorator pattern to sort NodeSubProblems by their value then state
+     */
+    private static final class NodeSubroblemComparator<T> implements Comparator<NodeSubProblem<T>> {
+        /**
+         * This is the decorated ranking
+         */
+        private final StateRanking<T> delegate;
+
+        /**
+         * Creates a new instance
+         *
+         * @param delegate the decorated ranking
+         */
+        public NodeSubroblemComparator(final StateRanking<T> delegate) {
+            this.delegate = delegate;
+        }
+
+        @Override
+        public int compare(NodeSubProblem<T> o1, NodeSubProblem<T> o2) {
+            double cmp = o1.getValue() - o2.getValue();
+            if (cmp == 0 && delegate != null) {
+                return delegate.compare(o1.state, o2.state);
+            } else {
+                return Double.compare(o1.getValue(), o2.getValue());
+            }
+        }
     }
-
 }