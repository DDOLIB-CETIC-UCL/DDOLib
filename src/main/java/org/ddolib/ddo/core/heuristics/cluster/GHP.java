package org.ddolib.ddo.core.heuristics.cluster;

import org.ddolib.ddo.core.mdd.NodeSubProblem;

import java.util.*;

/**
 * This strategy uses Generalized Hyperplan partitioning to create the clusters.
 * It requires a problem-specific StateDistance function that computes the distance between two states
 * @param <T> the type of state
 */
public class GHP<T> implements ReductionStrategy<T> {

    final private StateDistance<T> distance;
    final private Random rnd;

    public GHP(StateDistance<T> distance) {
        this.distance = distance;
        rnd = new Random();
    }

<<<<<<< HEAD
    @Override
=======
>>>>>>> e2f9b83a
    public void setSeed(long seed) {
        this.rnd.setSeed(seed);
    }

    /**
     * Computes maxWidth clusters using Generalized Hyperplan Partitioning.
     * Add the end all the nodes in the layer are added to a cluster, and the layer is empty.
     * @param layer the layer
     * @param maxWidth the desired maximal width after the restriction and relaxation
     * @return an array of List representing the clusters.
     */
    @Override
    public List<NodeSubProblem<T>>[] defineClusters(List<NodeSubProblem<T>> layer, int maxWidth) {

        Map<T, Double> distanceWithPivot = new HashMap<>(layer.size());

        Collections.shuffle(layer, rnd);
        NodeSubProblem<T> pivotA = layer.getFirst();
        NodeSubProblem<T> pivotB = selectFurthest(pivotA, layer);
        pivotA = selectFurthest(pivotB, layer);
        pivotB = selectFurthest(pivotA, layer);
        pivotA = selectFurthest(pivotB, layer);
        pivotB = selectFurthest(pivotA, layer);
        // System.out.printf("%s, %s, %f %n", pivotA, pivotB, distance.distance(pivotA.state, pivotB.state));
        for (NodeSubProblem<T> node: layer) {
            distanceWithPivot.put(node.state, distance.distance(pivotA.state, node.state));
        }

        PriorityQueue<ClusterNode> pqClusters = new PriorityQueue<>(Comparator.reverseOrder());
        pqClusters.add(new ClusterNode(0.0 ,new ArrayList<>(layer), pivotA, pivotB));

        while (pqClusters.size() < maxWidth) {

            // Poll the next cluster to divide
            ClusterNode nodeCurrent = pqClusters.poll();
            assert nodeCurrent != null;
            List<NodeSubProblem<T>> current = nodeCurrent.cluster;
            pivotA = nodeCurrent.pivot;
            pivotB = nodeCurrent.furthestFromPivot;

            // Generates the two clusters
            List<NodeSubProblem<T>> newClusterA = new ArrayList<>(current.size());
            List<NodeSubProblem<T>> newClusterB = new ArrayList<>(current.size());

            NodeSubProblem<T> furthestFromA = pivotA;
            double maxDistanceA = -1;
            NodeSubProblem<T> furthestFromB = pivotB;
            double maxDistanceB = -1;

            newClusterA.add(pivotA);
            newClusterB.add(pivotB);
            distanceWithPivot.put(pivotB.state, 0.0);

            for (NodeSubProblem<T> node : current) {
                if (node.state.equals(pivotA.state) || node.state.equals(pivotB.state)) {
                    continue;
                }

                double distWithA = distanceWithPivot.get(node.state);
                double distWithB = distance.distance(node.state, pivotB.state);

                if (distWithA < distWithB) {
                    newClusterA.add(node);
                    if (distWithA > maxDistanceA) {
                        furthestFromA = node;
                        maxDistanceA = distWithA;
                    }
                } else {
                    newClusterB.add(node);
                    distanceWithPivot.put(node.state, distWithB);
                    if (distWithB > maxDistanceB) {
                        furthestFromB = node;
                        maxDistanceB = distWithB;
                    }
                }
            }

            double priorityA = newClusterA.size() == 1 ? -1 : maxDistanceA;
            double priorityB = newClusterB.size() == 1 ? -1 : maxDistanceB;

            // Add the two clusters to the queue
            pqClusters.add(new ClusterNode(priorityA, newClusterA, pivotA, furthestFromA));
            pqClusters.add(new ClusterNode(priorityB, newClusterB, pivotB, furthestFromB));
        }

        // Retrieve the clusters from the queue
        List<NodeSubProblem<T>>[] clusters = new List[pqClusters.size()];
        int index = 0;
        for (ClusterNode cluster : pqClusters) {
            clusters[index] = cluster.cluster;
            index++;
        }
        /*System.out.println("@@@@@@@@@@@@@@@@@@@");
        for (List<NodeSubProblem<T>> cluster : clusters) {
            System.out.println(cluster);
        }
        System.out.println("@@@@@@@@@@@@@@@@@@@");*/
        layer.clear();
        return clusters;
    }

    /**
     * @param ref a node reference
     * @param nodes a cluster
     * @return the node in the given cluster that is the most distant of the given reference
     */
    private NodeSubProblem<T> selectFurthest(NodeSubProblem<T> ref, List<NodeSubProblem<T>> nodes) {
        double maxDistance = -1;
        NodeSubProblem<T> furthest = null;
        for (NodeSubProblem<T> node : nodes) {
            double currentDistance = distance.distance(node.state, ref.state);
            if (currentDistance > maxDistance && !node.state.equals(ref.state)) {
                maxDistance = currentDistance;
                furthest = node;
            }
        }
        return furthest;
    }

    private class ClusterNode implements Comparable<ClusterNode> {
        final double priority;
        final List<NodeSubProblem<T>> cluster;
        final NodeSubProblem<T> pivot;
        final NodeSubProblem<T> furthestFromPivot;

        public ClusterNode(double priority, List<NodeSubProblem<T>> cluster, NodeSubProblem<T> pivot, NodeSubProblem<T> furthestFromPivot) {
            this.priority = priority;
            this.cluster = cluster;
            this.pivot = pivot;
            this.furthestFromPivot = furthestFromPivot;
        }

        @Override
        public int compareTo(ClusterNode o) {
            if (this.priority == o.priority) {
                return Integer.compare(this.cluster.size(), o.cluster.size());
            } else {
                return Double.compare(this.priority, o.priority);
            }
        }
    }

}<|MERGE_RESOLUTION|>--- conflicted
+++ resolved
@@ -19,10 +19,6 @@
         rnd = new Random();
     }
 
-<<<<<<< HEAD
-    @Override
-=======
->>>>>>> e2f9b83a
     public void setSeed(long seed) {
         this.rnd.setSeed(seed);
     }
