--- conflicted
+++ resolved
@@ -19,10 +19,6 @@
         rnd = new Random();
     }
 
-<<<<<<< HEAD
-    @Override
-=======
->>>>>>> 5ef554c8
     public void setSeed(long seed) {
         this.rnd.setSeed(seed);
     }
