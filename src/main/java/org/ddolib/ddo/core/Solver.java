--- conflicted
+++ resolved
@@ -9,12 +9,9 @@
  */
 public interface Solver {
     /** Tries to maximize the objective value of the problem which is being solved */
-<<<<<<< HEAD
-    void maximize(int verbose);
-    void maximize();
-=======
-    SearchStatistics maximize();
->>>>>>> b30c4574
+    SearchStatistics maximize(int verbosityLevel);
+    /** Tries to maximize the objective value of the problem which is being solved */
+    SearchStatistics void maximize();
     /** @return the value of the best solution in this decision diagram if there is one */
     Optional<Integer> bestValue();
     /** @return the solution leading to the best solution in this decision diagram (if it exists) */
