--- conflicted
+++ resolved
@@ -39,27 +39,17 @@
         final FixedWidth<Integer> width = new FixedWidth<>(250);
         final VariableHeuristic<Integer> varh = new DefaultVariableHeuristic<Integer>();
         final SimpleDominanceChecker<Integer, Integer> dominance = new SimpleDominanceChecker<>(new KSDominance(), problem.nbVars());
-<<<<<<< HEAD
         final SimpleCache<Integer> cache = new SimpleCache<>();
         final Frontier<Integer> frontier = new SimpleFrontier<>(ranking, CutSetType.LastExactLayer);
-=======
-        final SimpleCache<Integer> cache = new SimpleCache();
-        final Frontier<Integer> frontier = new SimpleFrontier<>(ranking, CutSetType.Frontier);
->>>>>>> c4a3226f
 
-        final Solver solver = new SequentialSolverWithCache<>(
+        final Solver solver = new SequentialSolverWithCache(
                 problem,
                 relax,
                 varh,
                 ranking,
                 width,
-<<<<<<< HEAD
+                frontier,
                 fub,
-                dominance,
-                cache,
-=======
->>>>>>> c4a3226f
-                frontier,
                 dominance,
                 cache);
 
