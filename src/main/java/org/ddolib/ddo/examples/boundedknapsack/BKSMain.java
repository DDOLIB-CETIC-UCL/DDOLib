--- conflicted
+++ resolved
@@ -3,18 +3,10 @@
 import org.ddolib.ddo.core.*;
 import org.ddolib.ddo.heuristics.VariableHeuristic;
 import org.ddolib.ddo.implem.cache.SimpleCache;
-import org.ddolib.ddo.implem.dominance.DominanceChecker;
-import org.ddolib.ddo.implem.dominance.SimpleDominanceChecker;
 import org.ddolib.ddo.implem.frontier.SimpleFrontier;
 import org.ddolib.ddo.implem.heuristics.DefaultVariableHeuristic;
 import org.ddolib.ddo.implem.heuristics.FixedWidth;
-<<<<<<< HEAD
-import org.ddolib.ddo.implem.solver.SequentialSolver;
-import org.ddolib.ddo.implem.solver.SequentialSolverCache;
-import org.ddolib.ddo.implem.solver.Solvers;
-=======
 import org.ddolib.ddo.implem.solver.SequentialSolverWithCache;
->>>>>>> 6ec9948b
 
 import java.util.Arrays;
 
@@ -35,22 +27,19 @@
         final BKSRanking ranking = new BKSRanking();
         final FixedWidth<Integer> width = new FixedWidth<>(3);
         final VariableHeuristic<Integer> varh = new DefaultVariableHeuristic<Integer>();
-        final DominanceChecker dominance = new SimpleDominanceChecker(new BKSDominance(), problem.nbVars());
+//        final SimpleDominanceChecker dominance = new SimpleDominanceChecker(new BKPDominance(), problem.nbVars());
         final SimpleCache<Integer> cache = new SimpleCache<>();
         final Frontier<Integer> frontier = new SimpleFrontier<>(ranking, CutSetType.LastExactLayer);
 
-<<<<<<< HEAD
-        final SequentialSolver<Integer, Integer> solver = Solvers.sequentialSolver(
-=======
         final Solver solver = new SequentialSolverWithCache(
->>>>>>> 6ec9948b
                 problem,
                 relax,
                 varh,
                 ranking,
                 width,
-                frontier,
-                dominance);
+//                dominance,
+                cache,
+                frontier);
 
 
         long start = System.currentTimeMillis();
