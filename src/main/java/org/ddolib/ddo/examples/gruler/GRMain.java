--- conflicted
+++ resolved
@@ -5,11 +5,10 @@
 import org.ddolib.ddo.implem.frontier.SimpleFrontier;
 import org.ddolib.ddo.implem.heuristics.DefaultVariableHeuristic;
 import org.ddolib.ddo.implem.heuristics.FixedWidth;
+import org.ddolib.ddo.implem.solver.SequentialSolver;
 
 import java.io.IOException;
 import java.util.Arrays;
-
-import static org.ddolib.ddo.implem.solver.Solvers.sequentialSolver;
 
 /**
  * This class demonstrates how to implement a solver for the Golomb ruler problem.
@@ -29,19 +28,13 @@
 public class GRMain {
 
     public static void main(final String[] args) throws IOException {
-<<<<<<< HEAD
-        GRProblem problem = new GRProblem(10);
-=======
-        GRProblem problem = new GRProblem(8);
->>>>>>> cb3006e6
+        GRProblem problem = new GRProblem(9);
         final GRRelax relax = new GRRelax();
         final GRRanking ranking = new GRRanking();
         final FixedWidth<GRState> width = new FixedWidth<>(10);
-        final VariableHeuristic<GRState> varh = new DefaultVariableHeuristic<>();
+        final VariableHeuristic<GRState> varh = new DefaultVariableHeuristic();
         final Frontier<GRState> frontier = new SimpleFrontier<>(ranking, CutSetType.LastExactLayer);
-
-
-        final Solver solver = sequentialSolver(
+        final Solver solver = new SequentialSolver(
                 problem,
                 relax,
                 varh,
@@ -50,22 +43,22 @@
                 frontier);
 
         long start = System.currentTimeMillis();
-        SearchStatistics stats = solver.maximize();
+        solver.maximize();
         double duration = (System.currentTimeMillis() - start) / 1000.0;
-        System.out.println(stats);
+
         int[] solution = solver.bestSolution()
                 .map(decisions -> {
-                    int[] values = new int[problem.nbVars() + 1];
+                    int[] values = new int[problem.nbVars()+1];
                     values[0] = 0;
                     for (Decision d : decisions) {
-                        values[d.var() + 1] = d.val();
+                        values[d.var()+1] = d.val();
                     }
                     return values;
                 })
                 .get();
 
-        System.out.printf("Duration : %.3f%n", duration);
-        System.out.printf("Objective: %f%n", solver.bestValue().get());
-        System.out.printf("Solution : %s%n", Arrays.toString(solution));
+        System.out.println(String.format("Duration : %.3f", duration));
+        System.out.println(String.format("Objective: %d", solver.bestValue().get()));
+        System.out.println(String.format("Solution : %s", Arrays.toString(solution)));
     }
 }