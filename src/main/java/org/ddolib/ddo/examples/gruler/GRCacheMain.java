--- conflicted
+++ resolved
@@ -45,11 +45,8 @@
                 varh,
                 ranking,
                 width,
-<<<<<<< HEAD
                 new DefaultFastUpperBound<GRState>(),
                 cache,
-=======
->>>>>>> c4a3226f
                 frontier,
                 dominance,
                 cache);
