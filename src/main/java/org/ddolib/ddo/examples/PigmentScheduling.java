--- conflicted
+++ resolved
@@ -35,8 +35,8 @@
     static class PSPState {
         int t; // the current time slot
         int next; // the item type produced at time t+1, -1 means we don't know yet
-        int[] previousDemands; // previousDemands[i] = largest time slot < t where a demand for item i occurs,
-        //                      -1 if no more demands before
+        int [] previousDemands; // previousDemands[i] = largest time slot < t where a demand for item i occurs,
+                                //                      -1 if no more demands before
 
         public PSPState(int t, int next, int[] previousDemands) {
             this.t = t;
@@ -78,6 +78,7 @@
         }
 
         /**
+         *
          * @param state the state from which the transitions should be applicable
          * @param depth the variable whose domain in being queried
          * @return
@@ -89,7 +90,7 @@
             IntStream dom = IntStream.range(0, instance.nItems)
                     .filter(i -> state.previousDemands[i] >= t);
 
-            int[] dom2 = IntStream.range(0, instance.nItems)
+            int [] dom2 = IntStream.range(0, instance.nItems)
                     .filter(i -> state.previousDemands[i] >= t).toArray();
 
 
@@ -298,7 +299,7 @@
                 stockingCost[i] = reader.getInt();
             }
 
-            int[][] demands = new int[nItems][horizon];
+            int [][] demands = new int[nItems][horizon];
             for (int i = 0; i < nItems; i++) {
                 for (int j = 0; j < horizon; j++) {
                     demands[i][j] = reader.getInt();
@@ -334,12 +335,7 @@
     }
 
     public static void main(final String[] args) throws IOException {
-<<<<<<< HEAD
         PSPInstance instance = new PSPInstance("data/PSP/instancesWith2items/10");;
-=======
-        PSPInstance instance = new PSPInstance("data/PSP/instancesWith2items/1");
-        ;
->>>>>>> ed732f23
         PSP problem = new PSP(instance);
         final PSPRelax relax = new PSPRelax(instance);
         final PSPRanking ranking = new PSPRanking();
