--- conflicted
+++ resolved
@@ -1,26 +1,18 @@
 package org.ddolib.ddo.examples.smic;
 
-<<<<<<< HEAD
-import org.ddolib.ddo.core.CutSetType;
-import org.ddolib.ddo.core.Decision;
-import org.ddolib.ddo.core.Frontier;
-import org.ddolib.ddo.core.Solver;
-=======
 import org.ddolib.ddo.core.*;
 import org.ddolib.ddo.examples.msct.MSCTDominance;
->>>>>>> cb3006e6
 import org.ddolib.ddo.heuristics.VariableHeuristic;
 import org.ddolib.ddo.implem.dominance.SimpleDominanceChecker;
 import org.ddolib.ddo.implem.frontier.SimpleFrontier;
 import org.ddolib.ddo.implem.heuristics.DefaultVariableHeuristic;
 import org.ddolib.ddo.implem.heuristics.FixedWidth;
+import org.ddolib.ddo.implem.solver.SequentialSolver;
 
 import java.io.File;
 import java.io.FileNotFoundException;
 import java.util.Arrays;
 import java.util.Scanner;
-
-import static org.ddolib.ddo.implem.solver.Solvers.sequentialSolver;
 
 /**
  * Given a set J of n jobs, partitioned into a set J1
@@ -33,16 +25,14 @@
  */
 public class SMICMain {
     public static void main(String[] args) throws FileNotFoundException {
-        SMICProblem problem = readProblem("data/SMIC/data10_5.txt");
+        SMICProblem problem = readProblem("data/SMIC/data100_2.txt");
         final SMICRelax relax = new SMICRelax(problem);
         final SMICRanking ranking = new SMICRanking();
         final FixedWidth<SMICState> width = new FixedWidth<>(10);
         final VariableHeuristic<SMICState> varh = new DefaultVariableHeuristic<SMICState>();
-        final SimpleDominanceChecker<SMICState, Integer> dominance = new SimpleDominanceChecker<>(
-                new SMICDominance(), problem.nbVars()
-        );
+        final SimpleDominanceChecker dominance = new SimpleDominanceChecker(new SMICDominance(), problem.nbVars());
         final Frontier<SMICState> frontier = new SimpleFrontier<>(ranking, CutSetType.LastExactLayer);
-        final Solver solver = sequentialSolver(
+        final Solver solver = new SequentialSolver<>(
                 problem,
                 relax,
                 varh,
@@ -53,29 +43,27 @@
 
 
         long start = System.currentTimeMillis();
-        SearchStatistics stats = solver.maximize();
+        solver.maximize();
         double duration = (System.currentTimeMillis() - start) / 1000.0;
-        System.out.println(stats);
+
 
         int[] solution = solver.bestSolution().map(decisions -> {
             int[] values = new int[problem.nbVars()];
-            for (Decision d : decisions) {
+            for (Decision d: decisions) {
                 values[d.var()] = d.val();
             }
             return values;
         }).get();
 
         System.out.printf("Duration : %.3f seconds%n", duration);
-        System.out.printf("Objective: %f%n", solver.bestValue().get());
+        System.out.printf("Objective: %d%n", solver.bestValue().get());
         System.out.printf("Solution : %s%n", Arrays.toString(solution));
     }
 
     public static SMICProblem readProblem(String filename) throws FileNotFoundException {
         String name = filename;
         Scanner s = new Scanner(new File(filename)).useDelimiter("\\s+");
-        while (!s.hasNextLine()) {
-            s.nextLine();
-        }
+        while (!s.hasNextLine()) {s.nextLine();}
         int nbJob = s.nextInt();
         int initInventory = s.nextInt();
         int capaInventory = s.nextInt();
