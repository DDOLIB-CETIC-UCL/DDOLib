package org.ddolib.ddo.examples.tsptw;

import org.ddolib.ddo.core.CutSetType;
import org.ddolib.ddo.core.Decision;
import org.ddolib.ddo.core.Frontier;
import org.ddolib.ddo.core.SearchStatistics;
import org.ddolib.ddo.core.Solver;
import org.ddolib.ddo.heuristics.VariableHeuristic;
import org.ddolib.ddo.implem.dominance.SimpleDominanceChecker;
import org.ddolib.ddo.implem.frontier.SimpleFrontier;
import org.ddolib.ddo.implem.heuristics.DefaultVariableHeuristic;
import org.ddolib.ddo.implem.heuristics.FixedWidth;

import java.io.IOException;
import java.nio.file.Paths;
import java.util.Arrays;
import java.util.Optional;
import java.util.Set;
import java.util.stream.Collectors;

import static org.ddolib.ddo.implem.solver.Solvers.sequentialSolver;

/**
 * The TSPTW (TSP with Time Windows) is
 * to find the shortest possible route for a salesman to visit
 * a set of customers (or nodes) exactly once
 * and return to the starting point, while respecting
 * specified time windows for each customer.
 */
public class TSPTWMain {

    /**
     * Run {@code mvn exec:java -Dexec.mainClass="org.ddolib.ddo.examples.tsptw.TSPTW"} in your terminal to execute
     * default instance. <br>
     * <p>
     * Run {@code mvn exec:java -Dexec.mainClass="org.ddolib.ddo.examples.tsptw.TSPTW -Dexec.args="<your file> <maximum
     * width of the mdd>"} to specify an instance and optionally the maximum width of the mdd.<br>
     * <p>
     * Given Data files comes from
     * <a href="https://lopez-ibanez.eu/tsptw-instances#makespan">López-Ibáñes and Blum benchmark instances</a>.
     */
    public static void main(String[] args) throws IOException {

        final String file = args.length == 0 ? Paths.get("data", "TSPTW", "AFG", "rbg020a.tw").toString() : args[0];
        final int widthFactor = args.length >= 2 ? Integer.parseInt(args[1]) : 50;
        final TSPTWProblem problem = new TSPTWProblem(new TSPTWInstance(file));

        final TSPTWRelax relax = new TSPTWRelax(problem);
        final TSPTWRanking ranking = new TSPTWRanking();

        final FixedWidth<TSPTWState> width = new FixedWidth<>(20);
        final VariableHeuristic<TSPTWState> varh = new DefaultVariableHeuristic<>();
<<<<<<< HEAD
        final SimpleDominanceChecker<TSPTWState, TSPTWDominanceKey> dominance =
                new SimpleDominanceChecker<>(new TSPTWDominance(), problem.nbVars());
        final Frontier<TSPTWState> frontier = new SimpleFrontier<>(ranking);
=======
        final SimpleDominanceChecker dominance = new SimpleDominanceChecker(new TSPTWDominance(), problem.nbVars());
        final Frontier<TSPTWState> frontier = new SimpleFrontier<>(ranking, CutSetType.LastExactLayer);
>>>>>>> c0e572fb


        final Solver solver = sequentialSolver(
                problem,
                relax,
                varh,
                ranking,
                width,
                frontier,
                dominance
        );

        long start = System.currentTimeMillis();
        SearchStatistics stat = solver.maximize();
        double duration = (System.currentTimeMillis() - start) / 1000.0;


        Optional<Set<Decision>> bestSol = solver.bestSolution();

        String solutionStr;
        if (bestSol.isPresent()) {
            int[] solution = bestSol.map(decisions -> {
                int[] values = new int[problem.nbVars()];
                for (Decision d : decisions) {
                    values[d.var()] = d.val();
                }
                return values;
            }).get();
            solutionStr = "0 -> " + Arrays.stream(solution)
                    .mapToObj(String::valueOf)
                    .collect(Collectors.joining(" -> "));
        } else {
            solutionStr = "No feasible solution";
        }

        String bestStr = solver.bestValue().isPresent() ? "" + solver.bestValue().get() : "No value";


        System.out.printf("Instance : %s%n", file);
        System.out.printf("Width factor : %d%n", widthFactor);
        System.out.printf("Duration : %.3f seconds%n", duration);
        System.out.printf("Objective: %s%n", bestStr);
        System.out.printf("Solution : %s%n", solutionStr);
        System.out.println(stat);
    }
}<|MERGE_RESOLUTION|>--- conflicted
+++ resolved
@@ -50,14 +50,9 @@
 
         final FixedWidth<TSPTWState> width = new FixedWidth<>(20);
         final VariableHeuristic<TSPTWState> varh = new DefaultVariableHeuristic<>();
-<<<<<<< HEAD
         final SimpleDominanceChecker<TSPTWState, TSPTWDominanceKey> dominance =
                 new SimpleDominanceChecker<>(new TSPTWDominance(), problem.nbVars());
-        final Frontier<TSPTWState> frontier = new SimpleFrontier<>(ranking);
-=======
-        final SimpleDominanceChecker dominance = new SimpleDominanceChecker(new TSPTWDominance(), problem.nbVars());
-        final Frontier<TSPTWState> frontier = new SimpleFrontier<>(ranking, CutSetType.LastExactLayer);
->>>>>>> c0e572fb
+        final Frontier<TSPTWState> frontier = new SimpleFrontier<>(ranking,  CutSetType.LastExactLayer);
 
 
         final Solver solver = sequentialSolver(
