package org.ddolib.ddo.examples.msct;

import org.ddolib.ddo.core.*;
import org.ddolib.ddo.heuristics.VariableHeuristic;
import org.ddolib.ddo.implem.cache.SimpleCache;
import org.ddolib.ddo.implem.dominance.DefaultDominanceChecker;
import org.ddolib.ddo.implem.dominance.DominanceChecker;
import org.ddolib.ddo.implem.dominance.SimpleDominanceChecker;
import org.ddolib.ddo.implem.frontier.SimpleFrontier;
import org.ddolib.ddo.implem.heuristics.DefaultFastUpperBound;
import org.ddolib.ddo.implem.heuristics.DefaultVariableHeuristic;
import org.ddolib.ddo.implem.heuristics.FixedWidth;
import org.ddolib.ddo.implem.solver.SequentialSolverWithCache;

import java.io.File;
import java.util.Arrays;
import java.util.Random;
import java.util.Scanner;

/**
 * The problem is to sequence n jobs such that:
 * - each job is scheduled after its release time
 * - the sum of completion time is minimized
 * This DP model is from "Transition dominance in domain-independent dynamic programming"
 * In this model a state is represented by:
 * - the set of remaining jobs
 * - the current time (the end time of last sequenced job)
 */
public class MSCTCacheMain {

    public static void main(final String[] args) throws Exception {
//        final String instance = "data/MSCT/msct1.txt";
//        final MSCTProblem problem = readInstance(instance);
        int n = 11;
        MSCTProblem problem = instanceGenerator(n);
        System.out.println(Arrays.toString(problem.release));
        System.out.println(Arrays.toString(problem.processing));
        final MSCTRelax relax = new MSCTRelax(problem);
        final MSCTRanking ranking = new MSCTRanking();
        final FixedWidth<MSCTState> width = new FixedWidth<>(100);
        final VariableHeuristic<MSCTState> varh = new DefaultVariableHeuristic<MSCTState>();
        final DefaultDominanceChecker dominance = new DefaultDominanceChecker();
        final SimpleCache<MSCTState> cache = new SimpleCache<>();
        final Frontier<MSCTState> frontier = new SimpleFrontier<>(ranking, CutSetType.LastExactLayer);
        final Solver solver = new SequentialSolverWithCache<>(
                problem,
                relax,
                varh,
                ranking,
                width,
<<<<<<< HEAD
                new DefaultFastUpperBound<MSCTState>(),
                dominance,
                cache,
=======
>>>>>>> c4a3226f
                frontier,
                dominance,
                cache);


        long start = System.currentTimeMillis();
        SearchStatistics stats = solver.maximize();
        double duration = (System.currentTimeMillis() - start) / 1000.0;
        System.out.println(stats);

        int[] solution = solver.bestSolution().map(decisions -> {
            int[] values = new int[problem.nbVars()];
            for (Decision d : decisions) {
                values[d.var()] = d.val();
            }
            return values;
        }).get();

        System.out.printf("Duration : %.3f seconds%n", duration);
        System.out.printf("Objective: %d%n", solver.bestValue().get());
        System.out.printf("Solution : %s%n", Arrays.toString(solution));
    }


    public static MSCTProblem readInstance(final String fname) throws Exception {
        Scanner s = new Scanner(new File(fname)).useDelimiter("\\s+");
        while (!s.hasNextInt())
            s.nextLine();
        int nVar = s.nextInt();
        int[] releas = new int[nVar];
        int[] proces = new int[nVar];
        for (int i = 0; i < nVar; i++) {
            releas[i] = s.nextInt();
            proces[i] = s.nextInt();
        }
        s.close();
        return new MSCTProblem(releas, proces);
    }

    public static MSCTProblem instanceGenerator(int n) {
        int[] release = new int[n];
        int[] processing = new int[n];
        Random rand = new Random(100);
        for (int i = 0; i < n; i++) {
            release[i] = rand.nextInt(10);
            processing[i] = rand.nextInt(10);
        }
        return new MSCTProblem(release, processing);
    }
}

<|MERGE_RESOLUTION|>--- conflicted
+++ resolved
@@ -48,13 +48,8 @@
                 varh,
                 ranking,
                 width,
-<<<<<<< HEAD
+                frontier,
                 new DefaultFastUpperBound<MSCTState>(),
-                dominance,
-                cache,
-=======
->>>>>>> c4a3226f
-                frontier,
                 dominance,
                 cache);
 
