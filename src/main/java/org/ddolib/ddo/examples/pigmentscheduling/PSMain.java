package org.ddolib.ddo.examples.pigmentscheduling;

import org.ddolib.ddo.core.*;
import org.ddolib.ddo.heuristics.VariableHeuristic;
import org.ddolib.ddo.implem.frontier.SimpleFrontier;
import org.ddolib.ddo.implem.heuristics.DefaultVariableHeuristic;
import org.ddolib.ddo.implem.heuristics.FixedWidth;

import java.io.IOException;
import java.util.Arrays;

import static org.ddolib.ddo.implem.solver.Solvers.sequentialSolver;

/**
 * The Pigment Sequencing Problem (PSP) is a single-machine production planning problem
 * that aims to minimize the stocking and changeover costs while satisfying a set of orders.
 * There are different item types I = {0,...,𝑛−1}.
 * For each type, a given stocking cost S_i to pay for each time period
 * between the production and the deadline of an order.
 * For each pair i,j in I of item types, a changeover cost C_ij is incurred
 * whenever the machine switches the production from item type i to j.
 * Finally, the demand matrix Q contains all the orders: Q_i^p in {0,1}
 * indicates whether there is an order for item type i in I at time period p.
 * 0 ≤ p &lt; H where H is the time horizon.
 */
public class PSMain {

    public static void main(final String[] args) throws IOException {
        PSInstance instance = new PSInstance("data/PSP/instancesWith2items/10");
        ;
        PSProblem problem = new PSProblem(instance);
        final PSRelax relax = new PSRelax(instance);
        final PSRanking ranking = new PSRanking();
        final FixedWidth<PSState> width = new FixedWidth<>(10);
<<<<<<< HEAD
        final VariableHeuristic<PSState> varh = new DefaultVariableHeuristic<>();
        final Frontier<PSState> frontier = new SimpleFrontier<>(ranking);
        final Solver solver = sequentialSolver(
=======
        final VariableHeuristic<PSState> varh = new DefaultVariableHeuristic();
        final Frontier<PSState> frontier = new SimpleFrontier<>(ranking, CutSetType.LastExactLayer);
        final Solver solver = new SequentialSolver<>(
>>>>>>> c0e572fb
                problem,
                relax,
                varh,
                ranking,
                width,
                frontier);

        long start = System.currentTimeMillis();
        SearchStatistics stats = solver.maximize();
        double duration = (System.currentTimeMillis() - start) / 1000.0;

        int[] solution = solver.bestSolution()
                .map(decisions -> {
                    int[] values = new int[problem.nbVars()];
                    for (Decision d : decisions) {
                        int t = (instance.horizon - d.var() - 1);
                        values[t] = d.val();
                    }
                    return values;
                })
                .get();

        System.out.println(String.format("Duration : %.3f", duration));
        System.out.println(String.format("Objective: %d", solver.bestValue().get()));
        System.out.println(String.format("Solution : %s", Arrays.toString(solution)));
        System.out.println(stats);

    }
}<|MERGE_RESOLUTION|>--- conflicted
+++ resolved
@@ -32,15 +32,9 @@
         final PSRelax relax = new PSRelax(instance);
         final PSRanking ranking = new PSRanking();
         final FixedWidth<PSState> width = new FixedWidth<>(10);
-<<<<<<< HEAD
         final VariableHeuristic<PSState> varh = new DefaultVariableHeuristic<>();
-        final Frontier<PSState> frontier = new SimpleFrontier<>(ranking);
+        final Frontier<PSState> frontier = new SimpleFrontier<>(ranking, CutSetType.LastExactLayer);
         final Solver solver = sequentialSolver(
-=======
-        final VariableHeuristic<PSState> varh = new DefaultVariableHeuristic();
-        final Frontier<PSState> frontier = new SimpleFrontier<>(ranking, CutSetType.LastExactLayer);
-        final Solver solver = new SequentialSolver<>(
->>>>>>> c0e572fb
                 problem,
                 relax,
                 varh,
