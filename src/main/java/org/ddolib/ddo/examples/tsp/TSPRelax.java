package org.ddolib.ddo.examples.tsp;


import org.ddolib.ddo.core.Decision;
import org.ddolib.ddo.modeling.Relaxation;

import java.util.BitSet;
import java.util.Iterator;

public class TSPRelax implements Relaxation<TSPState> {

    private final TSPProblem problem;

    public TSPRelax(TSPProblem problem) {
        this.problem = problem;
    }

    @Override
    public TSPState mergeStates(final Iterator<TSPState> states) {
        BitSet toVisit = new BitSet(problem.n);
        BitSet current = new BitSet(problem.n);

        while (states.hasNext()) {
            TSPState state = states.next();
            toVisit.or(state.toVisit); // union
            current.or(state.current); // union
        }

        return new TSPState(current, toVisit);
    }

    @Override
    public double relaxEdge(TSPState from, TSPState to, TSPState merged, Decision d, double cost) {
        return cost;
    }

<<<<<<< HEAD
    @Override
    public double fastUpperBound(TSPState state, Set<Integer> unassignedVariables) {
        BitSet toVisit = state.toVisit;
        // for each unvisited node, we take the smallest incident edge
        ArrayList<Double> toVisitLB = new ArrayList<>(unassignedVariables.size());
        toVisitLB.add(leastIncidentEdge[0]); //adding zero for the final come back
        for (int i = toVisit.nextSetBit(0); i >= 0; i = toVisit.nextSetBit(i + 1)) {
            toVisitLB.add(leastIncidentEdge[i]);
        }
        // only unassigned.size() elements are to be visited
        // and there can be fewer than toVisit.size()
        int lb = 0;
        if (toVisitLB.size() > unassignedVariables.size()) {
            Collections.sort(toVisitLB);
        }
        for (int i = 0; i < unassignedVariables.size(); i++) {
            lb += toVisitLB.get(i);
        }
        return -lb;
    }
=======
>>>>>>> f9953633
}
<|MERGE_RESOLUTION|>--- conflicted
+++ resolved
@@ -2,7 +2,7 @@
 
 
 import org.ddolib.ddo.core.Decision;
-import org.ddolib.ddo.modeling.Relaxation;
+import org.ddolib.ddo.core.Relaxation;
 
 import java.util.BitSet;
 import java.util.Iterator;
@@ -34,27 +34,4 @@
         return cost;
     }
 
-<<<<<<< HEAD
-    @Override
-    public double fastUpperBound(TSPState state, Set<Integer> unassignedVariables) {
-        BitSet toVisit = state.toVisit;
-        // for each unvisited node, we take the smallest incident edge
-        ArrayList<Double> toVisitLB = new ArrayList<>(unassignedVariables.size());
-        toVisitLB.add(leastIncidentEdge[0]); //adding zero for the final come back
-        for (int i = toVisit.nextSetBit(0); i >= 0; i = toVisit.nextSetBit(i + 1)) {
-            toVisitLB.add(leastIncidentEdge[i]);
-        }
-        // only unassigned.size() elements are to be visited
-        // and there can be fewer than toVisit.size()
-        int lb = 0;
-        if (toVisitLB.size() > unassignedVariables.size()) {
-            Collections.sort(toVisitLB);
-        }
-        for (int i = 0; i < unassignedVariables.size(); i++) {
-            lb += toVisitLB.get(i);
-        }
-        return -lb;
-    }
-=======
->>>>>>> f9953633
 }
