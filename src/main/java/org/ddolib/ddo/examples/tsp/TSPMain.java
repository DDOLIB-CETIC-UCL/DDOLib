package org.ddolib.ddo.examples.tsp;

import org.ddolib.ddo.core.*;
import org.ddolib.ddo.implem.frontier.SimpleFrontier;
import org.ddolib.ddo.implem.heuristics.DefaultVariableHeuristic;
import org.ddolib.ddo.implem.heuristics.FixedWidth;

import java.io.IOException;
import java.util.Arrays;

import static org.ddolib.ddo.implem.solver.Solvers.parallelSolver;
import static org.ddolib.ddo.implem.solver.Solvers.sequentialSolver;

public class TSPMain {

    public static void main(final String[] args) throws IOException {

        //TSPInstance instance = new TSPInstance("data/TSP/gr21.xml");
        TSPInstance instance = new TSPInstance("data/TSP/instance_8_0.xml");

        Solver solver = solveTSP(instance);

        TSPProblem problem = new TSPProblem(instance.distanceMatrix);
        int[] solution = extractSolution(problem, solver);
        System.out.printf("Objective: %.1f%n", solver.bestValue().get());
        System.out.println("eval from scratch: " + problem.eval(solution));
        System.out.printf("Solution : %s%n", Arrays.toString(solution));
        if(instance.objective >= 0) {
            System.out.println("real best: " + instance.objective);
        }
    }

    public static int[] extractSolution(TSPProblem problem, Solver solver){
        return solver.bestSolution()
                .map(decisions -> {
                    int[] route = new int[problem.nbVars() + 1];
                    route[0] = 0;
                    for (Decision d : decisions) {
                        route[d.var() + 1] = d.val();
                    }
                    return route;
                })
                .get();
    }

    public static Solver solveTSP(TSPInstance instance){
        final TSPProblem problem = new TSPProblem(instance.distanceMatrix);
        final TSPRelax relax = new TSPRelax(problem);
        final TSPRanking ranking = new TSPRanking();
        final FixedWidth<TSPState> width = new FixedWidth<>(500);
        final DefaultVariableHeuristic<TSPState> varh = new DefaultVariableHeuristic<>();

<<<<<<< HEAD
        final Frontier<TSPState> frontier = new SimpleFrontier<>(ranking, CutSetType.LastExactLayer);
        final Solver solver = parallelSolver(
                Runtime.getRuntime().availableProcessors() / 2,
=======
        final Frontier<TSPState> frontier = new SimpleFrontier<>(ranking,  CutSetType.LastExactLayer);
        final Solver solver = sequentialSolver(
//                Runtime.getRuntime().availableProcessors() / 2,
>>>>>>> 5aef173f
                problem,
                relax,
                varh,
                ranking,
                width,
                frontier);

<<<<<<< HEAD
        long start = System.currentTimeMillis();
        SearchStatistics stats = solver.maximize(1, false);
        double duration = (System.currentTimeMillis() - start) / 1000.0;

        int[] solution = solver.bestSolution()
                .map(decisions -> {
                    int[] route = new int[problem.nbVars() + 1];
                    route[0] = 0;
                    for (Decision d : decisions) {
                        route[d.var() + 1] = d.val();
                    }
                    return route;
                })
                .get();

=======
        SearchStatistics stats = solver.maximize(2);
>>>>>>> 5aef173f
        System.out.println(stats);

        return solver;
    }
}<|MERGE_RESOLUTION|>--- conflicted
+++ resolved
@@ -50,15 +50,9 @@
         final FixedWidth<TSPState> width = new FixedWidth<>(500);
         final DefaultVariableHeuristic<TSPState> varh = new DefaultVariableHeuristic<>();
 
-<<<<<<< HEAD
-        final Frontier<TSPState> frontier = new SimpleFrontier<>(ranking, CutSetType.LastExactLayer);
-        final Solver solver = parallelSolver(
-                Runtime.getRuntime().availableProcessors() / 2,
-=======
         final Frontier<TSPState> frontier = new SimpleFrontier<>(ranking,  CutSetType.LastExactLayer);
         final Solver solver = sequentialSolver(
 //                Runtime.getRuntime().availableProcessors() / 2,
->>>>>>> 5aef173f
                 problem,
                 relax,
                 varh,
@@ -66,25 +60,7 @@
                 width,
                 frontier);
 
-<<<<<<< HEAD
-        long start = System.currentTimeMillis();
-        SearchStatistics stats = solver.maximize(1, false);
-        double duration = (System.currentTimeMillis() - start) / 1000.0;
-
-        int[] solution = solver.bestSolution()
-                .map(decisions -> {
-                    int[] route = new int[problem.nbVars() + 1];
-                    route[0] = 0;
-                    for (Decision d : decisions) {
-                        route[d.var() + 1] = d.val();
-                    }
-                    return route;
-                })
-                .get();
-
-=======
         SearchStatistics stats = solver.maximize(2);
->>>>>>> 5aef173f
         System.out.println(stats);
 
         return solver;
