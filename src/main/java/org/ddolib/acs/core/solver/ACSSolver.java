--- conflicted
+++ resolved
@@ -10,13 +10,8 @@
 import org.ddolib.modeling.AcsModel;
 import org.ddolib.modeling.FastLowerBound;
 import org.ddolib.modeling.Problem;
-<<<<<<< HEAD
-import org.ddolib.util.DebugUtil;
-import org.ddolib.util.verbosity.VerboseMode;
-=======
 import org.ddolib.util.debug.DebugLevel;
 import org.ddolib.util.debug.DebugUtil;
->>>>>>> 12d5446e
 import org.ddolib.util.verbosity.VerbosityLevel;
 
 import java.util.*;
@@ -223,11 +218,7 @@
                             bestSol = Optional.of(sub.getPath());
                             bestUB = sub.getValue();
                         }
-<<<<<<< HEAD
-
-=======
-                        double gap = Math.abs((bestUB + sub.f()) / (bestUB * 100.0)); // TODO compute the gap when we have a valid LB
->>>>>>> 12d5446e
+
                         stats = new SearchStatistics(SearchStatus.SAT, nbIter, queueMaxSize,
                                 System.currentTimeMillis() - t0, bestUB, gap());
                         onSolution.accept(constructSolution(bestSol.get()), stats);
