package org.ddolib.astar.core.solver;

import org.ddolib.common.dominance.DominanceChecker;
import org.ddolib.common.solver.SearchStatus;
import org.ddolib.common.solver.Solver;
import org.ddolib.common.solver.SolverConfig;
import org.ddolib.ddo.core.Decision;
import org.ddolib.ddo.core.SubProblem;
import org.ddolib.ddo.core.heuristics.variable.VariableHeuristic;
import org.ddolib.common.solver.SearchStatistics;
import org.ddolib.modeling.DebugLevel;
import org.ddolib.modeling.FastLowerBound;
import org.ddolib.modeling.Problem;
import org.ddolib.modeling.VerbosityLevel;
import org.ddolib.util.DebugUtil;
import org.ddolib.util.VerbosityPrinter;

import java.text.DecimalFormat;
import java.util.*;
import java.util.function.BiConsumer;
import java.util.function.Predicate;
import java.util.logging.Logger;
import java.util.stream.Collectors;
import java.util.stream.IntStream;

public final class AStarSolver<T> implements Solver {

    /**
     * The problem we want to minimize
     */
    private final Problem<T> problem;
    /**
     * A suitable lb for the problem we want to minimize
     */
    private final FastLowerBound<T> lb;
    /**
     * A heuristic to choose the next variable to branch on when developing a DD
     */
    private final VariableHeuristic<T> varh;

    /**
     * Value of the best known upper bound.
     */
    private double bestUB;

    /**
     * HashMap mapping (state,depth) to the f value.
     * Closed nodes are the ones for which their children have been generated.
     */
    private final HashMap<AstarKey<T>, Double> closed;

    /**
     * HashMap mapping (state,depth) open nodes to the f value.
     */
    private final HashMap<AstarKey<T>, Double> present;

    /**
     * If set, this keeps the info about the best solution so far.
     */
    private Optional<Set<Decision>> bestSol;

    /**
     * The dominance object that will be used to prune the search space.
     */
    private final DominanceChecker<T> dominance;
    /**
     * The priority queue containing the subproblems to be explored,
     * ordered by decreasing f = value + fastUpperBound
     */
    private final PriorityQueue<SubProblem<T>> open = new PriorityQueue<>(
            Comparator.comparingDouble(SubProblem<T>::f));

    private final SubProblem<T> root;

    private boolean negativeTransitionCosts = false; // in case of negative transition cost, A* must not stop


    /**
     * <ul>g
     *     <li>0: no verbosity</li>
     *     <li>1: display newBest whenever there is a newBest</li>
     *     <li>2: 1 + statistics about the front every half a second (or so)</li>
     *     <li>3: 2 + every developed subproblem</li>
     *     <li>4: 3 + details about the developed state</li>
     * </ul>
     * <p>
     * <p>
     * 3: 2 + every developed subproblem
     * 4: 3 + details about the developed state
     */
    private final VerbosityLevel verbosityLevel;

    private final VerbosityPrinter verbosityPrinter;

    /**
     * The debug level of the compilation to add additional checks (see
     * {@link org.ddolib.modeling.DebugLevel for details}
     */
    private final DebugLevel debugLevel;

    public AStarSolver(
            SolverConfig<T> config) {
        this.problem = config.problem;
        this.varh = config.varh;
        this.lb = config.flb;
        this.dominance = config.dominance;
        this.bestUB = Integer.MAX_VALUE;
        this.bestSol = Optional.empty();
        this.present = new HashMap<>();
        this.closed = new HashMap<>();
        this.verbosityLevel = config.verbosityLevel;
        this.verbosityPrinter = new VerbosityPrinter(config.verbosityLevel, 500L);
        this.debugLevel = config.debugLevel;
        this.root = constructRoot(problem.initialState(), problem.initialValue(), 0);

    }

    /**
     * Internal constructor used for debug. The solver start the search from a node of the main
     * search. For testing purpose, this constructor assumes that the path to the given node has
     * 0 length.
     *
     * @param config  All parameters needed ton configure the solver
     * @param rootKey The state and the depth from which start the search.
     */
    private AStarSolver(
            SolverConfig<T> config,
            AstarKey<T> rootKey
    ) {
        this.problem = config.problem;
        this.varh = config.varh;
        this.lb = config.flb;
        this.dominance = config.dominance;
        this.bestUB = Integer.MIN_VALUE;
        this.bestSol = Optional.empty();
        this.present = new HashMap<>();
        this.closed = new HashMap<>();
        this.verbosityLevel = config.verbosityLevel;
        this.verbosityPrinter = new VerbosityPrinter(VerbosityLevel.SILENT, 0);
        this.debugLevel = config.debugLevel;
        this.root = constructRoot(rootKey.state, 0, rootKey.depth);
    }

    @Override
<<<<<<< HEAD
    public SearchStatistics minimize() {
        return minimize((Predicate<SearchStatistics>) null);
    }

    @Override
    public SearchStatistics minimize(Predicate<SearchStatistics> limit) {
        long start = System.currentTimeMillis();
        int printInterval = 500; //ms; half a second
        long nextPrint = start + printInterval;
=======
    public SearchStatistics minimize(Predicate<SearchStatistics> limit, BiConsumer<Set<Decision>, SearchStatistics> onSolution) {
        long t0 = System.currentTimeMillis();
        long ti = System.currentTimeMillis();
>>>>>>> e1336073
        int nbIter = 0;
        int queueMaxSize = 0;
        open.add(root);
        present.put(new AstarKey<>(root.getState(), root.getDepth()), root.f());
        while (!open.isEmpty()) {
            verbosityPrinter.detailedSearchState(nbIter, open.size(), bestUB,
                    open.peek().getLowerBound(), gap());

            nbIter++;
            queueMaxSize = Math.max(queueMaxSize, open.size());

            SubProblem<T> sub = open.poll();
            AstarKey<T> subKey = new AstarKey<>(sub.getState(), sub.getDepth());
<<<<<<< HEAD
            if (limit != null) {
                int[] sol = new int[problem.nbVars()];
                Optional<Double> solVal = Optional.empty();
                SearchStatistics statistics;
                if (bestSol.isEmpty()) {
                    Arrays.fill(sol, -1);
                    statistics = new SearchStatistics(nbIter, queueMaxSize,
                            System.currentTimeMillis() - start,
                            SearchStatistics.SearchStatus.UNKNOWN, Double.MAX_VALUE, solVal, sol, solVal);
                } else {
                    if (bestSol.get().size() < problem.nbVars()) {
                        solVal = bestValue();
                        statistics = new SearchStatistics(nbIter, queueMaxSize,
                                System.currentTimeMillis() - start,
                                SearchStatistics.SearchStatus.UNSAT, gap(), solVal, sol, solVal);
                    } else {
                        sol = constructSolution(bestSol.get().size());
                        solVal = bestValue();
                        statistics = new SearchStatistics(nbIter, queueMaxSize,
                                System.currentTimeMillis() - start, SearchStatistics.SearchStatus.OPTIMAL, 0.0, solVal, sol, solVal);
                    }
                }
                if (limit.test(statistics)) {
                    return statistics;
                }
=======

            SearchStatistics statistics = new SearchStatistics(
                    SearchStatus.UNKNOWN,
                    nbIter,
                    queueMaxSize,
                    System.currentTimeMillis() - t0,
                    bestUB,
                    0);

            if (limit.test(statistics)) {
                return statistics;
>>>>>>> e1336073
            }

            present.remove(subKey);
            if (closed.containsKey(subKey)) {
                continue;
            }
            if (sub.getPath().size() == problem.nbVars()) {
                if (debugLevel != DebugLevel.OFF) {
                    checkFLBAdmissibility();
                }
                if (sub.getValue() > bestUB) continue; // this solution is dominated by best sol
                bestSol = Optional.of(sub.getPath());
                bestUB = sub.getValue();

<<<<<<< HEAD
                verbosityPrinter.newBest(bestUB);
=======
                SearchStatistics stats = new SearchStatistics(
                        SearchStatus.UNKNOWN,
                        nbIter,
                        queueMaxSize,
                        System.currentTimeMillis() - t0,
                        bestUB,
                        0);

                onSolution.accept(bestSol.get(), statistics);

                if (verbosityLevel != VerbosityLevel.SILENT) {
                    System.out.println("bestObj:" + bestUB + " lb min:" + open.peek().f());
                    System.out.println("it " + nbIter + "\t frontier:" + open.size() + "\t " + "bestObj:" + bestUB + " Gap=" + Math.round(100 * Math.abs(open.peek().f() - bestUB) / bestUB) + "%");
                    ti = System.currentTimeMillis();
                }
>>>>>>> e1336073

                if (!negativeTransitionCosts) {
                    // with A*, the first complete solution is optimal only if there is no negative transition cost
                    break;
                }
                if (open.peek().f() >= bestUB - 0.00001) {
                    // gap is 0%
                    break;
                }
            } else if (sub.getPath().size() < problem.nbVars()) {
                verbosityPrinter.currentSubProblem(nbIter, sub);
                addChildren(sub, debugLevel);
                closed.put(subKey, sub.f());
            }
        }
<<<<<<< HEAD
        int[] sol = constructSolution(problem.nbVars());
        Optional<Double> solVal = bestValue();
        return new SearchStatistics(nbIter, queueMaxSize, System.currentTimeMillis() - start,
                SearchStatistics.SearchStatus.OPTIMAL, 0.0, solVal, sol, solVal);
=======
        return new SearchStatistics(SearchStatus.OPTIMAL, nbIter, queueMaxSize, System.currentTimeMillis() - t0, bestUB, 0);
>>>>>>> e1336073
    }

    @Override
    public Optional<Double> bestValue() {
        if (bestSol.isPresent()) {
            return Optional.of(bestUB);
        } else {
            return Optional.empty();
        }
    }

    @Override
    public Optional<Set<Decision>> bestSolution() {
        return bestSol;
    }

    /**
     * Construct the root of a problem given the state, the value and the depth of the root node.
     * A non-zero depth is used for debug. For debug, the value of root is 0.
     *
     * @param state The states of the current root.
     * @param value The value of the current root.
     * @param depth Used only for debug. The depth of the subproblem root in the main search.
     * @return the root subproblem
     */
    private SubProblem<T> constructRoot(T state, double value, int depth) {
        Set<Integer> vars =
                IntStream.range(depth, problem.nbVars()).boxed().collect(Collectors.toSet());
        Set<Decision> nullDecisions = new HashSet<>(); // needed for debug mode
        if (debugLevel != DebugLevel.OFF) {
            for (int i = 0; i < depth; i++) {
                nullDecisions.add(new Decision(i, 0));
            }
        }
        return new SubProblem<>(
                state,
                value,
                lb.fastLowerBound(state, vars),
                nullDecisions);
    }


    private void addChildren(SubProblem<T> subProblem, DebugLevel debugLevel) {
        T state = subProblem.getState();
        int var = subProblem.getPath().size();


        final Iterator<Integer> domain = problem.domain(state, var);
        while (domain.hasNext()) {
            final int val = domain.next();
            final Decision decision = new Decision(var, val);
            if (debugLevel != DebugLevel.OFF)
                DebugUtil.checkHashCodeAndEquality(state, decision, problem::transition);
            T newState = problem.transition(state, decision);
            double cost = problem.transitionCost(state, decision);
            if (cost < 0) {
                negativeTransitionCosts = true;
            }
            double value = subProblem.getValue() + cost;
            Set<Decision> path = new HashSet<>(subProblem.getPath());
            path.add(decision);
            double fastLowerBound = lb.fastLowerBound(newState, varSet(path));


            // if the new state is dominated, we skip it
            if (!dominance.updateDominance(newState, path.size(), value)) {
                SubProblem<T> newSub = new SubProblem<>(newState, value, fastLowerBound, path);
                if (debugLevel == DebugLevel.EXTENDED) {
                    checkFLBConsistency(subProblem, newSub, cost);
                }
                AstarKey<T> newKey = new AstarKey<>(newState, newSub.getDepth());
                Double presentValue = present.get(newKey);
                if (presentValue != null && presentValue > newSub.f()) {
                    open.add(newSub);
                    present.put(newKey, newSub.f());
                } else {
                    Double closedValue = closed.get(newKey);
                    if (closedValue != null && closedValue > newSub.f()) {
                        open.add(newSub);
                        closed.remove(newKey);
                        present.put(newKey, newSub.f());
                    } else {
                        open.add(newSub);
                        present.put(newKey, newSub.f());
                    }
                }

            }
        }
    }

    private Set<Integer> varSet(Set<Decision> path) {
        final HashSet<Integer> set = new HashSet<>();
        for (int i = 0; i < problem.nbVars(); i++) {
            set.add(i);
        }
        for (Decision d : path) {
            set.remove(d.var());
        }
        return set;
    }

    /**
     * Checks if the lower bound of explored nodes of the search is admissible.
     */
    private void checkFLBAdmissibility() {

        HashSet<AstarKey<T>> toCheck = new HashSet<>(closed.keySet());
        toCheck.addAll(present.keySet());
        SolverConfig<T> config = new SolverConfig<>();
        config.problem = this.problem;
        config.varh = this.varh;
        config.flb = this.lb;
        config.dominance = this.dominance;

        for (AstarKey<T> current : toCheck) {
            AStarSolver<T> internalSolver = new AStarSolver<>(config, current);
            Set<Integer> vars = IntStream.range(current.depth, problem.nbVars()).boxed().collect(Collectors.toSet());
            double currentFLB = lb.fastLowerBound(current.state, vars);

            internalSolver.minimize(s -> false, (sol, stats) -> {});
            Optional<Double> shortestFromCurrent = internalSolver.bestValue();
            if (shortestFromCurrent.isPresent() && currentFLB + 1e-10 > shortestFromCurrent.get()) {
                DecimalFormat df = new DecimalFormat("#.#########");
                String failureMsg = "Your lower bound is not admissible.\n" +
                        "State: " + current.state.toString() + "\n" +
                        "Depth: " + current.depth + "\n" +
                        "Path estimation: " + df.format(currentFLB) + "\n" +
                        "Longest path to end: " + df.format(shortestFromCurrent.get()) + "\n";

                throw new RuntimeException(failureMsg);
            }
        }
    }

    /**
     * Given the current node and one of its successor. Checks if the lower bound is consistent.
     *
     * @param current        The current node.
     * @param next           A successor of the current node.
     * @param transitionCost The transition cost from {@code current} to {@code next}.
     */
    private void checkFLBConsistency(
            SubProblem<T> current,
            SubProblem<T> next,
            double transitionCost
    ) {
        Logger logger = Logger.getLogger(AStarSolver.class.getName());
        if (current.getLowerBound() - 1e-10 > next.getLowerBound() + transitionCost) {
            String warningMsg = "Your upper is not consistent. You may lose performance.\n" +
                    "Current state " + current + "\n" +
                    "Next state: " + next + "\n" +
                    "Transition cost: " + transitionCost + "\n";
            logger.warning(warningMsg);
        }

    }

    private double gap() {
        if (open.isEmpty()) {
            return 0.0;
        } else {
            double bestInFrontier = open.peek().getLowerBound();
            return Math.abs(100 * (bestUB - bestInFrontier) / bestUB);
        }
    }

    /**
     * Class containing a state and its depth in the main search.
     *
     * @param state A state of the solved problem.
     * @param depth The depth of the input state in the main search.
     * @param <T>   The type of the state.
     */
    private record AstarKey<T>(T state, int depth) {
    }

}<|MERGE_RESOLUTION|>--- conflicted
+++ resolved
@@ -142,21 +142,9 @@
     }
 
     @Override
-<<<<<<< HEAD
-    public SearchStatistics minimize() {
-        return minimize((Predicate<SearchStatistics>) null);
-    }
-
-    @Override
-    public SearchStatistics minimize(Predicate<SearchStatistics> limit) {
-        long start = System.currentTimeMillis();
-        int printInterval = 500; //ms; half a second
-        long nextPrint = start + printInterval;
-=======
     public SearchStatistics minimize(Predicate<SearchStatistics> limit, BiConsumer<Set<Decision>, SearchStatistics> onSolution) {
         long t0 = System.currentTimeMillis();
         long ti = System.currentTimeMillis();
->>>>>>> e1336073
         int nbIter = 0;
         int queueMaxSize = 0;
         open.add(root);
@@ -170,33 +158,6 @@
 
             SubProblem<T> sub = open.poll();
             AstarKey<T> subKey = new AstarKey<>(sub.getState(), sub.getDepth());
-<<<<<<< HEAD
-            if (limit != null) {
-                int[] sol = new int[problem.nbVars()];
-                Optional<Double> solVal = Optional.empty();
-                SearchStatistics statistics;
-                if (bestSol.isEmpty()) {
-                    Arrays.fill(sol, -1);
-                    statistics = new SearchStatistics(nbIter, queueMaxSize,
-                            System.currentTimeMillis() - start,
-                            SearchStatistics.SearchStatus.UNKNOWN, Double.MAX_VALUE, solVal, sol, solVal);
-                } else {
-                    if (bestSol.get().size() < problem.nbVars()) {
-                        solVal = bestValue();
-                        statistics = new SearchStatistics(nbIter, queueMaxSize,
-                                System.currentTimeMillis() - start,
-                                SearchStatistics.SearchStatus.UNSAT, gap(), solVal, sol, solVal);
-                    } else {
-                        sol = constructSolution(bestSol.get().size());
-                        solVal = bestValue();
-                        statistics = new SearchStatistics(nbIter, queueMaxSize,
-                                System.currentTimeMillis() - start, SearchStatistics.SearchStatus.OPTIMAL, 0.0, solVal, sol, solVal);
-                    }
-                }
-                if (limit.test(statistics)) {
-                    return statistics;
-                }
-=======
 
             SearchStatistics statistics = new SearchStatistics(
                     SearchStatus.UNKNOWN,
@@ -208,7 +169,6 @@
 
             if (limit.test(statistics)) {
                 return statistics;
->>>>>>> e1336073
             }
 
             present.remove(subKey);
@@ -223,9 +183,6 @@
                 bestSol = Optional.of(sub.getPath());
                 bestUB = sub.getValue();
 
-<<<<<<< HEAD
-                verbosityPrinter.newBest(bestUB);
-=======
                 SearchStatistics stats = new SearchStatistics(
                         SearchStatus.UNKNOWN,
                         nbIter,
@@ -236,12 +193,8 @@
 
                 onSolution.accept(bestSol.get(), statistics);
 
-                if (verbosityLevel != VerbosityLevel.SILENT) {
-                    System.out.println("bestObj:" + bestUB + " lb min:" + open.peek().f());
-                    System.out.println("it " + nbIter + "\t frontier:" + open.size() + "\t " + "bestObj:" + bestUB + " Gap=" + Math.round(100 * Math.abs(open.peek().f() - bestUB) / bestUB) + "%");
-                    ti = System.currentTimeMillis();
-                }
->>>>>>> e1336073
+
+                verbosityPrinter.newBest(bestUB);
 
                 if (!negativeTransitionCosts) {
                     // with A*, the first complete solution is optimal only if there is no negative transition cost
@@ -257,14 +210,7 @@
                 closed.put(subKey, sub.f());
             }
         }
-<<<<<<< HEAD
-        int[] sol = constructSolution(problem.nbVars());
-        Optional<Double> solVal = bestValue();
-        return new SearchStatistics(nbIter, queueMaxSize, System.currentTimeMillis() - start,
-                SearchStatistics.SearchStatus.OPTIMAL, 0.0, solVal, sol, solVal);
-=======
         return new SearchStatistics(SearchStatus.OPTIMAL, nbIter, queueMaxSize, System.currentTimeMillis() - t0, bestUB, 0);
->>>>>>> e1336073
     }
 
     @Override
