--- conflicted
+++ resolved
@@ -3,7 +3,6 @@
 import org.ddolib.common.dominance.DominanceChecker;
 import org.ddolib.common.solver.SearchStatistics;
 import org.ddolib.common.solver.SearchStatus;
-import org.ddolib.common.solver.Solution;
 import org.ddolib.common.solver.Solver;
 import org.ddolib.ddo.core.Decision;
 import org.ddolib.ddo.core.SubProblem;
@@ -31,20 +30,6 @@
     private final FastLowerBound<T> lb;
     // A heuristic to choose the next variable to branch on
     private final VariableHeuristic<T> varh;
-<<<<<<< HEAD
-    /**
-     * HashMap mapping (state,depth) to the f value.
-     * Closed nodes are the ones for which their children have been generated.
-     */
-    private final HashMap<StateAndDepth<T>, Double> closed;
-    /**
-     * HashMap mapping (state,depth) open nodes to the f value.
-     */
-    private final HashMap<StateAndDepth<T>, Double> present;
-    /**
-     * The dominance object that will be used to prune the search space.
-     */
-=======
     // Value of the best known upper bound.
     private double bestUB;
     // HashMap mapping (state,depth) to the f value
@@ -54,20 +39,16 @@
     // If set, this keeps the info about the best solution so far.
     private Optional<Set<Decision>> bestSol;
     // The dominance object that will be used to prune the search space.
->>>>>>> a4df4b97
     private final DominanceChecker<T> dominance;
     // The priority queue containing the open subproblems by decreasing f = g + h (lower-bound
     private final PriorityQueue<SubProblem<T>> open = new PriorityQueue<>(
             Comparator.comparingDouble(SubProblem<T>::f));
     private final SubProblem<T> root;
-<<<<<<< HEAD
-=======
     // Statistics
     long t0; // time at the beginning of the search
     int nbIter; // number of iterations
     int queueMaxSize; // maximum size reached by the queue
 
->>>>>>> a4df4b97
     /**
      * <ul>g
      *     <li>0: no verbosity</li>
@@ -82,21 +63,14 @@
      * 4: 3 + details about the developed state
      */
     private final VerbosityLevel verbosityLevel;
+
     private final VerboseMode verboseMode;
+
     /**
      * The debug level of the compilation to add additional checks (see
      * {@link DebugLevel for details}
      */
     private final DebugLevel debugLevel;
-    /**
-     * Value of the best known upper bound.
-     */
-    private double bestUB;
-    /**
-     * If set, this keeps the info about the best solution so far.
-     */
-    private Optional<Set<Decision>> bestSol;
-    private boolean negativeTransitionCosts = false; // in case of negative transition cost, A* must not stop
 
 
     public AStarSolver(Model<T> model) {
@@ -142,18 +116,10 @@
     }
 
     @Override
-<<<<<<< HEAD
-    public Solution minimize(Predicate<SearchStatistics> limit,
-                             BiConsumer<int[], SearchStatistics> onSolution) {
-        long t0 = System.currentTimeMillis();
-        int nbIter = 0;
-        int queueMaxSize = 0;
-=======
     public SearchStatistics minimize(Predicate<SearchStatistics> limit, BiConsumer<int[], SearchStatistics> onSolution) {
         t0 = System.currentTimeMillis();
         nbIter = 0;
         queueMaxSize = 0;
->>>>>>> a4df4b97
         open.add(root);
         present.put(new StateAndDepth<>(root.getState(), root.getDepth()), root.f());
         while (!open.isEmpty()) {
@@ -172,13 +138,8 @@
                     bestValue().orElse(Double.POSITIVE_INFINITY),
                     0);
 
-<<<<<<< HEAD
-            if (limit.test(stats)) {
-                return new Solution(bestSolution(), stats);
-=======
             if (limit.test(stats)) { // user-defined stopping criterion
                 return stats;
->>>>>>> a4df4b97
             }
             // -- end debug, stats, verbosity, stopping  ---
 
@@ -212,9 +173,8 @@
         if (debugLevel != DebugLevel.OFF) {
             checkFLBAdmissibility();
         }
-        SearchStatistics stats = new SearchStatistics(SearchStatus.OPTIMAL, nbIter, queueMaxSize,
+        return new SearchStatistics(SearchStatus.OPTIMAL, nbIter, queueMaxSize,
                 System.currentTimeMillis() - t0, bestValue().orElse(Double.POSITIVE_INFINITY), 0);
-        return new Solution(bestSol, stats);
     }
 
     @Override
