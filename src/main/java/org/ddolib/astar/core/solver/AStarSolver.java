package org.ddolib.astar.core.solver;

import org.ddolib.common.dominance.DominanceChecker;
import org.ddolib.common.solver.Solver;
import org.ddolib.common.solver.SolverConfig;
import org.ddolib.ddo.core.Decision;
import org.ddolib.ddo.core.SubProblem;
import org.ddolib.ddo.core.heuristics.variable.VariableHeuristic;
import org.ddolib.ddo.core.profiling.SearchStatistics;
import org.ddolib.modeling.FastUpperBound;
import org.ddolib.modeling.Problem;

import java.text.DecimalFormat;
import java.util.*;
import java.util.logging.Logger;
import java.util.stream.Collectors;
import java.util.stream.IntStream;

public final class AStarSolver<T, K> implements Solver {

    /**
     * The problem we want to maximize
     */
    private final Problem<T> problem;
    /**
     * A suitable ub for the problem we want to maximize
     */
    private final FastUpperBound<T> ub;
    /**
     * A heuristic to choose the next variable to branch on when developing a DD
     */
    private final VariableHeuristic<T> varh;
    /**
     * Value of the best known lower bound.
     */
    private double bestLB;
    /**
     * HashMap with all explored nodes
     */
<<<<<<< HEAD
    private final HashMap<AstarKey<T>, Double> closed;

    /**
     * HashMap with state in the Priority Queue
     */
    private final HashMap<AstarKey<T>, Double> present;

=======
    private HashMap<T, Double> closed;
    /**
     * HashMap with states in the Priority Queue and their f value
     */
    private HashMap<T, Double> present;
>>>>>>> f6f50209
    /**
     * If set, this keeps the info about the best solution so far.
     */
    private Optional<Set<Decision>> bestSol;
    /**
     * The dominance object that will be used to prune the search space.
     */
    private final DominanceChecker<T, K> dominance;
    /**
     * The priority queue containing the subproblems to be explored,
     * ordered by decreasing f = value + fastUpperBound
     */
    private final PriorityQueue<SubProblem<T>> frontier = new PriorityQueue<>(
            Comparator.comparingDouble(SubProblem<T>::f).reversed());

    private final SubProblem<T> root;



    /**
     * <ul>
     *     <li>0: no verbosity</li>
     *     <li>1: display newBest whenever there is a newBest</li>
     *     <li>2: 1 + statistics about the front every half a second (or so)</li>
     *     <li>3: 2 + every developed subproblem</li>
     *     <li>4: 3 + details about the developed state</li>
     * </ul>
     * <p>
     * <p>
     * 3: 2 + every developed subproblem
     * 4: 3 + details about the developed state
     */
    private final int verbosityLevel;

    /**
     * Whether to export the first explored restricted and relaxed mdd.
     */
    private final boolean exportAsDot;

    /**
     * <ul>
     *     <li>0: no additional tests</li>
     *     <li>1: checks if the upper bound is well-defined</li>
     *     <li>2: 1 + export diagram with failure in {@code output/failure.dot}</li>
     * </ul>
     */
    private final int debugLevel;

    /**
     * Creates a fully qualified instance. The parameters of this solver are given via a
     * {@link SolverConfig}<br><br>
     *
     * <b>Mandatory parameters:</b>
     * <ul>
     *     <li>An implementation of {@link Problem}</li>
     *         <li>An implementation of {@link FastUpperBound}</li>
     *     <li>An implementation of {@link VariableHeuristic}</li>
     * </ul>
     * <br>
     * <b>Optional parameters: </b>
     * <ul>
     *     <li>An implementation of {@link DominanceChecker}</li>
     *     <li>A verbosity level</li>
     *     <li>A debug level:
     *          <ul>
     *              <li>0: no debug (default) </li>
     *              <li>1: check if the upper bound is admissible.</li>
     *              <li>2: 1 + check if the upper bound is consistent.</li>
     *          </ul>
     *     </li>
     * </ul>
     *
     * @param config All the parameters needed to configure the solver.
     */
    public AStarSolver(
            SolverConfig<T, K> config) {
        this.problem = config.problem;
        this.varh = config.varh;
        this.ub = config.fub;
        this.dominance = config.dominance;
        this.bestLB = Integer.MIN_VALUE;
        this.bestSol = Optional.empty();
        this.present = new HashMap<>();
        this.closed = new HashMap<>();
        this.verbosityLevel = config.verbosityLevel;
        this.exportAsDot = config.exportAsDot;
        this.debugLevel = config.debugLevel;
        this.root = constructRoot(problem.initialState(), problem.initialValue(), 0);

    }

    /**
     * Internal constructor used for debug. The solver start the search from a node of the main
     * search. For testing purpose, this constructor assumes that the path to the given node has
     * 0 length.
     *
     * @param config  All parameters needed ton configure the solver
     * @param rootKey The state and the depth from which start the search.
     */
    private AStarSolver(
            SolverConfig<T, K> config,
            AstarKey<T> rootKey
    ) {
        this.problem = config.problem;
        this.varh = config.varh;
        this.ub = config.fub;
        this.dominance = config.dominance;
        this.bestLB = Integer.MIN_VALUE;
        this.bestSol = Optional.empty();
        this.present = new HashMap<>();
        this.closed = new HashMap<>();
        this.verbosityLevel = config.verbosityLevel;
        this.exportAsDot = config.exportAsDot;
        this.debugLevel = config.debugLevel;
        this.root = constructRoot(rootKey.state, 0, rootKey.depth);
    }

    @Override
    public SearchStatistics maximize() {
        long t0 = System.currentTimeMillis();
        int nbIter = 0;
        int queueMaxSize = 0;
        frontier.add(root);
        present.put(new AstarKey<>(root.getState(), root.getDepth()), root.f());
        while (!frontier.isEmpty()) {
            if (verbosityLevel >= 1) {
                System.out.println("it " + nbIter + "\t frontier:" + frontier.size() + "\t " + "bestObj:" + bestLB);
            }

            nbIter++;
            queueMaxSize = Math.max(queueMaxSize, frontier.size());

            SubProblem<T> sub = frontier.poll();
            AstarKey<T> subKey = new AstarKey<>(sub.getState(), sub.getDepth());
            present.remove(subKey);
            if (closed.containsKey(subKey)) {
                continue;
            }
            if (sub.getPath().size() == problem.nbVars()) {
                // optimal solution found
                if (debugLevel >= 1) {
                    checkFUBAdmissibility();
                }
                bestSol = Optional.of(sub.getPath());
                bestLB = sub.getValue();
                break;
            }

            double nodeUB = sub.getUpperBound();

            if (verbosityLevel >= 2) {
                System.out.println("subProblem(ub:" + nodeUB + " val:" + sub.getValue() + " depth:" + sub.getPath().size() + " fastUpperBound:" + (nodeUB - sub.getValue()) + "):" + sub.getState());
            }
            if (verbosityLevel >= 1) {
                System.out.println("\n");
            }
            addChildren(sub, debugLevel);
            closed.put(subKey, sub.f());
        }
        return new SearchStatistics(nbIter, queueMaxSize, System.currentTimeMillis() - t0, SearchStatistics.SearchStatus.OPTIMAL, 0.0);
    }

    @Override
    public Optional<Double> bestValue() {
        if (bestSol.isPresent()) {
            return Optional.of(bestLB);
        } else {
            return Optional.empty();
        }
    }

    @Override
    public Optional<Set<Decision>> bestSolution() {
        return bestSol;
    }

    /**
     * Construct the root of a problem given the state, the value and the depth of the root node.
     * A non-zero depth is used for debug. For debug, the value of root is 0.
     *
     * @param state The states of the current root.
     * @param value The value of the current root.
     * @param depth Used only for debug. The depth of the subproblem root in the main search.
     * @return the root subproblem
     */
    private SubProblem<T> constructRoot(T state, double value, int depth) {
        Set<Integer> vars =
                IntStream.range(depth, problem.nbVars()).boxed().collect(Collectors.toSet());
        Set<Decision> nullDecisions = new HashSet<>();
        for (int i = 0; i < depth; i++) {
            nullDecisions.add(new Decision(i, 0));
        }
        return new SubProblem<>(
                state,
                value,
                ub.fastUpperBound(state, vars),
                nullDecisions);
    }


    private void addChildren(SubProblem<T> subProblem, int debugLevel) {
        T state = subProblem.getState();
        int var = subProblem.getPath().size();
        final Iterator<Integer> domain = problem.domain(state, var);
        while (domain.hasNext()) {
            final int val = domain.next();
            final Decision decision = new Decision(var, val);
            T newState = problem.transition(state, decision);
            double cost = problem.transitionCost(state, decision);
            double value = subProblem.getValue() + cost;
            Set<Decision> path = new HashSet<>(subProblem.getPath());
            path.add(decision);
            double fastUpperBound = ub.fastUpperBound(newState, varSet(path));


            // if the new state is dominated, we skip it
            if (!dominance.updateDominance(newState, path.size(), value)) {
                SubProblem<T> newSub = new SubProblem<>(newState, value, fastUpperBound, path);
                if (debugLevel >= 2) {
                    checkFUBConsistency(subProblem, newSub, cost);
                }
                AstarKey<T> newKey = new AstarKey<>(newState, newSub.getDepth());
                Double presentValue = present.get(newKey);
                if (presentValue != null && presentValue < newSub.f()) {
                    frontier.add(newSub);
                    present.put(newKey, newSub.f());
                } else {
                    Double closedValue = closed.get(newKey);
                    if (closedValue != null && closedValue < newSub.f()) {
                        frontier.add(newSub);
                        closed.remove(newKey);
                        present.put(newKey, newSub.f());
                    } else {
                        frontier.add(newSub);
                        present.put(newKey, newSub.f());
                    }
                }

            }
        }
    }

    private Set<Integer> varSet(Set<Decision> path) {
        final HashSet<Integer> set = new HashSet<>();
        for (int i = 0; i < problem.nbVars(); i++) {
            set.add(i);
        }
        for (Decision d : path) {
            set.remove(d.var());
        }
        return set;
    }

    /**
     * Checks if the upper bound of explored nodes of the search is admissible.
     */
    private void checkFUBAdmissibility() {

        HashSet<AstarKey<T>> toCheck = new HashSet<>(closed.keySet());
        toCheck.addAll(present.keySet());
        SolverConfig<T, K> config = new SolverConfig<>();
        config.problem = this.problem;
        config.varh = this.varh;
        config.fub = this.ub;
        config.dominance = this.dominance;

        for (AstarKey<T> current : toCheck) {
            AStarSolver<T, K> internalSolver = new AStarSolver<>(config, current);
            Set<Integer> vars = IntStream.range(current.depth, problem.nbVars()).boxed().collect(Collectors.toSet());
            double currentFUB = ub.fastUpperBound(current.state, vars);

            internalSolver.maximize();
            Optional<Double> longestFromCurrent = internalSolver.bestValue();
            if (longestFromCurrent.isPresent() && currentFUB + 1e-10 < longestFromCurrent.get()) {
                DecimalFormat df = new DecimalFormat("#.#########");
                String failureMsg = "Your upper bound is not admissible.\n" +
                        "State: " + current.state.toString() + "\n" +
                        "Depth: " + current.depth + "\n" +
                        "Path estimation: " + df.format(currentFUB) + "\n" +
                        "Longest path to end: " + df.format(longestFromCurrent.get()) + "\n";

                throw new RuntimeException(failureMsg);
            }
        }
    }

    /**
     * Given the current node and one of its successor. Checks if the upper bound is consistent.
     *
     * @param current        The current node.
     * @param next           A successor of the current node.
     * @param transitionCost The transition cost from {@code current} to {@code next}.
     */
    private void checkFUBConsistency(
            SubProblem<T> current,
            SubProblem<T> next,
            double transitionCost
    ) {
        Logger logger = Logger.getLogger(AStarSolver.class.getName());
        if (current.getUpperBound() + 1e-10 < next.getUpperBound() + transitionCost) {
            String warningMsg = "Your upper is not consistent. You may lose performance.\n" +
                    "Current state " + current + "\n" +
                    "Next state: " + next + "\n" +
                    "Transition cost: " + transitionCost + "\n";
            logger.warning(warningMsg);
        }

    }

    /**
     * Class containing a state and its depth in the main search.
     *
     * @param state A state of the solved problem.
     * @param depth The depth of the input state in the main search.
     * @param <T>   The type of the state.
     */
    private record AstarKey<T>(T state, int depth) {
    }
}<|MERGE_RESOLUTION|>--- conflicted
+++ resolved
@@ -30,32 +30,27 @@
      * A heuristic to choose the next variable to branch on when developing a DD
      */
     private final VariableHeuristic<T> varh;
+
     /**
      * Value of the best known lower bound.
      */
     private double bestLB;
+
     /**
      * HashMap with all explored nodes
      */
-<<<<<<< HEAD
     private final HashMap<AstarKey<T>, Double> closed;
 
     /**
-     * HashMap with state in the Priority Queue
+     * HashMap with states in the Priority Queue
      */
     private final HashMap<AstarKey<T>, Double> present;
 
-=======
-    private HashMap<T, Double> closed;
-    /**
-     * HashMap with states in the Priority Queue and their f value
-     */
-    private HashMap<T, Double> present;
->>>>>>> f6f50209
     /**
      * If set, this keeps the info about the best solution so far.
      */
     private Optional<Set<Decision>> bestSol;
+
     /**
      * The dominance object that will be used to prune the search space.
      */
@@ -68,7 +63,6 @@
             Comparator.comparingDouble(SubProblem<T>::f).reversed());
 
     private final SubProblem<T> root;
-
 
 
     /**
