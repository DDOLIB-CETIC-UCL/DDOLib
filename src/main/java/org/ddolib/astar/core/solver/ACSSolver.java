package org.ddolib.astar.core.solver;

import org.ddolib.common.dominance.DominanceChecker;
import org.ddolib.common.solver.Solver;
import org.ddolib.common.solver.SolverConfig;
import org.ddolib.ddo.core.Decision;
import org.ddolib.ddo.core.SubProblem;
import org.ddolib.ddo.core.heuristics.variable.VariableHeuristic;
import org.ddolib.ddo.core.profiling.SearchStatistics;
import org.ddolib.modeling.FastUpperBound;
import org.ddolib.modeling.Problem;

import java.util.*;

import static java.lang.Math.min;

public final class ACSSolver<T, K> implements Solver {

    /**
     * The problem we want to maximize
     */
    private final Problem<T> problem;
    /**
     * A suitable ub for the problem we want to maximize
     */
    private final FastUpperBound<T> ub;
    /**
     * A heuristic to choose the next variable to branch on when developing a DD
     */
    private final VariableHeuristic<T> varh;

    /**
     * Value of the best known lower bound.
     */
    private double bestLB;

    /**
     * If set, this keeps the info about the best solution so far.
     */
    private Optional<Set<Decision>> bestSol;

    /**
     * The dominance object that will be used to prune the search space.
     */
    private final DominanceChecker<T, K> dominance;

    private HashSet<T>[] closed;

    private HashSet<T>[] present;

    private HashMap<T, Double> g;

    private final int K;


    private ArrayList<PriorityQueue<SubProblem<T>>> open = new ArrayList<>();


    /**
     * <ul>
     *     <li>0: no verbosity</li>
     *     <li>1: display newBest whenever there is a newBest</li>
     *     <li>2: 1 + statistics about the front every half a second (or so)</li>
     *     <li>3: 2 + every developed sub-problem</li>
     *     <li>4: 3 + details about the developed state</li>
     * </ul>
     * <p>
     * <p>
     * 3: 2 + every developed sub-problem
     * 4: 3 + details about the developed state
     */
    private final int verbosityLevel;

    /**
     * Whether we want to export the first explored restricted and relaxed mdd.
     */
    private final boolean exportAsDot;

    /**
     * Creates a fully qualified instance. The parameters of this solver are given via a
     * {@link SolverConfig}<br><br>
     *
     * <b>Mandatory parameters:</b>
     * <ul>
     *     <li>An implementation of {@link Problem}</li>
     *         <li>An implementation of {@link FastUpperBound}</li>
     *     <li>An implementation of {@link VariableHeuristic}</li>
     * </ul>
     * <br>
     * <b>Optional parameters: </b>
     * <ul>
     *     <li>An implementation of {@link DominanceChecker}</li>
     *     <li>A verbosity level</li>
     * </ul>
     *
     * @param config All the parameters needed to configure the solver.
     */
    public ACSSolver(
            SolverConfig<T, K> config,
            final int K) {
        this.problem = config.problem;
        this.varh = config.varh;
        this.ub = config.fub;
        this.dominance = config.dominance;
        this.bestLB = Integer.MIN_VALUE;
        this.bestSol = Optional.empty();
        this.closed = new HashSet[problem.nbVars() + 1];
        this.present = new HashSet[problem.nbVars() + 1];
        this.g = new HashMap<>();
        this.K = K;

        for (int i = 0; i < problem.nbVars() + 1; i++) {
            open.add(new PriorityQueue<>(Comparator.comparingDouble(SubProblem<T>::f).reversed()));
            present[i] = new HashSet<>();
            closed[i] = new HashSet<>();
        }

        this.verbosityLevel = config.verbosityLevel;
        this.exportAsDot = config.exportAsDot;

    }

    private boolean allEmpty() {
        for (PriorityQueue<SubProblem<T>> q : open) {
            if (!q.isEmpty()) {
                return false;
            }
        }
        return true;
    }

    @Override
    public SearchStatistics maximize() {
<<<<<<< HEAD
        return maximize(0, 0, false);
    }

    @Override
    public SearchStatistics maximize(int verbosityLevel, int debugLevel, boolean exportAsDot) {
=======
>>>>>>> 43eefbaf
        long t0 = System.currentTimeMillis();
        int nbIter = 0;
        int queueMaxSize = 0;
        open.get(0).add(root());
        present[0].add(root().getState());
        g.put(root().getState(), 0.0);
        ArrayList<SubProblem<T>> candidates = new ArrayList<>();
        while (!allEmpty()) {
            for (int i = 0; i < problem.nbVars() + 1; i++) {
                int l = min(K, open.get(i).size());
                for (int j = 0; j < l; j++) {
                    SubProblem<T> s = open.get(i).poll();
                    present[i].remove(s.getState());
                    if (s.f() > bestLB) {
                        candidates.add(s);
                    }
                }
                for (int k = 0; k < candidates.size(); k++) {
                    if (verbosityLevel >= 1) {
                        System.out.println("it " + nbIter + "\t frontier:" + candidates.get(k) + "\t " + "bestObj:" + bestLB);
                    }
                    nbIter++;

                    SubProblem<T> sub = candidates.get(k);
                    this.closed[i].add(sub.getState());
                    if (sub.getPath().size() == problem.nbVars()) {
                        // optimal solution found
                        if (bestLB < sub.getValue()) {
                            bestSol = Optional.of(sub.getPath());
                            bestLB = sub.getValue();
                        }
                        continue;
                    }
                    addChildren(sub, i + 1);
                }
                candidates.clear();


            }

            nbIter++;
            queueMaxSize = Math.max(queueMaxSize, open.stream().mapToInt(q -> q.size()).sum());
        }
        return new SearchStatistics(nbIter, queueMaxSize, System.currentTimeMillis() - t0, SearchStatistics.SearchStatus.OPTIMAL, 0.0);
    }

    @Override
    public Optional<Double> bestValue() {
        if (bestSol.isPresent()) {
            return Optional.of(bestLB);
        } else {
            return Optional.empty();
        }
    }

    @Override
    public Optional<Set<Decision>> bestSolution() {
        return bestSol;
    }

    /**
     * @return the root subproblem
     */
    private SubProblem<T> root() {
        return new SubProblem<>(
                problem.initialState(),
                problem.initialValue(),
                Integer.MAX_VALUE,
                Collections.emptySet());
    }


    private void addChildren(SubProblem<T> subProblem, int varIndex) {
        T state = subProblem.getState();
        int var = varIndex - 1;
        final Iterator<Integer> domain = problem.domain(state, var);
        while (domain.hasNext()) {
            final int val = domain.next();
            final Decision decision = new Decision(var, val);
            T newState = problem.transition(state, decision);
            double cost = problem.transitionCost(state, decision);
            double value = subProblem.getValue() + cost;

            Set<Decision> path = new HashSet<>(subProblem.getPath());
            path.add(decision);
            double fastUpperBound = ub.fastUpperBound(newState, varSet(path));
            // if the new state is dominated, we skip it
            if (!dominance.updateDominance(newState, path.size(), value)) {
                SubProblem<T> newSubProblem = new SubProblem<>(newState, value, fastUpperBound, path);
                if (((present[varIndex].contains(newState) || closed[varIndex].contains(newState)) && g.getOrDefault(newState, Double.MAX_VALUE) > value) || newSubProblem.f() <= bestLB) {
                    continue;
                }
                g.put(newState, value);
                open.get(varIndex).add(newSubProblem);
                if (closed[varIndex].contains(newState)) {
                    closed[varIndex].remove(newState);
                }
            }
        }
    }

    private Set<Integer> varSet(Set<Decision> path) {
        final HashSet<Integer> set = new HashSet<>();
        for (int i = 0; i < problem.nbVars(); i++) {
            set.add(i);
        }
        for (Decision d : path) {
            set.remove(d.var());
        }
        return set;
    }
}<|MERGE_RESOLUTION|>--- conflicted
+++ resolved
@@ -131,14 +131,6 @@
 
     @Override
     public SearchStatistics maximize() {
-<<<<<<< HEAD
-        return maximize(0, 0, false);
-    }
-
-    @Override
-    public SearchStatistics maximize(int verbosityLevel, int debugLevel, boolean exportAsDot) {
-=======
->>>>>>> 43eefbaf
         long t0 = System.currentTimeMillis();
         int nbIter = 0;
         int queueMaxSize = 0;
