--- conflicted
+++ resolved
@@ -105,31 +105,23 @@
      */
     private void testTransitionModel(P problem) throws InvalidSolutionException {
 
-<<<<<<< HEAD
-        DdoModel<T> testModel = model.apply(problem);
+        DdoModel<T> globalModel = model.apply(problem);
+
+        DdoModel<T> testModel = new DdoModel<T>() {
+            @Override
+            public Relaxation<T> relaxation() {
+                return globalModel.relaxation();
+            }
+
+            @Override
+            public Problem<T> problem() {
+                return problem;
+            }
+        };
+
         Solution bestSolution = Solvers.minimizeExact(testModel);
         double bestValue = bestSolution.value();
         ;
-=======
-        DdoModel<T> globalModel = model.apply(problem);
-
-        DdoModel<T> testModel = new DdoModel<T>() {
-            @Override
-            public Relaxation<T> relaxation() {
-                return globalModel.relaxation();
-            }
-
-            @Override
-            public Problem<T> problem() {
-                return problem;
-            }
-        };
-
-        int[] bestSolution = new int[problem.nbVars()];
-        double bestValue = Solvers.minimizeExact(testModel, (sol, stat) -> {
-            Arrays.setAll(bestSolution, i -> sol[i]);
-        }).incumbent();
->>>>>>> 4f114279
         Optional<Double> optBestVal = Double.isInfinite(bestValue) ? Optional.empty() : Optional.of(bestValue);
         assertOptionalDoubleEqual(problem.optimalValue(), optBestVal, 1e-10);
 
@@ -284,16 +276,9 @@
             try {
                 DdoModel<T> testModel = getModel.apply(w);
 
-<<<<<<< HEAD
 
                 Solution bestSolution = Solvers.minimizeDdo(testModel);
                 double bestValue = bestSolution.value();
-=======
-                int[] bestSolution = new int[problem.nbVars()];
-                double bestValue = Solvers.minimizeDdo(testModel, (sol, stat) -> {
-                    Arrays.setAll(bestSolution, i -> sol[i]);
-                }).incumbent();
->>>>>>> 4f114279
                 Optional<Double> optBestVal = Double.isInfinite(bestValue) ? Optional.empty() : Optional.of(bestValue);
                 assertOptionalDoubleEqual(problem.optimalValue(), optBestVal, 1e-10, w);
 
