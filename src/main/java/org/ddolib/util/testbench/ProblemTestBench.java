--- conflicted
+++ resolved
@@ -90,16 +90,8 @@
      */
     protected void testTransitionModel(P problem) {
 
-<<<<<<< HEAD
-        DdoModel<T> testModel = model(problem);
-
-
-        Solvers<T> solver = new Solvers<>();
-        Double best = solver.minimizeExact(testModel).incumbent();
-=======
         Model<T> testModel = () -> problem;
         Double best = Solvers.minimizeExact(testModel).incumbent();
->>>>>>> 5ded005f
         Optional<Double> returned = best.isInfinite() ? Optional.empty() : Optional.of(best);
         assertOptionalDoubleEqual(problem.optimalValue(), returned, 1e-10);
     }
