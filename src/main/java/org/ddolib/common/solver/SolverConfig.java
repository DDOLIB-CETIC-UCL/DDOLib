package org.ddolib.common.solver;

import org.ddolib.common.dominance.DefaultDominanceChecker;
import org.ddolib.common.dominance.DominanceChecker;
import org.ddolib.ddo.core.cache.SimpleCache;
import org.ddolib.ddo.core.frontier.Frontier;
import org.ddolib.ddo.core.heuristics.cluster.CostBased;
import org.ddolib.ddo.core.heuristics.cluster.ReductionStrategy;
import org.ddolib.ddo.core.heuristics.cluster.StateCoordinates;
import org.ddolib.ddo.core.heuristics.cluster.StateDistance;
import org.ddolib.ddo.core.heuristics.variable.VariableHeuristic;
import org.ddolib.ddo.core.heuristics.width.WidthHeuristic;
import org.ddolib.modeling.*;

/**
 * Class containing all the parameter needed for all kind of solver with default value.
 *
 * @param <T> The type of states.
 * @param <K> The type of dominance keys.
 */
public class SolverConfig<T, K> {

    // USEFUL FOR ALL SOLVER

    /**
     * The problem we want to maximize ({@code null} by default).
     */
    public Problem<T> problem = null;

    /**
     * * A heuristic to choose the next variable to branch on when developing a DD ({@code null} by default).
     */
    public VariableHeuristic<T> varh = null;

    /**
     * The heuristic defining a very rough estimation (upper bound) of the optimal value
     * ({@link DefaultFastUpperBound} by default).
     */
    public FastUpperBound<T> fub = new DefaultFastUpperBound<>();

    /**
     * The dominance object that will be used to prune the search space ({@link DefaultDominanceChecker} by default).
     */
    public DominanceChecker<T, K> dominance = new DefaultDominanceChecker<>();


    // USEFUL FOR DDO SOLVER

    /**
     * A suitable relaxation for the problem we want to maximize ({@code null} by default).
     */
    public Relaxation<T> relax = null;

    /**
     * A heuristic to identify the most promising nodes ({@code null} by default).
     */
    public StateRanking<T> ranking = null;

    /**
     * A heuristic to choose the maximum width of the DD you compile ({@code null} by default).
     */
    public WidthHeuristic<T> width = null;

    /**
     * The set of nodes that must still be explored before
     * the problem can be considered 'solved' ({@code null} by default).
     * <p>
     * # Note:
     * This fringe orders the nodes by upper bound (so the highest ub is going
     * to pop first). So, it is guaranteed that the upper bound of the first
     * node being popped is an upper bound on the value reachable by exploring
     * any of the nodes remaining on the fringe. As a consequence, the
     * exploration can be stopped as soon as a node with an ub &#8804; current best
     * lower bound is popped.
     */
    public Frontier<T> frontier = null;

    /**
     * The budget of time give to the solver to solve the problem ({@code Integer.MAX_VALUE} by
     * default).
     */
    public Integer timeLimit = Integer.MAX_VALUE;
    /**
     * The stop the search when the gat of the search reach the limit ({@code 0} by default).
     */
    public Double gapLimit = 0.0;


    // USEFUL FOR PARALLEL SOLVER

    /**
     * The number of threads that can be used in parallel (all available processors by default).
     */
    public Integer nbThreads = Runtime.getRuntime().availableProcessors();

    // USEFUl FOR SOLVER USING CACHE

    /**
     * The cache used to prune the search space ({@code null} by default).
     */
    public SimpleCache<T> cache = null;


    // PARAMETERS FOR DEBUG / VERBOSITY STUFF

    /**
     * <ul>
     *     <li>0: no verbosity (default)</li>
     *     <li>1: display newBest whenever there is a newBest</li>
     *     <li>2: 1 + statistics about the front every half a second (or so)</li>
     *     <li>3: 2 + every developed sub-problem</li>
     *     <li>4: 3 + details about the developed state</li>
     *
     * </ul>
     * <p>
     * <p>
     * 3: 2 + every developed sub-problem
     * 4: 3 + details about the developed state
     */
    public Integer verbosityLevel = 0;

    /**
     * Whether we want to export the first explored restricted and relaxed mdd ({@code false} by
     * default.
     * Tooltips are configured to give additional information on nodes and edges.
     */
    public Boolean exportAsDot = false;

<<<<<<< HEAD
    /**
     * Distance function to compute the distance between two states.
     */
    public StateDistance<T> distance = null;

    /**
     * Distance function to compute the coordinates of a state.
     */
    public StateCoordinates<T> coordinates = null;

    /**
     * Strategy to select which nodes should be merged together on a relaxed DD.
     */
    public ReductionStrategy<T> relaxStrategy = new CostBased<>(this.ranking);

    /**
     * Strategy to select which nodes should be dropped on a restricted DD.
     */
    public ReductionStrategy<T> restrictStrategy = new CostBased<>(this.ranking);
=======

    /**
     * <ul>
     *     <li>0: no additional tests (default)</li>
     *     <li>1: checks if the upper bound is well-defined</li>
     *     <li>2: 1 + export diagram with failure in {@code output/failure.dot}</li>
     * </ul>
     */
    public Integer debugLevel = 0;
>>>>>>> e4644738

}<|MERGE_RESOLUTION|>--- conflicted
+++ resolved
@@ -126,7 +126,16 @@
      */
     public Boolean exportAsDot = false;
 
-<<<<<<< HEAD
+
+    /**
+     * <ul>
+     *     <li>0: no additional tests (default)</li>
+     *     <li>1: checks if the upper bound is well-defined</li>
+     *     <li>2: 1 + export diagram with failure in {@code output/failure.dot}</li>
+     * </ul>
+     */
+    public Integer debugLevel = 0;
+
     /**
      * Distance function to compute the distance between two states.
      */
@@ -146,16 +155,5 @@
      * Strategy to select which nodes should be dropped on a restricted DD.
      */
     public ReductionStrategy<T> restrictStrategy = new CostBased<>(this.ranking);
-=======
-
-    /**
-     * <ul>
-     *     <li>0: no additional tests (default)</li>
-     *     <li>1: checks if the upper bound is well-defined</li>
-     *     <li>2: 1 + export diagram with failure in {@code output/failure.dot}</li>
-     * </ul>
-     */
-    public Integer debugLevel = 0;
->>>>>>> e4644738
 
 }