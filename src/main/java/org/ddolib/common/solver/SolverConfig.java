package org.ddolib.common.solver;

import org.ddolib.common.dominance.DefaultDominanceChecker;
import org.ddolib.common.dominance.DominanceChecker;
import org.ddolib.ddo.core.cache.SimpleCache;
import org.ddolib.ddo.core.frontier.Frontier;
import org.ddolib.ddo.core.heuristics.variable.VariableHeuristic;
import org.ddolib.ddo.core.heuristics.width.WidthHeuristic;
import org.ddolib.modeling.*;

/**
 * Class containing all the parameter needed for all kind of solver with default value.
 *
 * @param <T> The type of states.
 * @param <K> The type of dominance keys.
 */
public class SolverConfig<T, K> {

    // USEFUL FOR ALL SOLVER

    /**
     * The problem we want to maximize ({@code null} by default).
     */
    public Problem<T> problem = null;

    /**
     * * A heuristic to choose the next variable to branch on when developing a DD ({@code null} by default).
     */
    public VariableHeuristic<T> varh = null;

    /**
<<<<<<< HEAD
     * The heuristic defining a very rough estimation (upper bound) of the optimal value
     * ({@link DefaultFastLowerBound} by default).
     */
    public FastLowerBound<T> fub = new DefaultFastLowerBound<>();
=======
     * The heuristic defining a very rough estimation (lower bound) of the optimal value
     * ({@link DefaultFastLowerBound} by default).
     */
    public FastLowerBound<T> flb = new DefaultFastLowerBound<>();
>>>>>>> 0ca3edd7

    /**
     * The dominance object that will be used to prune the search space ({@link DefaultDominanceChecker} by default).
     */
    public DominanceChecker<T, K> dominance = new DefaultDominanceChecker<>();


    // USEFUL FOR DDO SOLVER

    /**
     * A suitable relaxation for the problem we want to maximize ({@code null} by default).
     */
    public Relaxation<T> relax = null;

    /**
     * A heuristic to identify the most promising nodes ({@code null} by default).
     */
    public StateRanking<T> ranking = null;

    /**
     * A heuristic to choose the maximum width of the DD you compile ({@code null} by default).
     */
    public WidthHeuristic<T> width = null;

    /**
     * The set of nodes that must still be explored before
     * the problem can be considered 'solved' ({@code null} by default).
     * <p>
     * # Note:
     * This fringe orders the nodes by upper bound (so the highest ub is going
     * to pop first). So, it is guaranteed that the upper bound of the first
     * node being popped is an upper bound on the value reachable by exploring
     * any of the nodes remaining on the fringe. As a consequence, the
     * exploration can be stopped as soon as a node with an ub &#8804; current best
     * lower bound is popped.
     */
    public Frontier<T> frontier = null;

    /**
     * The budget of time give to the solver to solve the problem ({@code Integer.MAX_VALUE} by
     * default).
     */
    public Integer timeLimit = Integer.MAX_VALUE;
    /**
     * The stop the search when the gat of the search reach the limit ({@code 0} by default).
     */
    public Double gapLimit = 0.0;


    // USEFUL FOR PARALLEL SOLVER

    /**
     * The number of threads that can be used in parallel (all available processors by default).
     */
    public Integer nbThreads = Runtime.getRuntime().availableProcessors();

    // USEFUl FOR SOLVER USING CACHE

    /**
     * The cache used to prune the search space ({@code null} by default).
     */
    public SimpleCache<T> cache = null;


    // PARAMETERS FOR DEBUG / VERBOSITY STUFF

    /**
     * <ul>
     *     <li>0: no verbosity (default)</li>
     *     <li>1: display newBest whenever there is a newBest</li>
     *     <li>2: 1 + statistics about the front every half a second (or so)</li>
     *     <li>3: 2 + every developed sub-problem</li>
     *     <li>4: 3 + details about the developed state</li>
     *
     * </ul>
     * <p>
     * <p>
     * 3: 2 + every developed sub-problem
     * 4: 3 + details about the developed state
     */
    public Integer verbosityLevel = 0;

    /**
     * Whether we want to export the first explored restricted and relaxed mdd ({@code false} by
     * default.
     * Tooltips are configured to give additional information on nodes and edges.
     */
    public Boolean exportAsDot = false;


    /**
     * <ul>
     *     <li>0: no additional tests (default)</li>
     *     <li>1: checks if the upper bound is well-defined</li>
     *     <li>2: 1 + export diagram with failure in {@code output/failure.dot}</li>
     * </ul>
     */
    public Integer debugLevel = 0;

}<|MERGE_RESOLUTION|>--- conflicted
+++ resolved
@@ -29,17 +29,10 @@
     public VariableHeuristic<T> varh = null;
 
     /**
-<<<<<<< HEAD
-     * The heuristic defining a very rough estimation (upper bound) of the optimal value
-     * ({@link DefaultFastLowerBound} by default).
-     */
-    public FastLowerBound<T> fub = new DefaultFastLowerBound<>();
-=======
      * The heuristic defining a very rough estimation (lower bound) of the optimal value
      * ({@link DefaultFastLowerBound} by default).
      */
     public FastLowerBound<T> flb = new DefaultFastLowerBound<>();
->>>>>>> 0ca3edd7
 
     /**
      * The dominance object that will be used to prune the search space ({@link DefaultDominanceChecker} by default).
