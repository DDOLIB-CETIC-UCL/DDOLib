--- conflicted
+++ resolved
@@ -16,15 +16,6 @@
      *
      * @return statistics about the search
      */
-<<<<<<< HEAD
-    SearchStatistics maximize(int verbosityLevel, int debugLevel, boolean exportAsDot);
-
-    /**
-     * Tries to maximize the objective value of the problem which is being solved. The verbosity is set to 0 and the
-     * export to .dot file is disabled.
-     */
-=======
->>>>>>> 43eefbaf
     SearchStatistics maximize();
 
     /**
