--- conflicted
+++ resolved
@@ -3,14 +3,15 @@
 import org.ddolib.astar.core.solver.ACSSolver;
 import org.ddolib.astar.core.solver.AStarSolver;
 import org.ddolib.common.solver.SearchStatistics;
+import org.ddolib.common.solver.SolverConfig;
 import org.ddolib.ddo.core.Decision;
+import org.ddolib.ddo.core.cache.SimpleCache;
 import org.ddolib.ddo.core.solver.ExactSolver;
 import org.ddolib.ddo.core.solver.SequentialSolver;
 
 import java.util.Set;
 import java.util.function.BiConsumer;
 import java.util.function.Predicate;
-
 /**
  * The {@code Solvers} class acts as a unified entry point for running different
  * optimization algorithms within the Decision Diagram Optimization (DDO) framework.
@@ -26,18 +27,6 @@
  *       refines solutions over time using bounded-width decision diagrams.</li>
  * </ul>
  *
-<<<<<<< HEAD
- *
- * <p>
- * Each algorithm can be configured through its respective model type:
- * {@link DdoModel}, {@link Model}, or {@link AcsModel}.
- * The solver automatically extracts all relevant configuration elements
- * (problem definition, heuristics, relaxations, etc.) from the provided model.
- * </p>
- *
- * @param <T> the type representing the problem's state
-=======
->>>>>>> 5ded005f
  * @see DdoModel
  * @see AcsModel
  * @see Model
@@ -62,7 +51,6 @@
         return minimizeDdo(model, stats -> false, (sol, s) -> {
         });
     }
-
     /**
      * Solves the given model using DDO, stopping when the provided limit condition becomes true.
      *
@@ -75,11 +63,10 @@
         return minimizeDdo(model, limit, (sol, s) -> {
         });
     }
-
     /**
      * Solves the given model using DDO and triggers a callback each time a new incumbent solution is found.
      *
-     * @param model      the DDO model to solve
+     * @param model the DDO model to solve
      * @param onSolution callback executed when a new best solution is discovered
      * @return search statistics summarizing the solver's execution
      */
@@ -87,7 +74,6 @@
     public static final <T> SearchStatistics minimizeDdo(DdoModel<T> model, BiConsumer<Set<Decision>, SearchStatistics> onSolution) {
         return minimizeDdo(model, s -> false, onSolution);
     }
-
     /**
      * Core method for solving a DDO model with a custom stop condition and a solution callback.
      * <p>
@@ -101,10 +87,6 @@
      * @return search statistics summarizing the solver's performance
      */
 
-<<<<<<< HEAD
-    public final SearchStatistics minimizeDdo(DdoModel<T> model, Predicate<SearchStatistics> limit, BiConsumer<Set<Decision>, SearchStatistics> onSolution) {
-        return new SequentialSolver<>(model).minimize(limit, onSolution);
-=======
     public static final <T> SearchStatistics minimizeDdo(DdoModel<T> model, Predicate<SearchStatistics> limit, BiConsumer<Set<Decision>, SearchStatistics> onSolution) {
         SolverConfig<T> config = new SolverConfig<>();
         config.problem = model.problem();
@@ -118,7 +100,6 @@
         config.cache = (model.useCache()) ? new SimpleCache<>() : null;
         config.verbosityLevel = model.verbosityLevel();
         return new SequentialSolver<>(config).minimize(limit, onSolution);
->>>>>>> 5ded005f
     }
     // =============================================================
     // A* Solver Methods
@@ -135,7 +116,6 @@
         return minimizeAstar(model, s -> false, (sol, s) -> {
         });
     }
-
     /**
      * Solves the given model using A* with a specified stop condition.
      *
@@ -148,11 +128,10 @@
         return minimizeAstar(model, limit, (sol, s) -> {
         });
     }
-
     /**
      * Solves the given model using A* and calls back when new incumbent solutions are found.
      *
-     * @param model      the model to solve
+     * @param model the model to solve
      * @param onSolution callback triggered for each new best solution
      * @return search statistics summarizing the A* execution
      */
@@ -160,7 +139,6 @@
     public static final <T> SearchStatistics minimizeAstar(Model<T> model, BiConsumer<Set<Decision>, SearchStatistics> onSolution) {
         return minimizeAstar(model, s -> false, onSolution);
     }
-
     /**
      * Core method for solving a model with the A* search algorithm, with custom limit and callback.
      *
@@ -170,10 +148,6 @@
      * @return search statistics of the A* execution
      */
 
-<<<<<<< HEAD
-    public final SearchStatistics minimizeAstar(Model<T> model, Predicate<SearchStatistics> limit, BiConsumer<Set<Decision>, SearchStatistics> onSolution) {
-        return new AStarSolver<>(model).minimize(limit, onSolution);
-=======
     public static final <T> SearchStatistics minimizeAstar(Model<T> model, Predicate<SearchStatistics> limit, BiConsumer<Set<Decision>, SearchStatistics> onSolution) {
         SolverConfig<T> config = new SolverConfig<>();
         config.problem = model.problem();
@@ -183,7 +157,6 @@
         config.verbosityLevel = model.verbosityLevel();
 
         return new AStarSolver<>(config).minimize(limit, onSolution);
->>>>>>> 5ded005f
     }
     // =============================================================
     // Anytime Column Search (ACS) Solver Methods
@@ -200,7 +173,6 @@
         return minimizeAcs(model, s -> false, (sol, s) -> {
         });
     }
-
     /**
      * Solves the given model using ACS, stopping when the limit condition is satisfied.
      *
@@ -213,11 +185,10 @@
         return minimizeAcs(model, limit, (sol, s) -> {
         });
     }
-
     /**
      * Solves the given model using ACS and calls the callback when a new incumbent is found.
      *
-     * @param model      the ACS model to solve
+     * @param model the ACS model to solve
      * @param onSolution callback executed on discovery of a new best solution
      * @return search statistics summarizing the ACS execution
      */
@@ -225,7 +196,6 @@
     public static <T> SearchStatistics minimizeAcs(AcsModel<T> model, BiConsumer<Set<Decision>, SearchStatistics> onSolution) {
         return minimizeAcs(model, s -> false, onSolution);
     }
-
     /**
      * Core method for solving an ACS model with custom stopping condition and solution callback.
      * <p>
@@ -238,16 +208,6 @@
      * @return search statistics summarizing the ACS execution
      */
 
-<<<<<<< HEAD
-    public SearchStatistics minimizeAcs(AcsModel<T> model, Predicate<SearchStatistics> limit, BiConsumer<Set<Decision>, SearchStatistics> onSolution) {
-
-        return new ACSSolver<>(model).minimize(limit, onSolution);
-    }
-
-    public SearchStatistics minimizeExact(DdoModel<T> model) {
-
-        return new ExactSolver<>(model).minimize(s -> false, (sol, s) -> {
-=======
     public static <T>SearchStatistics minimizeAcs(AcsModel<T> model, Predicate<SearchStatistics> limit, BiConsumer<Set<Decision>, SearchStatistics> onSolution) {
         SolverConfig<T> config = new SolverConfig<>();
         config.problem = model.problem();
@@ -267,7 +227,6 @@
         config.varh = model.variableHeuristic();
         config.verbosityLevel = model.verbosityLevel();
         return new ExactSolver<>(config).minimize(s -> false, (sol, s) -> {
->>>>>>> 5ded005f
         });
     }
 }