package org.ddolib.modeling;

import org.ddolib.ddo.core.Decision;

import java.util.Iterator;
import java.util.Optional;

/**
 * This is the definition of the problem one tries to optimize. It basically
 * consists of a problem's formulation in terms of the labeled transition
 * system semantics of a dynamic programme.
 *
 * @param <T> the type of state
 */
public interface Problem<T> {
    /**
     * @return the number of variables in the problem
     */
    int nbVars();

    /**
     * @return the intial state of the problem
     */
    T initialState();

    /**
     * @return the problem's initial value
     */
    double initialValue();

    /**
     * @param state the state from which the transitions should be applicable
     * @param var   the variable whose domain in being queried
     * @return all values in the domain of `var` if a decision is made about the given variable
     */
    Iterator<Integer> domain(final T state, final int var);

    /**
     * Applies the problem transition function from one state to the next
     * going through a given decision. (Computes the next state)
     *
     * @param state    the state from which the transition originates
     * @param decision the decision which is applied to `state`.
     */
    T transition(final T state, final Decision decision);

    /**
     * Computes the impact on the objective value of making the given
     * decision in the specified state.
     *
     * @param state    the state from which the transition originates.
     * @param decision the decision which is applied to `state`.
     */
    double transitionCost(final T state, final Decision decision);

<<<<<<< HEAD
    double optimal();
=======
    /**
     * Returns the expected optimal value if known.
     * <p>
     * <b>WARNING:</b> It must return the expected value returned by the solver. Be cautious if you are working with a
     * minimization problem and negative number.
     *
     * @return the expected optimal value if known.
     */
    default Optional<Double> optimalValue() {
        return Optional.empty();
    }
>>>>>>> e4644738
}<|MERGE_RESOLUTION|>--- conflicted
+++ resolved
@@ -53,9 +53,6 @@
      */
     double transitionCost(final T state, final Decision decision);
 
-<<<<<<< HEAD
-    double optimal();
-=======
     /**
      * Returns the expected optimal value if known.
      * <p>
@@ -67,5 +64,4 @@
     default Optional<Double> optimalValue() {
         return Optional.empty();
     }
->>>>>>> e4644738
 }