--- conflicted
+++ resolved
@@ -14,22 +14,6 @@
 import java.util.function.Predicate;
 
 public class Solver<T> {
-<<<<<<< HEAD
-    public final SearchStatistics minimizeAstar(Model<T> model) {
-        return minimizeAstar(model, s -> false);
-    }
-
-    public final SearchStatistics minimizeAstar(Model<T> model, Predicate<SearchStatistics> limit) {
-        SolverConfig<T> config = new SolverConfig<>();
-        config.problem = model.problem();
-        config.dominance = model.dominance();
-        config.flb = model.lowerBound();
-        config.varh = model.variableHeuristic();
-        config.verbosityLevel = model.verbosityLevel();
-        return new AStarSolver<>(config).minimize(limit);
-    }
-=======
->>>>>>> e1336073
 
     public final SearchStatistics minimizeDdo(DdoModel<T> model) {
         return minimizeDdo(model, stats -> false, (sol, s) -> {});
@@ -50,7 +34,6 @@
         config.dominance = model.dominance();
         config.frontier = model.frontier();
         config.cache = (model.useCache()) ? new SimpleCache<>() : null;
-        config.verbosityLevel = model.verbosityLevel();
 
         return new SequentialSolver<>(config).minimize(limit, onSolution);
     }
@@ -73,15 +56,6 @@
     }
 
     public SearchStatistics minimizeAcs(AcsModel<T> model) {
-<<<<<<< HEAD
-        return minimizeAcs(model, s -> false, searchStatistics -> {
-        });
-    }
-
-    public SearchStatistics minimizeAcs(AcsModel<T> model, Predicate<SearchStatistics> limit) {
-        return minimizeAcs(model, limit, searchStatistics -> {
-        });
-=======
         return minimizeAcs(model, s -> false, (sol, s) -> {});
     }
 
@@ -91,7 +65,6 @@
 
     public SearchStatistics minimizeAcs(AcsModel<T> model, BiConsumer<Set<Decision>, SearchStatistics> onSolution) {
         return minimizeAcs(model, s -> false, onSolution);
->>>>>>> e1336073
     }
 
     public SearchStatistics minimizeAcs(AcsModel<T> model, Predicate<SearchStatistics> limit, BiConsumer<Set<Decision>, SearchStatistics> onSolution) {
@@ -100,11 +73,6 @@
         config.dominance = model.dominance();
         config.flb = model.lowerBound();
         config.varh = model.variableHeuristic();
-<<<<<<< HEAD
-        config.verbosityLevel = model.verbosityLevel();
-        return new ACSSolver<>(config, model.columnWidth()).minimize(limit);
-=======
         return new ACSSolver<>(config, model.columnWidth()).minimize(limit, onSolution);
->>>>>>> e1336073
     }
 }