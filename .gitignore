--- conflicted
+++ resolved
@@ -2,8 +2,5 @@
 *.iml
 target/
 *.DS_Store
-<<<<<<< HEAD
 tmp/
-=======
-output/
->>>>>>> e4644738
+output/